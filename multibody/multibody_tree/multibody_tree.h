--- conflicted
+++ resolved
@@ -1568,109 +1568,13 @@
   /// @name Methods to compute multibody Jacobians.
   /// @{
 
-<<<<<<< HEAD
-  /// See MultibodyPlant method.
-=======
-  /// Given a list of points with fixed position vectors `p_FP` in a frame
-  /// F, (that is, their time derivative `DtF(p_FP)` in frame F is zero),
-  /// this method computes the geometric Jacobian `Jv_WFp` defined by:
-  /// <pre>
-  ///   v_WP(q, v) = Jv_WFp(q)⋅v
-  /// </pre>
-  /// where `v_WP(q, v)` is the translational velocity of point `P` in the
-  /// world frame W and q and v are the vectors of generalized position and
-  /// velocity, respectively.
-  ///
-  /// @param[in] context
-  ///   The context containing the state of the model. It stores the
-  ///   generalized positions q.
-  /// @param[in] frame_F
-  ///   The positions `p_FP` of each point in the input set are measured and
-  ///   expressed in this frame F and are constant (fixed) in this frame.
-  /// @param[in] p_FP_list
-  ///   A matrix with the fixed position of a set of points `P` measured and
-  ///   expressed in `frame_F`.
-  ///   Each column of this matrix contains the position vector `p_FP` for a
-  ///   point `P` measured and expressed in frame F. Therefore this input
-  ///   matrix lives in ℝ³ˣⁿᵖ with `np` the number of points in the set.
-  /// @param[out] p_WP_list
-  ///   The output positions of each point `P` now measured and expressed in
-  //    the world frame W. These positions are computed in the process of
-  ///   computing the geometric Jacobian `J_WP` and therefore external storage
-  ///   must be provided.
-  ///   The output `p_WP_list` **must** have the same size as the input set
-  ///   `p_FP_list` or otherwise this method throws a
-  ///   std::runtime_error exception. That is `p_WP_list` **must** be in
-  ///   `ℝ³ˣⁿᵖ`.
-  /// @param[out] Jv_WFp
-  ///   The geometric Jacobian `Jv_WFp(q)`, function of the generalized
-  ///   positions q only. This Jacobian relates the translational velocity
-  ///   `v_WP` of each point `P` in the input set by: <pre>
-  ///     v_WP(q, v) = Jv_WFp(q)⋅v
-  ///   </pre>
-  ///   so that `v_WP` is a column vector of size `3⋅np` concatenating the
-  ///   velocity of all points `P` in the same order they were given in the
-  ///   input set. Therefore `J_WFp` is a matrix of size `3⋅np x nv`, with `nv`
-  ///   the number of generalized velocities. On input, matrix `J_WFp` **must**
-  ///   have size `3⋅np x nv` or this method throws a std::runtime_error
-  ///   exception.
-  ///
-  /// @throws std::exception if the output `p_WP_list` is nullptr or does not
-  ///  have the same size as the input array `p_FP_list`.
-  /// @throws std::exception if `Jv_WFp` is nullptr or if it does not have the
-  /// appropriate size, see documentation for `Jv_WFp` for details.
-  // TODO(amcastro-tri): provide the Jacobian-times-vector operation, since for
-  // most applications it is all we need and it is more efficient to compute.
->>>>>>> 6797d16e
+  /// See MultibodyPlant method.
   void CalcPointsGeometricJacobianExpressedInWorld(
       const systems::Context<T>& context,
       const Frame<T>& frame_F, const Eigen::Ref<const MatrixX<T>>& p_FP_list,
       EigenPtr<MatrixX<T>> p_WP_list, EigenPtr<MatrixX<T>> Jv_WFp) const;
 
-<<<<<<< HEAD
-  /// See MultibodyPlant method.
-=======
-  /// This is a variant to compute the geometric Jacobian `Jv_WFp` for a list of
-  /// points `P` moving with `frame_F`, given that we know the position `p_WP`
-  /// of each point in the list measured and expressed in the world frame W. The
-  /// geometric Jacobian `Jv_WFp` is defined such that: <pre>
-  ///   v_WP(q, v) = Jv_WFp(q)⋅v
-  /// </pre>
-  /// where `v_WP(q, v)` is the translational velocity of point `P` in the
-  /// world frame W and q and v are the vectors of generalized position and
-  /// velocity, respectively. Since the spatial velocity of each
-  /// point `P` is linear in the generalized velocities, the geometric
-  /// Jacobian `Jv_WFp` is a function of the generalized coordinates q only.
-  ///
-  /// @param[in] context
-  ///   The context containing the state of the model. It stores the
-  ///   generalized positions q.
-  /// @param[in] frame_F
-  ///   Points `P` in the list instantaneously move with this frame.
-  /// @param[in] p_WP_list
-  ///   A matrix with the fixed position of a list of points `P` measured and
-  ///   expressed in the world frame W.
-  ///   Each column of this matrix contains the position vector `p_WP` for a
-  ///   point `P` measured and expressed in the world frame W. Therefore this
-  ///   input matrix lives in ℝ³ˣⁿᵖ with `np` the number of points in the list.
-  /// @param[out] Jv_WFp
-  ///   The geometric Jacobian `Jv_WFp(q)`, function of the generalized
-  ///   positions q only. This Jacobian relates the translational velocity
-  ///   `v_WP` of each point `P` in the input list by: <pre>
-  ///     `v_WP(q, v) = Jv_WFp(q)⋅v`
-  ///   </pre>
-  ///   so that `v_WP` is a column vector of size `3⋅np` concatenating the
-  ///   velocity of all points `P` in the same order they were given in the
-  ///   input list. Therefore `J_WP` is a matrix of size `3⋅np x nv`, with `nv`
-  ///   the number of generalized velocities. On input, matrix `J_WP` **must**
-  ///   have size `3⋅np x nv` or this method throws a std::runtime_error
-  ///   exception.
-  ///
-  /// @throws std::exception if `Jv_WFp` is nullptr or if it does not have the
-  /// appropriate size, see documentation for `Jv_WFp` for details.
-  // TODO(amcastro-tri): provide the Jacobian-times-vector operation, since for
-  // most applications it is all we need and it is more efficient to compute.
->>>>>>> 6797d16e
+  /// See MultibodyPlant method.
   void CalcPointsGeometricJacobianExpressedInWorld(
       const systems::Context<T>& context,
       const Frame<T>& frame_F, const Eigen::Ref<const MatrixX<T>>& p_WP_list,
