# -*- python -*-

load(
    "@drake//tools/skylark:drake_cc.bzl",
    "drake_cc_binary",
    "drake_cc_googletest",
    "drake_cc_library",
    "drake_cc_package_library",
)
load(
    "@drake//tools/skylark:drake_py.bzl",
    "drake_py_binary",
    "drake_py_library",
    "drake_py_unittest",
)
load("//tools/lint:lint.bzl", "add_lint_tests")
load("@drake//tools/workspace:forward_files.bzl", "forward_files")
load(
    "//tools/workspace/dm_control_internal:files.bzl",
    "dm_control_mujoco_files",
)

filegroup(
    name = "test_models",
    testonly = 1,
    srcs = glob([
        "test/**/*.config",
        "test/**/*.obj",
        "test/**/*.sdf",
        "test/**/*.urdf",
        "test/**/*.xml",
        "test/**/*.png",
    ]),
    visibility = ["//visibility:public"],
)

_DM_CONTROL_MUJOCO_FILES = forward_files(
    srcs = ["@dm_control_internal//:" + x for x in dm_control_mujoco_files()],
    dest_prefix = "",
    strip_prefix = "@dm_control_internal//:",
    visibility = ["//visibility:private"],
)

drake_cc_package_library(
    name = "parsing",
    visibility = ["//visibility:public"],
    deps = [
        ":model_directives",
        ":package_map",
        ":parser",
        ":process_model_directives",
        ":scoped_names",
    ],
)

drake_cc_library(
    name = "package_map",
    srcs = ["package_map.cc"],
    hdrs = ["package_map.h"],
    data = ["//:package.xml"],
    visibility = ["//visibility:public"],
    interface_deps = [
        "//common:essential",
    ],
    deps = [
        "//common",
        "//common:filesystem",
        "@tinyxml2",
    ],
)

# For simplicity in dependency management (e.g., prevent exposing `sdformat`),
# we make all `detail_*` libraries private. For more info, see #7451.

drake_cc_library(
    name = "detail_misc",
    srcs = [
        "detail_collision_filter_group_resolver.cc",
        "detail_common.cc",
        "detail_ignition.cc",
        "detail_path_utils.cc",
        "detail_tinyxml.cc",
        "detail_tinyxml2_diagnostic.cc",
    ],
    hdrs = [
        "detail_collision_filter_group_resolver.h",
        "detail_common.h",
        "detail_ignition.h",
        "detail_path_utils.h",
        "detail_tinyxml.h",
        "detail_tinyxml2_diagnostic.h",
    ],
    internal = True,
    visibility = ["//visibility:private"],
    deps = [
        ":package_map",
        ":scoped_names",
        "//common:diagnostic_policy",
        "//common:essential",
        "//common:filesystem",
        "//geometry:proximity_properties",
        "//math:geometric_transform",
        "//multibody/plant",
        "@sdformat_internal//:sdformat",
        "@tinyxml2",
    ],
)

drake_cc_library(
    name = "detail_sdf_diagnostic",
    srcs = ["detail_sdf_diagnostic.cc"],
    hdrs = ["detail_sdf_diagnostic.h"],
    internal = True,
    visibility = ["//visibility:private"],
    deps = [
        "//common:diagnostic_policy",
        "@sdformat_internal//:sdformat",
    ],
)

drake_cc_library(
    name = "detail_sdf_geometry",
    srcs = ["detail_sdf_geometry.cc"],
    hdrs = ["detail_sdf_geometry.h"],
    internal = True,
    visibility = ["//visibility:private"],
    deps = [
        ":detail_misc",
        ":detail_sdf_diagnostic",
        ":package_map",
        "//common:diagnostic_policy",
        "//geometry:geometry_instance",
        "//geometry:geometry_roles",
        "//geometry:shape_specification",
        "//multibody/plant:coulomb_friction",
        "@sdformat_internal//:sdformat",
    ],
)

drake_cc_library(
    name = "detail_sdf_parser",
    srcs = ["detail_sdf_parser.cc"],
    hdrs = ["detail_sdf_parser.h"],
    internal = True,
    visibility = ["//visibility:private"],
    deps = [
        ":detail_misc",
        ":detail_parsing_workspace",
        ":detail_sdf_diagnostic",
        ":detail_sdf_geometry",
        ":detail_urdf_parser",
        ":scoped_names",
        "//multibody/plant",
        "@sdformat_internal//:sdformat",
    ],
)

drake_cc_library(
    name = "detail_urdf_parser",
    srcs = [
        "detail_urdf_geometry.cc",
        "detail_urdf_parser.cc",
    ],
    hdrs = [
        "detail_urdf_geometry.h",
        "detail_urdf_parser.h",
    ],
    internal = True,
    visibility = ["//visibility:private"],
    deps = [
        ":detail_misc",
        ":detail_parsing_workspace",
        ":scoped_names",
        "//common:filesystem",
        "@fmt",
        "@tinyxml2",
    ],
)

drake_cc_library(
    name = "detail_mujoco_parser",
    srcs = ["detail_mujoco_parser.cc"],
    hdrs = ["detail_mujoco_parser.h"],
    internal = True,
    visibility = ["//visibility:private"],
    deps = [
        ":detail_misc",
        ":scoped_names",
        "//multibody/plant",
        "@fmt",
        "@tinyxml2",
    ],
)

drake_cc_library(
    name = "detail_parsing_workspace",
    hdrs = ["detail_parsing_workspace.h"],
    internal = True,
    visibility = ["//visibility:private"],
    deps = [
        ":package_map",
        "//common:diagnostic_policy",
        "//multibody/plant",
    ],
)

# The composite parse module and parser depend on one another, but the
# detail_composite_parse header should remain private.
drake_cc_library(
    name = "parser",
    srcs = [
        "detail_composite_parse.cc",
        "parser.cc",
    ],
    hdrs = [
        "detail_composite_parse.h",
        "parser.h",
    ],
    install_hdrs_exclude = [
        "detail_composite_parse.h",
    ],
    visibility = ["//visibility:public"],
    interface_deps = [
        ":package_map",
        "//common:diagnostic_policy",
        "//multibody/plant",
    ],
    deps = [
        ":detail_mujoco_parser",
        ":detail_parsing_workspace",
        ":detail_sdf_parser",
        ":detail_urdf_parser",
        "//common:filesystem",
    ],
)

drake_cc_library(
    name = "model_directives",
    hdrs = ["model_directives.h"],
    visibility = ["//visibility:public"],
    deps = [
        "//common:essential",
        "//common:name_value",
        "//common/schema:transform",
        "//math:geometric_transform",
    ],
)

drake_cc_library(
    name = "process_model_directives",
    srcs = ["process_model_directives.cc"],
    hdrs = ["process_model_directives.h"],
    visibility = ["//visibility:public"],
    interface_deps = [
        ":model_directives",
        ":parser",
        "//multibody/plant",
    ],
    deps = [
        ":detail_misc",
        ":scoped_names",
        "//common:filesystem",
        "//common:find_resource",
        "//common/yaml",
    ],
)

drake_cc_library(
    name = "scoped_names",
    srcs = ["scoped_names.cc"],
    hdrs = ["scoped_names.h"],
    deps = [
        "//multibody/plant",
    ],
)

drake_cc_library(
    name = "test_loaders",
    testonly = 1,
    srcs = ["test/test_loaders.cc"],
    hdrs = ["test/test_loaders.h"],
    visibility = ["//visibility:private"],
    deps = [
        ":detail_misc",
        ":parser",
        "//common:find_resource",
    ],
)

drake_cc_library(
    name = "diagnostic_policy_test_base",
    testonly = 1,
    hdrs = ["test/diagnostic_policy_test_base.h"],
    visibility = ["//visibility:private"],
    deps = [
        "//common:diagnostic_policy",
        "@gtest//:without_main",
    ],
)

drake_cc_googletest(
    name = "acrobot_parser_test",
    data = [
        ":test_models",
        "//multibody/benchmarks/acrobot:models",
    ],
    deps = [
        ":test_loaders",
        "//common/test_utilities",
        "//multibody/benchmarks/acrobot",
        "//multibody/benchmarks/acrobot:make_acrobot_plant",
    ],
)

drake_cc_googletest(
    name = "common_parser_test",
    data = [
        ":test_models",
    ],
    deps = [
        ":test_loaders",
        "//common/test_utilities",
    ],
)

drake_cc_binary(
    name = "parser_manual_test",
    testonly = 1,
    srcs = ["test/parser_manual_test.cc"],
    add_test_rule = 1,
    data = [":test_models"],
    test_rule_args = [
        "multibody/parsing/test/urdf_parser_test/joint_parsing_test.urdf",
    ],
    deps = [
        ":parser",
        "//common:add_text_logging_gflags",
        "@gflags",
    ],
)

drake_cc_googletest(
    name = "parser_test",
    data = [
        ":test_models",
        "//multibody/benchmarks/acrobot:models",
    ] + _DM_CONTROL_MUJOCO_FILES,
    deps = [
        ":parser",
        "//common:filesystem",
        "//common:find_resource",
        "//common/test_utilities",
    ],
)

filegroup(
    name = "process_model_directives_test_models",
    testonly = True,
    data = glob(["test/process_model_directives_test/**"]),
    visibility = ["//bindings/pydrake/multibody:__pkg__"],
)

drake_cc_googletest(
    name = "process_model_directives_test",
    data = [
        ":process_model_directives_test_models",
    ],
    deps = [
        ":process_model_directives",
        ":scoped_names",
        "//common:filesystem",
        "//common/test_utilities:expect_throws_message",
    ],
)

drake_cc_googletest(
    name = "scoped_names_test",
    data = [
        ":test_models",
    ],
    deps = [
        ":parser",
        ":scoped_names",
        "//common:filesystem",
        "//common:find_resource",
        "//common/test_utilities",
    ],
)

drake_cc_googletest(
    name = "model_directives_test",
    deps = [
        ":model_directives",
        "//common/yaml",
    ],
)

drake_cc_googletest(
    name = "detail_common_test",
    deps = [
        ":detail_misc",
    ],
)

drake_cc_googletest(
    name = "detail_sdf_parser_test",
    data = [
        ":test_models",
        "//manipulation/models/iiwa_description:models",
        "//multibody/benchmarks/acrobot:models",
    ],
    deps = [
        ":detail_sdf_parser",
        ":diagnostic_policy_test_base",
        "//common:filesystem",
        "//common:find_resource",
        "//common/test_utilities",
    ],
)

drake_cc_googletest(
    name = "detail_urdf_parser_test",
    data = [
        ":test_models",
        "//examples/atlas:models",
        "//manipulation/models/iiwa_description:models",
        "//multibody/benchmarks/acrobot:models",
    ],
    deps = [
        ":detail_urdf_parser",
        ":diagnostic_policy_test_base",
        "//common:filesystem",
        "//common:find_resource",
        "//common/test_utilities",
        "//multibody/benchmarks/acrobot",
        "//multibody/benchmarks/acrobot:make_acrobot_plant",
    ],
)

drake_cc_googletest(
    name = "detail_mujoco_parser_test",
    data = _DM_CONTROL_MUJOCO_FILES,
    deps = [
        ":detail_mujoco_parser",
        "//common:find_resource",
        "//common/test_utilities:eigen_matrix_compare",
        "//common/test_utilities:expect_throws_message",
    ],
)

drake_cc_googletest(
    name = "detail_sdf_geometry_test",
    data = [
        ":test_models",
    ],
    deps = [
        ":detail_sdf_geometry",
        "//common:filesystem",
        "//common/test_utilities:eigen_matrix_compare",
        "//common/test_utilities:expect_throws_message",
        "//math:geometric_transform",
    ],
)

drake_cc_googletest(
    name = "detail_urdf_geometry_test",
    data = [
        ":test_models",
    ],
    deps = [
        ":detail_urdf_parser",
        ":diagnostic_policy_test_base",
        "//common:find_resource",
        "//common/test_utilities",
    ],
)

drake_cc_googletest(
    name = "package_map_test",
    data = [
        ":test_models",
    ],
    deps = [
        ":package_map",
        "//common:filesystem",
        "//common:find_resource",
        "//common/test_utilities:expect_throws_message",
    ],
)

drake_cc_googletest(
    name = "drake_manifest_resolution_test",
    data = [
        ":test_models",
    ],
    deps = [
        "//common:find_resource",
        "//multibody/parsing",
        "//systems/framework:diagram_builder",
    ],
)

drake_cc_googletest(
    name = "detail_path_utils_test",
    data = [
        ":test_models",
    ],
    deps = [
        ":detail_misc",
        "//common:filesystem",
        "//common/test_utilities",
    ],
)

drake_cc_googletest(
    name = "detail_tinyxml_test",
    deps = [
        ":detail_misc",
        ":diagnostic_policy_test_base",
        "//common/test_utilities:eigen_matrix_compare",
    ],
)

drake_cc_googletest(
    name = "detail_tinyxml2_diagnostic_test",
    deps = [
        ":detail_misc",
        ":diagnostic_policy_test_base",
    ],
)

<<<<<<< HEAD
filegroup(
    name = "convert_model_directives_test_files",
    testonly = True,
    data = glob(["test/convert_model_directives_test/**"]),
    visibility = [
        "//bindings/pydrake/multibody:__pkg__",
    ],
)

drake_py_binary(
    name = "model_directives_to_sdf",
    srcs = ["model_directives_to_sdf.py"],
    deps = [
    ],
)

drake_py_unittest(
    name = "model_directives_to_sdf_test",
    data = [
        ":model_directives_to_sdf.py",
        ":convert_model_directives_test_files",
    ],
    deps = [
        "//bindings/pydrake",
        "//bindings/pydrake/common/test_utilities:meta_py",
=======
drake_cc_googletest(
    name = "detail_collision_filter_group_resolver_test",
    deps = [
        ":detail_misc",
        ":diagnostic_policy_test_base",
>>>>>>> a3a2ae53
    ],
)

add_lint_tests()<|MERGE_RESOLUTION|>--- conflicted
+++ resolved
@@ -34,6 +34,15 @@
     visibility = ["//visibility:public"],
 )
 
+filegroup(
+    name = "convert_model_directives_test_files",
+    testonly = True,
+    data = glob(["test/convert_model_directives_test/**"]),
+    visibility = [
+        "//bindings/pydrake/multibody:__pkg__",
+    ],
+)
+
 _DM_CONTROL_MUJOCO_FILES = forward_files(
     srcs = ["@dm_control_internal//:" + x for x in dm_control_mujoco_files()],
     dest_prefix = "",
@@ -50,6 +59,13 @@
         ":parser",
         ":process_model_directives",
         ":scoped_names",
+    ],
+)
+
+drake_py_binary(
+    name = "model_directives_to_sdf",
+    srcs = ["model_directives_to_sdf.py"],
+    deps = [
     ],
 )
 
@@ -529,23 +545,6 @@
     ],
 )
 
-<<<<<<< HEAD
-filegroup(
-    name = "convert_model_directives_test_files",
-    testonly = True,
-    data = glob(["test/convert_model_directives_test/**"]),
-    visibility = [
-        "//bindings/pydrake/multibody:__pkg__",
-    ],
-)
-
-drake_py_binary(
-    name = "model_directives_to_sdf",
-    srcs = ["model_directives_to_sdf.py"],
-    deps = [
-    ],
-)
-
 drake_py_unittest(
     name = "model_directives_to_sdf_test",
     data = [
@@ -555,13 +554,14 @@
     deps = [
         "//bindings/pydrake",
         "//bindings/pydrake/common/test_utilities:meta_py",
-=======
-drake_cc_googletest(
-    name = "detail_collision_filter_group_resolver_test",
+    ],
+)
+
+drake_cc_googletest(
+    name = "..",
     deps = [
         ":detail_misc",
         ":diagnostic_policy_test_base",
->>>>>>> a3a2ae53
     ],
 )
 
