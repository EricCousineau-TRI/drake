--- conflicted
+++ resolved
@@ -166,7 +166,6 @@
         return make_unique<geometry::Mesh>(file_name, scale);
       }
     }
-<<<<<<< HEAD
     case sdf::GeometryType::CAPSULE: {
       const sdf::Capsule& shape = *sdf_geometry.CapsuleShape();
       return make_unique<geometry::Capsule>(shape.Radius(), shape.Length());
@@ -177,12 +176,7 @@
       return make_unique<geometry::Ellipsoid>(radii.X(), radii.Y(), radii.Z());
     }
     case sdf::GeometryType::HEIGHTMAP: {
-      throw std::runtime_error(
-          "SDFormat geometry type HEIGHTMAP is not supported in Drake.");
-=======
-    case sdf::GeometryType::HEIGHTMAP: {
       return std::unique_ptr<geometry::Shape>(nullptr);
->>>>>>> dd18fde3
     }
   }
 
@@ -245,10 +239,6 @@
       // Correct X_LC to include the pose X_GC
       X_LC = X_LG * X_GC;
       break;
-    }
-    case sdf::GeometryType::HEIGHTMAP: {
-      throw std::runtime_error(
-          "SDFormat geometry type HEIGHTMAP is not supported in Drake.");
     }
   }
 
@@ -398,10 +388,6 @@
       // Correct X_LC to include the pose X_GC
       X_LC = X_LG * X_GC;
       break;
-    }
-    case sdf::GeometryType::HEIGHTMAP: {
-      throw std::runtime_error(
-          "SDFormat geometry type HEIGHTMAP is not supported in Drake.");
     }
   }
   return X_LC;
