--- conflicted
+++ resolved
@@ -57,34 +57,13 @@
 // Fails fast if a user attempts to specify `<pose frame='...'/>` in an
 // unsupported location.
 void ThrowIfPoseFrameSpecified(sdf::ElementPtr element) {
-<<<<<<< HEAD
-  // TODO(eric.cousineau): Fix all call sites, and remove this function.
-=======
   // TODO(eric.cousineau): Fix this for `<inertial/>` and `<model/>`.
->>>>>>> b65eaafc
   if (element->HasElement("pose")) {
     sdf::ElementPtr pose = element->GetElement("pose");
     const std::string frame_name = pose->Get<std::string>("relative_to");
     if (!frame_name.empty()) {
       throw std::runtime_error(
           "<pose relative_to='{non-empty}'/> is presently not supported "
-<<<<<<< HEAD
-          "outside of the <frame/> tag.");
-    }
-  }
-}
-
-void ThrowAnyErrors(const sdf::Errors& errors) {
-  // Check for any errors.
-  if (!errors.empty()) {
-    std::string error_accumulation("From AddModelFromSdfFile():\n");
-    for (const auto& e : errors)
-      error_accumulation += "Error: " + e.Message() + "\n";
-    throw std::runtime_error(error_accumulation);
-  }
-}
-
-=======
           "in <inertial/> or <model/> tags.");
     }
   }
@@ -103,7 +82,6 @@
 
 // This takes a `sdf::SemanticPose`, which defines a pose relative to a frame,
 // and resolves its value with respect to another frame.
->>>>>>> b65eaafc
 math::RigidTransformd ResolveRigidTransform(
     const sdf::SemanticPose& semantic_pose,
     const std::string& relative_to = "") {
@@ -466,12 +444,7 @@
               ResolveUri(uri, package_map, root_dir);
           if (resolved_name.empty()) {
             throw std::runtime_error(
-<<<<<<< HEAD
-                std::string(__FILE__) + ": " + __func__ +
-                ": ERROR: Mesh file name could not be resolved from the "
-=======
                 "ERROR: Mesh file name could not be resolved from the "
->>>>>>> b65eaafc
                 "provided uri \"" + uri + "\".");
           }
           return resolved_name;
@@ -506,27 +479,15 @@
             *link.CollisionByIndex(collision_index);
         const sdf::Geometry& sdf_geometry = *sdf_collision.Geom();
         if (sdf_geometry.Type() != sdf::GeometryType::EMPTY) {
-<<<<<<< HEAD
-          // ... Yuck?
-          const RigidTransformd X_LG_init = ResolveRigidTransform(
-              sdf_collision.SemanticPose());
-          const RigidTransformd X_LG =
-              MakeGeometryPoseFromSdfCollision(sdf_collision, X_LG_init);
-=======
           const RigidTransformd X_LG = ResolveRigidTransform(
               sdf_collision.SemanticPose());
           const RigidTransformd X_LC =
               MakeGeometryPoseFromSdfCollision(sdf_collision, X_LG);
->>>>>>> b65eaafc
           std::unique_ptr<geometry::Shape> shape =
               MakeShapeFromSdfGeometry(sdf_geometry, resolve_filename);
           geometry::ProximityProperties props =
               MakeProximityPropertiesForCollision(sdf_collision);
-<<<<<<< HEAD
-          plant->RegisterCollisionGeometry(body, X_LG, *shape,
-=======
           plant->RegisterCollisionGeometry(body, X_LC, *shape,
->>>>>>> b65eaafc
                                            sdf_collision.Name(),
                                            std::move(props));
         }
@@ -536,22 +497,6 @@
   return link_infos;
 }
 
-<<<<<<< HEAD
-// TODO(eric.cousineau): Handle backwards compatibility.
-const Frame<double>& AddFrameFromSpecification(
-    const sdf::Frame& frame_spec, ModelInstanceIndex model_instance,
-    const Frame<double>& model_frame, MultibodyPlant<double>* plant) {
-  // TODO(eric.cousineau): Would be nice if "" defaulted to `__model__` /
-  // `__world__`?
-  RigidTransformd X_PF;
-  const Frame<double>* parent_frame{};
-  const sdf::SemanticPose& semantic_pose = frame_spec.SemanticPose();
-  if (frame_spec.AttachedTo().empty()) {
-    X_PF = ResolveRigidTransform(semantic_pose);
-    parent_frame = &model_frame;
-  } else {
-    X_PF = ResolveRigidTransform(semantic_pose, frame_spec.AttachedTo());
-=======
 const Frame<double>& AddFrameFromSpecification(
     const sdf::Frame& frame_spec, ModelInstanceIndex model_instance,
     const Frame<double>& default_frame, MultibodyPlant<double>* plant) {
@@ -563,7 +508,6 @@
   if (frame_spec.AttachedTo().empty()) {
     parent_frame = &default_frame;
   } else {
->>>>>>> b65eaafc
     parent_frame = &plant->GetFrameByName(
         frame_spec.AttachedTo(), model_instance);
   }
@@ -605,36 +549,6 @@
   drake::log()->trace("sdf_parser: Add links");
   std::vector<LinkInfo> added_link_infos = AddLinksFromSpecification(
       model_instance, model, X_WM, plant, package_map, root_dir);
-<<<<<<< HEAD
-
-  drake::log()->trace("sdf_parser: Resolve canonical link");
-  std::string canonical_link_name = model.CanonicalLinkName();
-  if (canonical_link_name.empty()) {
-    // TODO(eric.cousineau): Should libsdformat auto-resolve this?
-    DRAKE_DEMAND(model.LinkCount() > 0);
-    canonical_link_name = model.LinkByIndex(0)->Name();
-  }
-  const Frame<double>& canonical_link_frame = plant->GetFrameByName(
-      canonical_link_name, model_instance);
-  const RigidTransformd X_MLc = ResolveRigidTransform(
-      model.LinkByName(canonical_link_name)->SemanticPose());
-
-  // Add the SDF "model frame" given the model name so that way any frames added
-  // to the plant are associated with this current model instance.
-  // N.B. We mangle this name to dis-incentivize users from wanting to use
-  // this frame. At present, SDFormat does not concretely specify what the
-  // semantics of a "model frame" are. Note that this is welded to the
-  // canonical link.
-  // TODO(eric.cousineau): Use same name mangling as what libsdformat (or the
-  // spec itself) uses.
-  const std::string sdf_model_frame_name =
-      "_" + model_name + "_sdf_model_frame";
-  const Frame<double>& model_frame =
-      plant->AddFrame(std::make_unique<FixedOffsetFrame<double>>(
-          sdf_model_frame_name, canonical_link_frame, X_MLc.inverse(),
-          model_instance));
-
-=======
 
   drake::log()->trace("sdf_parser: Resolve canonical link");
   std::string canonical_link_name = model.CanonicalLinkName();
@@ -657,7 +571,6 @@
           sdf_model_frame_name, canonical_link_frame, X_MLc.inverse(),
           model_instance));
 
->>>>>>> b65eaafc
   drake::log()->trace("sdf_parser: Add joints");
   // Add all the joints
   std::set<sdf::JointType> joint_types;
@@ -672,14 +585,8 @@
 
   drake::log()->trace("sdf_parser: Add explicit frames");
   // Add frames at root-level of <model>.
-<<<<<<< HEAD
-  // Add frames at root-level of <model>.
-  for (uint64_t frame_index = 0; frame_index < model.FrameCount();
-      ++frame_index) {
-=======
   for (uint64_t frame_index = 0; frame_index < model.FrameCount();
        ++frame_index) {
->>>>>>> b65eaafc
     const sdf::Frame& frame = *model.FrameByIndex(frame_index);
     AddFrameFromSpecification(frame, model_instance, model_frame, plant);
   }
