#include "drake/multibody/parsing/detail_sdf_parser.h"

#include <limits>
#include <memory>
#include <set>
#include <tuple>
#include <utility>
#include <vector>

#include <sdf/sdf.hh>

#include "drake/geometry/geometry_instance.h"
#include "drake/math/rigid_transform.h"
#include "drake/math/rotation_matrix.h"
#include "drake/multibody/parsing/detail_ignition.h"
#include "drake/multibody/parsing/detail_path_utils.h"
#include "drake/multibody/parsing/detail_scene_graph.h"
#include "drake/multibody/tree/fixed_offset_frame.h"
#include "drake/multibody/tree/prismatic_joint.h"
#include "drake/multibody/tree/revolute_joint.h"
#include "drake/multibody/tree/uniform_gravity_field_element.h"
#include "drake/multibody/tree/weld_joint.h"

namespace drake {
namespace multibody {
namespace internal {

using Eigen::Matrix3d;
using Eigen::Translation3d;
using Eigen::Vector3d;
using geometry::GeometryInstance;
using geometry::SceneGraph;
using math::RigidTransformd;
using math::RotationMatrixd;
using std::unique_ptr;

// Unnamed namespace for free functions local to this file.
namespace {
// Given an ignition::math::Inertial object, extract a RotationalInertia object
// for the rotational inertia of body B, about its center of mass Bcm and,
// expressed in the inertial frame Bi (as specified in <inertial> in the SDF
// file.)
RotationalInertia<double> ExtractRotationalInertiaAboutBcmExpressedInBi(
    const ignition::math::Inertiald &inertial) {
  // TODO(amcastro-tri): Verify that ignition::math::Inertial::MOI() ALWAYS is
  // expresed in the body frame B, regardless of how a user might have
  // specified frames in the sdf file. That is, that it always returns R_BBcm_B.
  // TODO(amcastro-tri): Verify that ignition::math::Inertial::MassMatrix()
  // ALWAYS is in the inertial frame Bi, regardless of how a user might have
  // specified frames in the sdf file. That is, that it always returns
  // M_BBcm_Bi.
  const ignition::math::Matrix3d I = inertial.MassMatrix().Moi();
  return RotationalInertia<double>(I(0, 0), I(1, 1), I(2, 2),
                                   I(1, 0), I(2, 0), I(2, 1));
}

// Fails fast if a user attempts to specify `<pose frame='...'/>` in an
// unsupported location.
// See https://bitbucket.org/osrf/sdformat/issues/200 (tracked by #10590).
void ThrowIfPoseFrameSpecified(sdf::ElementPtr element) {
  // TODO(eric.cousineau): Fix all call sites, and remove this function.
  if (element->HasElement("pose")) {
    sdf::ElementPtr pose = element->GetElement("pose");
    const std::string frame_name = pose->Get<std::string>("relative_to");
    if (!frame_name.empty()) {
      throw std::runtime_error(
          "<pose relative_to='{non-empty}'/> is presently not supported "
          "outside of the <frame/> tag.");
    }
  }
}

void ThrowAnyErrors(const sdf::Errors& errors) {
  // Check for any errors.
  if (!errors.empty()) {
    std::string error_accumulation("From AddModelFromSdfFile():\n");
    for (const auto& e : errors)
      error_accumulation += "Error: " + e.Message() + "\n";
    throw std::runtime_error(error_accumulation);
  }
}

template <typename Class, typename... Args>
math::RigidTransformd ResolveRigidTransform(
    const Class& element, Args... args) {
  ignition::math::Pose3d pose;
  ThrowAnyErrors(element.ResolvePose(args..., pose));
  return ToRigidTransform(pose);
}

Eigen::Vector3d ResolveAxisXyz(const sdf::JointAxis& axis) {
  ignition::math::Vector3d xyz;
  ThrowAnyErrors(axis.ResolveXyz(xyz));
  // N.B. This will be removed.
  DRAKE_DEMAND(!axis.UseParentModelFrame());
  return ToVector3(xyz);
}

// Helper method to extract the SpatialInertia M_BBo_B of body B, about its body
// frame origin Bo and, expressed in body frame B, from an ignition::Inertial
// object.
SpatialInertia<double> ExtractSpatialInertiaAboutBoExpressedInB(
    const ignition::math::Inertiald& Inertial_BBcm_Bi) {
  double mass = Inertial_BBcm_Bi.MassMatrix().Mass();

  const RotationalInertia<double> I_BBcm_Bi =
      ExtractRotationalInertiaAboutBcmExpressedInBi(Inertial_BBcm_Bi);

  // Pose of the "<inertial>" frame Bi in the body frame B.
  // TODO(amcastro-tri): Verify we don't get funny results when X_BBi is not
  // the identity matrix.
  // TODO(amcastro-tri): SDF seems to provide <inertial><frame/></inertial>
  // together with <inertial><pose/></inertial>. It'd seem then the frame B
  // in X_BI could be another frame. We rely on Inertial::Pose() to ALWAYS
  // give us X_BI. Verify this.
  const RigidTransformd X_BBi = ToRigidTransform(Inertial_BBcm_Bi.Pose());

  // B and Bi are not necessarily aligned.
  const RotationMatrixd R_BBi = X_BBi.rotation();

  // Re-express in frame B as needed.
  const RotationalInertia<double> I_BBcm_B = I_BBcm_Bi.ReExpress(R_BBi);

  // Bi's origin is at the COM as documented in
  // http://sdformat.org/spec?ver=1.6&elem=link#inertial_pose
  const Vector3d p_BoBcm_B = X_BBi.translation();

  // Return the spatial inertia M_BBo_B of body B, about its body frame origin
  // Bo, and expressed in the body frame B.
  return SpatialInertia<double>::MakeFromCentralInertia(
      mass, p_BoBcm_B, I_BBcm_B);
}

// Helper method to retrieve a Body given the name of the link specification.
const Body<double>& GetBodyByLinkSpecificationName(
    const sdf::Model& model, const std::string& link_name,
    ModelInstanceIndex model_instance, const MultibodyPlant<double>& plant) {
  // SDF's convention to indicate a joint is connected to the world is to either
  // name the corresponding link "world" or just leave it unnamed.
  // Thus this the "if" statement in the following line.
  if (link_name.empty() || link_name == "world") {
    return plant.world_body();
  } else {
    // TODO(amcastro-tri): Remove this when sdformat guarantees a model
    // with basic structural checks.
    if (!model.LinkNameExists(link_name)) {
      throw std::logic_error("There is no parent link named '" +
          link_name + "' in the model.");
    }
    return plant.GetBodyByName(link_name, model_instance);
  }
}

// Extracts a Vector3d representation of the joint axis for joints with an axis.
Vector3d ExtractJointAxis(const sdf::Model& model_spec,
                          const sdf::Joint& joint_spec) {
  unused(model_spec);
  DRAKE_DEMAND(joint_spec.Type() == sdf::JointType::REVOLUTE ||
      joint_spec.Type() == sdf::JointType::PRISMATIC);

  // Axis specification.
  const sdf::JointAxis* axis = joint_spec.Axis();
  if (axis == nullptr) {
    throw std::runtime_error(
        "An axis must be specified for joint '" + joint_spec.Name() + "'");
  }

  // Joint axis in the joint frame J.
  Vector3d axis_J = ResolveAxisXyz(*axis);
  return axis_J;
}

// Helper to parse the damping for a given joint specification.
// Right now we only parse the <damping> tag.
// An exception is thrown if the provided damping value is negative or if there
// is no <axis> under <joint>.
double ParseJointDamping(const sdf::Joint& joint_spec) {
  DRAKE_DEMAND(joint_spec.Type() == sdf::JointType::REVOLUTE ||
      joint_spec.Type() == sdf::JointType::PRISMATIC);

  // Axis specification.
  const sdf::JointAxis* axis = joint_spec.Axis();
  if (axis == nullptr) {
    throw std::runtime_error(
        "An axis must be specified for joint '" + joint_spec.Name() + "'");
  }
  const double damping = axis->Damping();
  if (damping < 0) {
    throw std::runtime_error(
        "Joint damping is negative for joint '" + joint_spec.Name() + "'. "
            "Joint damping must be a non-negative number.");
  }
  return damping;
}

// Extracts the effort limit from a joint specification and adds an actuator if
// the value is non-zero. In SDF, effort limits are specified in
// <joint><axis><limit><effort>. In Drake, we understand that joints with an
// effort limit of zero are not actuated.
// Only available for "revolute" and "prismatic" joints.
void AddJointActuatorFromSpecification(
    const sdf::Joint &joint_spec, const Joint<double>& joint,
    MultibodyPlant<double>* plant) {
  DRAKE_THROW_UNLESS(plant != nullptr);
  DRAKE_THROW_UNLESS(joint_spec.Type() == sdf::JointType::REVOLUTE ||
      joint_spec.Type() == sdf::JointType::PRISMATIC);

  // Axis specification.
  const sdf::JointAxis* axis = joint_spec.Axis();
  if (axis == nullptr) {
    throw std::runtime_error(
        "An axis must be specified for joint '" + joint_spec.Name() + "'");
  }

  // The effort_limit should always be non-negative. Negative effort will be
  // treated as infinity as specified by the sdf standard.
  const double effort_limit = axis->Effort() < 0
                                  ? std::numeric_limits<double>::infinity()
                                  : axis->Effort();

  // In Drake we interpret a value of exactly zero
  // as a way to specify un-actuated joints. Thus, the user would say
  // <effort>0</effort> for un-actuated joints.
  if (effort_limit != 0) {
    plant->AddJointActuator(joint_spec.Name(), joint, effort_limit);
  }
}

// Returns joint limits as the tuple (lower_limit, upper_limit,
// velocity_limit).  The units of the limits depend on the particular joint
// type.  For prismatic joints, units are meters for the position limits and
// m/s for the velocity limit.  For revolute joints, units are radians for the
// position limits and rad/s for the velocity limit.  The velocity limit is
// always >= 0.  This method throws an exception if the joint type is not one
// of revolute or prismatic.
std::tuple<double, double, double> ParseJointLimits(
    const sdf::Joint& joint_spec) {
  DRAKE_THROW_UNLESS(joint_spec.Type() == sdf::JointType::REVOLUTE ||
      joint_spec.Type() == sdf::JointType::PRISMATIC);
  // Axis specification.
  const sdf::JointAxis* axis = joint_spec.Axis();
  if (axis == nullptr) {
    throw std::runtime_error(
        "An axis must be specified for joint '" + joint_spec.Name() + "'");
  }

  // SDF defaults to ±1.0e16 for joints with no limits, see
  // http://sdformat.org/spec?ver=1.6&elem=joint#axis_limit.
  // Drake marks joints with no limits with ±numeric_limits<double>::infinity()
  // and therefore we make the change here.
  const double lower_limit =
      axis->Lower() == -1.0e16 ?
      -std::numeric_limits<double>::infinity() : axis->Lower();
  const double upper_limit =
      axis->Upper() == 1.0e16 ?
      std::numeric_limits<double>::infinity() : axis->Upper();
  if (lower_limit > upper_limit) {
    throw std::runtime_error(
        "The lower limit must be lower (or equal) than the upper limit for "
        "joint '" + joint_spec.Name() + "'.");
  }

  // SDF defaults to -1.0 for joints with no limits, see
  // http://sdformat.org/spec?ver=1.6&elem=joint#limit_velocity
  // Drake marks joints with no limits with ±numeric_limits<double>::infinity()
  // and therefore we make the change here.
  const double velocity_limit =
      axis->MaxVelocity() == -1.0 ?
      std::numeric_limits<double>::infinity() : axis->MaxVelocity();
  if (velocity_limit < 0) {
    throw std::runtime_error(
        "Velocity limit is negative for joint '" + joint_spec.Name() + "'. "
            "Velocity limit must be a non-negative number.");
  }

  return std::make_tuple(lower_limit, upper_limit, velocity_limit);
}

// Helper method to add joints to a MultibodyPlant given an sdf::Joint
// specification object.
void AddJointFromSpecification(
<<<<<<< HEAD
    const sdf::Model& model_spec, const RigidTransformd& X_WM,
    const sdf::Joint& joint_spec, ModelInstanceIndex model_instance,
    MultibodyPlant<double>* plant,
    std::set<std::string>* attached_link_names,
    std::set<sdf::JointType>* joint_types) {
=======
    const sdf::Model& model_spec, const sdf::Joint& joint_spec,
    ModelInstanceIndex model_instance, MultibodyPlant<double>* plant,
    std::set<sdf::JointType>* joint_types) {
  // Pose of the model frame M in the world frame W.
  const RigidTransformd X_WM = ToRigidTransform(model_spec.Pose());

>>>>>>> 9ebba032
  const Body<double>& parent_body = GetBodyByLinkSpecificationName(
      model_spec, joint_spec.ParentLinkName(), model_instance, *plant);
  // N.B. Do not record parent link in `attached_link_names` to ensure the
  // "base" link is welded.
  const Body<double>& child_body = GetBodyByLinkSpecificationName(
      model_spec, joint_spec.ChildLinkName(), model_instance, *plant);
  attached_link_names->insert(joint_spec.ChildLinkName());

  // Get the pose of frame J in the frame of the child link C, as specified in
  // <joint> <pose> ... </pose></joint>.
  const RigidTransformd X_CJ = ResolveRigidTransform(
      joint_spec, joint_spec.ChildLinkName());

  // Get the pose of the child link C in the model frame M.
  const RigidTransformd X_MC = ResolveRigidTransform(
      *model_spec.LinkByName(joint_spec.ChildLinkName()));

  // Pose of the joint frame J in the model frame M.
  const RigidTransformd X_MJ = X_MC * X_CJ;

  // Pose of the frame J in the parent body frame P.
  std::optional<RigidTransformd> X_PJ;
  // We need to treat the world case separately since sdformat does not create
  // a "world" link from which we can request its pose (which in that case would
  // be the identity).
  if (parent_body.index() == world_index()) {
    X_PJ = X_WM * X_MJ;  // Since P == W.
  } else {
    // Get the pose of the parent link P in the model frame M.
    const RigidTransformd X_MP = ResolveRigidTransform(
        *model_spec.LinkByName(joint_spec.ParentLinkName()));
    X_PJ = X_MP.inverse() * X_MJ;
  }

  // If P and J are coincident, we won't create a new frame for J, but use frame
  // P directly. We indicate that by passing a nullopt.
  if (X_PJ.value().IsExactlyIdentity()) X_PJ = std::nullopt;

  // These will only be populated for prismatic and revolute joints.
  double lower_limit = 0;
  double upper_limit = 0;
  double velocity_limit = 0;

  switch (joint_spec.Type()) {
    case sdf::JointType::FIXED: {
      plant->AddJoint<WeldJoint>(
          joint_spec.Name(),
          parent_body, X_PJ,
          child_body, X_CJ,
          RigidTransformd::Identity() /* X_JpJc */);
      break;
    }
    case sdf::JointType::PRISMATIC: {
      const double damping = ParseJointDamping(joint_spec);
      Vector3d axis_J = ExtractJointAxis(model_spec, joint_spec);
      std::tie(lower_limit, upper_limit, velocity_limit) =
          ParseJointLimits(joint_spec);
      const auto& joint = plant->AddJoint<PrismaticJoint>(
          joint_spec.Name(),
          parent_body, X_PJ,
          child_body, X_CJ, axis_J, lower_limit, upper_limit, damping);
      plant->get_mutable_joint(joint.index()).set_velocity_limits(
          Vector1d(-velocity_limit), Vector1d(velocity_limit));
      AddJointActuatorFromSpecification(joint_spec, joint, plant);
      break;
    }
    case sdf::JointType::REVOLUTE: {
      const double damping = ParseJointDamping(joint_spec);
      Vector3d axis_J = ExtractJointAxis(model_spec, joint_spec);
      std::tie(lower_limit, upper_limit, velocity_limit) =
          ParseJointLimits(joint_spec);
      const auto& joint = plant->AddJoint<RevoluteJoint>(
          joint_spec.Name(),
          parent_body, X_PJ,
          child_body, X_CJ, axis_J, lower_limit, upper_limit, damping);
      plant->get_mutable_joint(joint.index()).set_velocity_limits(
          Vector1d(-velocity_limit), Vector1d(velocity_limit));
      AddJointActuatorFromSpecification(joint_spec, joint, plant);
      break;
    }
    default: {
      throw std::logic_error(
          "Joint type not supported for joint '" + joint_spec.Name() + "'.");
    }
  }
  joint_types->insert(joint_spec.Type());
}

// Helper method to load an SDF file and read the contents into an sdf::Root
// object.
std::string LoadSdf(
    sdf::Root* root,
    const std::string& file_name) {

  const std::string full_path = GetFullPath(file_name);

  // Load the SDF file.
  ThrowAnyErrors(root->Load(full_path));

  // Uses the directory holding the SDF to be the root directory
  // in which to search for files referenced within the SDF file.
  std::string root_dir = ".";
  size_t found = full_path.find_last_of("/\\");
  if (found != std::string::npos) {
    root_dir = full_path.substr(0, found);
  }

  return root_dir;
}

struct LinkInfo {
  const RigidBody<double>* body{};
  RigidTransformd X_WL;
};

// Helper method to add a model to a MultibodyPlant given an sdf::Model
// specification object.
std::vector<LinkInfo> AddLinksFromSpecification(
    const ModelInstanceIndex model_instance,
    const sdf::Model& model,
    const RigidTransformd& X_WM,
    MultibodyPlant<double>* plant,
    const PackageMap& package_map,
    const std::string& root_dir) {
  std::vector<LinkInfo> link_infos;

  // Add all the links
  for (uint64_t link_index = 0; link_index < model.LinkCount(); ++link_index) {
    const sdf::Link& link = *model.LinkByIndex(link_index);

    // Get the link's inertia relative to the Bcm frame.
    // sdf::Link::Inertial() provides a representation for the SpatialInertia
    // M_Bcm_Bi of body B, about its center of mass Bcm, and expressed in an
    // inertial frame Bi as defined in <inertial> <pose></pose> </inertial>.
    // Per SDF specification, Bi's origin is at the COM Bcm, but Bi is not
    // necessarily aligned with B.
    if (link.Element()->HasElement("inertial")) {
      ThrowIfPoseFrameSpecified(link.Element()->GetElement("inertial"));
    }
    const ignition::math::Inertiald& Inertial_Bcm_Bi = link.Inertial();

    const SpatialInertia<double> M_BBo_B =
        ExtractSpatialInertiaAboutBoExpressedInB(Inertial_Bcm_Bi);

    // Add a rigid body to model each link.
    const RigidBody<double>& body =
        plant->AddRigidBody(link.Name(), model_instance, M_BBo_B);

    // Register information.
    const RigidTransformd X_ML = ToRigidTransform(link.Pose());
    const RigidTransformd X_WL = X_WM * X_ML;
    link_infos.push_back(LinkInfo{&body, X_WL});

<<<<<<< HEAD
    // N.B. If a body is completely disconnected (no inboard / outboard
    // joints), then we lose information from the SDFormat spec. This hack is
    // one way to preserve this information.
    plant->InternalSetFreeBodyOnlyPose(body, X_WL);
=======
    // Set the initial pose of the free body (only use if the body is indeed
    // floating).
    plant->SetDefaultFreeBodyPose(body, X_WL);
>>>>>>> 9ebba032

    if (plant->geometry_source_is_registered()) {
      ResolveFilename resolve_filename =
        [&package_map, &root_dir](std::string uri) {
          const std::string resolved_name =
              ResolveUri(uri, package_map, root_dir);
          if (resolved_name.empty()) {
            throw std::runtime_error(
                std::string(__FILE__) + ": " + __func__ +
                ": ERROR: Mesh file name could not be resolved from the "
                "provided uri \"" + uri + "\".");
          }
          return resolved_name;
      };

      for (uint64_t visual_index = 0; visual_index < link.VisualCount();
           ++visual_index) {
        const sdf::Visual& sdf_visual = *link.VisualByIndex(visual_index);
        const RigidTransformd X_LG = ResolveRigidTransform(
            sdf_visual);
        unique_ptr<GeometryInstance> geometry_instance =
            MakeGeometryInstanceFromSdfVisual(
                sdf_visual, resolve_filename, X_LG);
        // We check for nullptr in case someone decided to specify an SDF
        // <empty/> geometry.
        if (geometry_instance) {
          // The parsing should *always* produce an IllustrationProperties
          // instance, even if it is empty.
          DRAKE_DEMAND(
              geometry_instance->illustration_properties() != nullptr);

          plant->RegisterVisualGeometry(
              body, geometry_instance->pose(), geometry_instance->shape(),
              geometry_instance->name(),
              *geometry_instance->illustration_properties());
        }
      }

      for (uint64_t collision_index = 0;
           collision_index < link.CollisionCount(); ++collision_index) {
        const sdf::Collision& sdf_collision =
            *link.CollisionByIndex(collision_index);
        const sdf::Geometry& sdf_geometry = *sdf_collision.Geom();
        if (sdf_geometry.Type() != sdf::GeometryType::EMPTY) {
          // ... Yuck?
          const RigidTransformd X_LG_init = ResolveRigidTransform(
              sdf_collision);
          const RigidTransformd X_LG =
              MakeGeometryPoseFromSdfCollision(sdf_collision, X_LG_init);
          std::unique_ptr<geometry::Shape> shape =
              MakeShapeFromSdfGeometry(sdf_geometry, resolve_filename);
          const CoulombFriction<double> coulomb_friction =
              MakeCoulombFrictionFromSdfCollisionOde(sdf_collision);
          plant->RegisterCollisionGeometry(body, X_LG, *shape,
                                           sdf_collision.Name(),
                                           coulomb_friction);
        }
      }
    }
  }
  return link_infos;
}

// TODO(eric.cousineau): Handle backwards compatibility.
const Frame<double>& AddFrameFromSpecification(
    const sdf::Frame& frame_spec, ModelInstanceIndex model_instance,
    const Frame<double>& model_frame, MultibodyPlant<double>* plant) {
  // TODO(eric.cousineau): Would be nice if "" defaulted to `__model__` /
  // `__world__`?
  RigidTransformd X_PF;
  const Frame<double>* parent_frame{};
  if (frame_spec.AttachedTo().empty()) {
    X_PF = ResolveRigidTransform(frame_spec);
    parent_frame = &model_frame;
  } else {
    X_PF = ResolveRigidTransform(frame_spec, frame_spec.AttachedTo());
    parent_frame = &plant->GetFrameByName(
        frame_spec.AttachedTo(), model_instance);
  }
  const Frame<double>& frame =
      plant->AddFrame(std::make_unique<FixedOffsetFrame<double>>(
          frame_spec.Name(), *parent_frame, X_PF));
  return frame;
}

// Helper to determine if two links are welded together.
bool AreWelded(
    const MultibodyPlant<double>& plant, const Body<double>& a,
    const Body<double>& b) {
  for (auto* body : plant.GetBodiesWeldedTo(a)) {
    if (body == &b) {
      return true;
    }
  }
  return false;
}

// Helper method to add a model to a MultibodyPlant given an sdf::Model
// specification object.
ModelInstanceIndex AddModelFromSpecification(
    const sdf::Model& model,
    const std::string& model_name,
    MultibodyPlant<double>* plant,
    const PackageMap& package_map,
    const std::string& root_dir) {
<<<<<<< HEAD
  // Pose of the model frame M in the world frame W.
  const RigidTransformd X_WM = ToRigidTransform(model.Pose());

=======
>>>>>>> 9ebba032
  const ModelInstanceIndex model_instance =
    plant->AddModelInstance(model_name);

  // TODO(eric.cousineau): Ensure this generalizes to cases when the parent
  // frame is not the world. At present, we assume the parent frame is the
  // world.
  ThrowIfPoseFrameSpecified(model.Element());

  drake::log()->trace("sdf_parser: Add links");
  std::vector<LinkInfo> added_link_infos = AddLinksFromSpecification(
      model_instance, model, X_WM, plant, package_map, root_dir);

  drake::log()->trace("sdf_parser: Resolve canonical link");
  std::string canonical_link_name = model.CanonicalLinkName();
  if (canonical_link_name.empty()) {
    // TODO(eric.cousineau): Should libsdformat auto-resolve this?
    DRAKE_DEMAND(model.LinkCount() > 0);
    canonical_link_name = model.LinkByIndex(0)->Name();
  }
  const Frame<double>& canonical_link_frame = plant->GetFrameByName(
      canonical_link_name, model_instance);
  const RigidTransformd X_MLc = ResolveRigidTransform(
      *model.LinkByName(canonical_link_name));

  // Add the SDF "model frame" given the model name so that way any frames added
  // to the plant are associated with this current model instance.
  // N.B. We mangle this name to dis-incentivize users from wanting to use
  // this frame. At present, SDFormat does not concretely specify what the
  // semantics of a "model frame" are. Note that this is welded to the
  // canonical link.
  // TODO(eric.cousineau): Use same name mangling as what libsdformat (or the
  // spec itself) uses.
  const std::string sdf_model_frame_name =
      "_" + model_name + "_sdf_model_frame";
  const Frame<double>& model_frame =
      plant->AddFrame(std::make_unique<FixedOffsetFrame<double>>(
<<<<<<< HEAD
          sdf_model_frame_name, canonical_link_frame, X_MLc.inverse(),
          model_instance));
=======
          sdf_model_frame_name, plant->world_frame(), X_WM, model_instance));

  // TODO(eric.cousineau): Register and use frames from SDFormat once we have
  // the libsdformat-provided pose graph.
  std::vector<LinkInfo> added_link_infos = AddLinksFromSpecification(
      model_instance, model, X_WM, plant, package_map, root_dir);
>>>>>>> 9ebba032

  drake::log()->trace("sdf_parser: Add joints");
  // Add all the joints
<<<<<<< HEAD
  std::set<std::string> attached_link_names;
=======
>>>>>>> 9ebba032
  std::set<sdf::JointType> joint_types;
  // TODO(eric.cousineau): Register frames from SDF once we have a pose graph.
  for (uint64_t joint_index = 0; joint_index < model.JointCount();
       ++joint_index) {
    // Get a pointer to the SDF joint, and the joint axis information.
    const sdf::Joint& joint = *model.JointByIndex(joint_index);
    AddJointFromSpecification(
<<<<<<< HEAD
        model, X_WM, joint, model_instance, plant,
        &attached_link_names, &joint_types);
=======
        model, joint, model_instance, plant, &joint_types);
>>>>>>> 9ebba032
  }

  drake::log()->trace("sdf_parser: Add explicit frames");
  // Add frames at root-level of <model>.
  for (uint64_t frame_index = 0; frame_index < model.FrameCount();
      ++frame_index) {
    const sdf::Frame& frame = *model.FrameByIndex(frame_index);
    AddFrameFromSpecification(frame, model_instance, model_frame, plant);
  }

  if (model.Static()) {
    // Only weld / fixed joints are permissible.
    // TODO(eric.cousineau): Consider "freezing" non-weld joints, as is
    // permissible in Bullet and DART via Gazebo (#12227).
    for (sdf::JointType joint_type : joint_types) {
      if (joint_type != sdf::JointType::FIXED) {
        throw std::runtime_error(
            "Only fixed joints are permitted in static models.");
      }
    }
    // Weld all links that have been added, but did not get attached to
    // anything.
    // N.B. This implementation prevents "reposturing" a static model after
    // parsing. See #12227 for a more concrete example.
    for (const LinkInfo& link_info : added_link_infos) {
      if (attached_link_names.count(link_info.body->name()) == 0) {
        plant->WeldFrames(
            plant->world_frame(), link_info.body->body_frame(), link_info.X_WL);
      }
    }
  }

  if (model.Static()) {
    // Only weld / fixed joints are permissible.
    // TODO(eric.cousineau): Consider "freezing" non-weld joints, as is
    // permissible in Bullet and DART via Gazebo (#12227).
    for (sdf::JointType joint_type : joint_types) {
      if (joint_type != sdf::JointType::FIXED) {
        throw std::runtime_error(
            "Only fixed joints are permitted in static models.");
      }
    }
    // Weld all links that have been added, but are not (yet) attached to the
    // world.
    // N.B. This implementation prevents "reposturing" a static model after
    // parsing. See #12227 for a more concrete example.
    for (const LinkInfo& link_info : added_link_infos) {
      if (!AreWelded(*plant, plant->world_body(), *link_info.body)) {
        plant->WeldFrames(
            plant->world_frame(), link_info.body->body_frame(), link_info.X_WL);
      }
    }
  }

  return model_instance;
}
}  // namespace

ModelInstanceIndex AddModelFromSdfFile(
    const std::string& file_name,
    const std::string& model_name_in,
    const PackageMap& package_map,
    MultibodyPlant<double>* plant,
    geometry::SceneGraph<double>* scene_graph) {
  DRAKE_THROW_UNLESS(plant != nullptr);
  DRAKE_THROW_UNLESS(!plant->is_finalized());

  sdf::Root root;

  std::string root_dir = LoadSdf(&root, file_name);

  if (root.ModelCount() != 1) {
    throw std::runtime_error("File must have a single <model> element.");
  }

  // Get the only model in the file.
  const sdf::Model& model = *root.ModelByIndex(0);

  if (scene_graph != nullptr && !plant->geometry_source_is_registered()) {
    plant->RegisterAsSourceForSceneGraph(scene_graph);
  }

  const std::string model_name =
      model_name_in.empty() ? model.Name() : model_name_in;

  return AddModelFromSpecification(
      model, model_name, plant, package_map, root_dir);
}

std::vector<ModelInstanceIndex> AddModelsFromSdfFile(
    const std::string& file_name,
    const PackageMap& package_map,
    MultibodyPlant<double>* plant,
    geometry::SceneGraph<double>* scene_graph) {
  DRAKE_THROW_UNLESS(plant != nullptr);
  DRAKE_THROW_UNLESS(!plant->is_finalized());

  sdf::Root root;

  std::string root_dir = LoadSdf(&root, file_name);

  // Throw an error if there are no models or worlds.
  if (root.ModelCount() == 0 && root.WorldCount() == 0) {
    throw std::runtime_error(
        "File must have at least one <model>, or <world> with one "
        "child <model> element.");
  }

  // Only one world in an SDF file is allowed.
  if (root.WorldCount() > 1) {
    throw std::runtime_error("File must contain only one <world>.");
  }

  // Do not allow a <world> to have a <model> sibling.
  if (root.ModelCount() > 0 && root.WorldCount() > 0) {
    throw std::runtime_error("A <world> and <model> cannot be siblings.");
  }

  if (scene_graph != nullptr && !plant->geometry_source_is_registered()) {
    plant->RegisterAsSourceForSceneGraph(scene_graph);
  }

  std::vector<ModelInstanceIndex> model_instances;

  // At this point there should be only Models or a single World at the Root
  // levelt.
  if (root.ModelCount() > 0) {
    // Load all the models at the root level.
    for (uint64_t i = 0; i < root.ModelCount(); ++i) {
      // Get the model.
      const sdf::Model& model = *root.ModelByIndex(i);
      model_instances.push_back(AddModelFromSpecification(
            model, model.Name(), plant, package_map, root_dir));
    }
  } else {
    // Load the world and all the models in the world.
    const sdf::World& world = *root.WorldByIndex(0);

    // TODO(eric.cousineau): Er... where and how do world joints get added???

    for (uint64_t frame_index = 0; frame_index < world.FrameCount();
        ++frame_index) {
      const sdf::Frame& frame = *world.FrameByIndex(frame_index);
      AddFrameFromSpecification(
          frame, world_model_instance(), plant->world_frame(), plant);
    }

    for (uint64_t model_index = 0; model_index < world.ModelCount();
        ++model_index) {
      // Get the model.
      const sdf::Model& model = *world.ModelByIndex(model_index);
      model_instances.push_back(AddModelFromSpecification(
            model, model.Name(), plant, package_map, root_dir));
    }
  }

  return model_instances;
}

}  // namespace internal
}  // namespace multibody
}  // namespace drake<|MERGE_RESOLUTION|>--- conflicted
+++ resolved
@@ -279,27 +279,14 @@
 // Helper method to add joints to a MultibodyPlant given an sdf::Joint
 // specification object.
 void AddJointFromSpecification(
-<<<<<<< HEAD
     const sdf::Model& model_spec, const RigidTransformd& X_WM,
     const sdf::Joint& joint_spec, ModelInstanceIndex model_instance,
     MultibodyPlant<double>* plant,
-    std::set<std::string>* attached_link_names,
     std::set<sdf::JointType>* joint_types) {
-=======
-    const sdf::Model& model_spec, const sdf::Joint& joint_spec,
-    ModelInstanceIndex model_instance, MultibodyPlant<double>* plant,
-    std::set<sdf::JointType>* joint_types) {
-  // Pose of the model frame M in the world frame W.
-  const RigidTransformd X_WM = ToRigidTransform(model_spec.Pose());
-
->>>>>>> 9ebba032
   const Body<double>& parent_body = GetBodyByLinkSpecificationName(
       model_spec, joint_spec.ParentLinkName(), model_instance, *plant);
-  // N.B. Do not record parent link in `attached_link_names` to ensure the
-  // "base" link is welded.
   const Body<double>& child_body = GetBodyByLinkSpecificationName(
       model_spec, joint_spec.ChildLinkName(), model_instance, *plant);
-  attached_link_names->insert(joint_spec.ChildLinkName());
 
   // Get the pose of frame J in the frame of the child link C, as specified in
   // <joint> <pose> ... </pose></joint>.
@@ -446,16 +433,9 @@
     const RigidTransformd X_WL = X_WM * X_ML;
     link_infos.push_back(LinkInfo{&body, X_WL});
 
-<<<<<<< HEAD
-    // N.B. If a body is completely disconnected (no inboard / outboard
-    // joints), then we lose information from the SDFormat spec. This hack is
-    // one way to preserve this information.
-    plant->InternalSetFreeBodyOnlyPose(body, X_WL);
-=======
     // Set the initial pose of the free body (only use if the body is indeed
     // floating).
     plant->SetDefaultFreeBodyPose(body, X_WL);
->>>>>>> 9ebba032
 
     if (plant->geometry_source_is_registered()) {
       ResolveFilename resolve_filename =
@@ -561,12 +541,6 @@
     MultibodyPlant<double>* plant,
     const PackageMap& package_map,
     const std::string& root_dir) {
-<<<<<<< HEAD
-  // Pose of the model frame M in the world frame W.
-  const RigidTransformd X_WM = ToRigidTransform(model.Pose());
-
-=======
->>>>>>> 9ebba032
   const ModelInstanceIndex model_instance =
     plant->AddModelInstance(model_name);
 
@@ -574,6 +548,7 @@
   // frame is not the world. At present, we assume the parent frame is the
   // world.
   ThrowIfPoseFrameSpecified(model.Element());
+  const RigidTransformd X_WM = ToRigidTransform(model.Pose());
 
   drake::log()->trace("sdf_parser: Add links");
   std::vector<LinkInfo> added_link_infos = AddLinksFromSpecification(
@@ -603,24 +578,11 @@
       "_" + model_name + "_sdf_model_frame";
   const Frame<double>& model_frame =
       plant->AddFrame(std::make_unique<FixedOffsetFrame<double>>(
-<<<<<<< HEAD
           sdf_model_frame_name, canonical_link_frame, X_MLc.inverse(),
           model_instance));
-=======
-          sdf_model_frame_name, plant->world_frame(), X_WM, model_instance));
-
-  // TODO(eric.cousineau): Register and use frames from SDFormat once we have
-  // the libsdformat-provided pose graph.
-  std::vector<LinkInfo> added_link_infos = AddLinksFromSpecification(
-      model_instance, model, X_WM, plant, package_map, root_dir);
->>>>>>> 9ebba032
 
   drake::log()->trace("sdf_parser: Add joints");
   // Add all the joints
-<<<<<<< HEAD
-  std::set<std::string> attached_link_names;
-=======
->>>>>>> 9ebba032
   std::set<sdf::JointType> joint_types;
   // TODO(eric.cousineau): Register frames from SDF once we have a pose graph.
   for (uint64_t joint_index = 0; joint_index < model.JointCount();
@@ -628,15 +590,11 @@
     // Get a pointer to the SDF joint, and the joint axis information.
     const sdf::Joint& joint = *model.JointByIndex(joint_index);
     AddJointFromSpecification(
-<<<<<<< HEAD
-        model, X_WM, joint, model_instance, plant,
-        &attached_link_names, &joint_types);
-=======
-        model, joint, model_instance, plant, &joint_types);
->>>>>>> 9ebba032
+        model, X_WM, joint, model_instance, plant, &joint_types);
   }
 
   drake::log()->trace("sdf_parser: Add explicit frames");
+  // Add frames at root-level of <model>.
   // Add frames at root-level of <model>.
   for (uint64_t frame_index = 0; frame_index < model.FrameCount();
       ++frame_index) {
@@ -654,28 +612,6 @@
             "Only fixed joints are permitted in static models.");
       }
     }
-    // Weld all links that have been added, but did not get attached to
-    // anything.
-    // N.B. This implementation prevents "reposturing" a static model after
-    // parsing. See #12227 for a more concrete example.
-    for (const LinkInfo& link_info : added_link_infos) {
-      if (attached_link_names.count(link_info.body->name()) == 0) {
-        plant->WeldFrames(
-            plant->world_frame(), link_info.body->body_frame(), link_info.X_WL);
-      }
-    }
-  }
-
-  if (model.Static()) {
-    // Only weld / fixed joints are permissible.
-    // TODO(eric.cousineau): Consider "freezing" non-weld joints, as is
-    // permissible in Bullet and DART via Gazebo (#12227).
-    for (sdf::JointType joint_type : joint_types) {
-      if (joint_type != sdf::JointType::FIXED) {
-        throw std::runtime_error(
-            "Only fixed joints are permitted in static models.");
-      }
-    }
     // Weld all links that have been added, but are not (yet) attached to the
     // world.
     // N.B. This implementation prevents "reposturing" a static model after
