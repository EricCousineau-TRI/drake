--- conflicted
+++ resolved
@@ -800,21 +800,6 @@
   std::vector<LinkInfo> added_link_infos = AddLinksFromSpecification(
       model_instance, model, X_WM, plant, package_map, root_dir);
 
-<<<<<<< HEAD
-=======
-  drake::log()->trace("sdf_parser: Resolve canonical link");
-  std::string canonical_link_name = model.CanonicalLinkName();
-  if (canonical_link_name.empty()) {
-    // TODO(eric.cousineau): Should libsdformat auto-resolve this?
-    DRAKE_THROW_UNLESS(model.LinkCount() > 0);
-    canonical_link_name = model.LinkByIndex(0)->Name();
-  }
-  const Frame<double>& canonical_link_frame = plant->GetFrameByName(
-      canonical_link_name, model_instance);
-  const RigidTransformd X_MLc = ResolveRigidTransform(
-      model.LinkByName(canonical_link_name)->SemanticPose());
-
->>>>>>> 61ff899c
   // Add the SDF "model frame" given the model name so that way any frames added
   // to the plant are associated with this current model instance.
   // N.B. This follows SDFormat's convention.
@@ -932,10 +917,6 @@
 
   std::string root_dir = LoadSdf(&root, data_source);
 
-<<<<<<< HEAD
-  SDF_SUPPRESS_DEPRECATED_BEGIN
-  if (root.ModelCount() != 1) {
-=======
   // TODO(jwnimmer-tri) When we upgrade to a version of libsdformat that no
   // longer offers ModelCount(), remove this entire paragraph of code.
 #pragma GCC diagnostic push
@@ -943,10 +924,8 @@
   const uint64_t model_count = root.ModelCount();
 #pragma GCC diagnostic pop
   if (model_count != 1) {
->>>>>>> 61ff899c
     throw std::runtime_error("File must have a single <model> element.");
   }
-  SDF_SUPPRESS_DEPRECATED_END
 
   // Get the only model in the file.
   const sdf::Model& model = *root.Model();
@@ -998,13 +977,6 @@
   std::vector<ModelInstanceIndex> model_instances;
 
   // At this point there should be only Models or a single World at the Root
-<<<<<<< HEAD
-  // levelt.
-  if (root.Model() != nullptr) {
-    // Load all the models at the root level.
-    SDF_SUPPRESS_DEPRECATED_BEGIN
-    for (uint64_t i = 0; i < root.ModelCount(); ++i) {
-=======
   // level.
   if (root.Model() != nullptr) {
     // Load all the models at the root level.
@@ -1023,7 +995,6 @@
         "file.");
     }
     for (uint64_t i = 0; i < model_count; ++i) {
->>>>>>> 61ff899c
       // Get the model.
 #pragma GCC diagnostic push
 #pragma GCC diagnostic ignored "-Wdeprecated-declarations"
@@ -1032,14 +1003,6 @@
       model_instances.push_back(AddModelFromSpecification(
             model, model.Name(), {}, plant, package_map, root_dir));
     }
-    if (root.ModelCount() != 1) {
-      static const logging::Warn log_once(
-        "The feature to load multiple models from a single SDFormat model file "
-        "in Drake is deprecated, and will be removed on or around 2021-07-01. "
-        "If you need multiple root-level models, please use an SDFormat world "
-        "file");
-    }
-    SDF_SUPPRESS_DEPRECATED_END
   } else {
     // Load the world and all the models in the world.
     const sdf::World& world = *root.WorldByIndex(0);
