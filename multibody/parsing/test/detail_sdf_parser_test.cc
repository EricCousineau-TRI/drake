--- conflicted
+++ resolved
@@ -655,9 +655,7 @@
           "Joint damping must be a non-negative number.");
 }
 
-// TODO(addisu, eric.cousineau): Update this unittest pending proper usage of
-// SDFormat 1.8, admitting some issues with SDFormat <=1.7 + libsdformat<=10.
-GTEST_TEST(SdfParser, DISABLED_IncludeTags) {
+GTEST_TEST(SdfParser, IncludeTags) {
   const std::string full_name = FindResourceOrThrow(
       "drake/multibody/parsing/test/sdf_parser_test/"
       "include_models.sdf");
@@ -1007,15 +1005,6 @@
 </model>)");
 }
 
-void FailWithUnsupportedRelativeTo(const std::string& inner) {
-  SCOPED_TRACE(inner);
-  DRAKE_EXPECT_THROWS_MESSAGE(
-      ParseTestString(inner),
-      std::runtime_error,
-      R"(<pose relative_to='\{non-empty\}'/> is presently not supported )"
-      R"(in <inertial/> or <model/> tags.)");
-}
-
 void FailWithInvalidWorld(const std::string& inner) {
   SCOPED_TRACE(inner);
   DRAKE_EXPECT_THROWS_MESSAGE(
@@ -1061,18 +1050,10 @@
 )", bad_name));
   }
 
-  FailWithUnsupportedRelativeTo(R"(
-<model name='bad'>
-<<<<<<< HEAD
-=======
-  <pose relative_to='invalid_usage'/>
-  <link name='dont_crash_plz'/>  <!-- Need at least one frame -->
-</model>)");
   // TODO(eric.cousineau): Change this to `FailWithUnsupportedRelativeTo`
   // once sdformat#543 merges and is released.
   ParseTestString(R"(
 <model name='bad'>
->>>>>>> 61ff899c
   <frame name='my_frame'/>
   <link name='a'>
     <inertial><pose relative_to='my_frame'/></inertial>
