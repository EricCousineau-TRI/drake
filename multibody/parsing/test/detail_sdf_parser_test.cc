--- conflicted
+++ resolved
@@ -34,14 +34,6 @@
 using math::RollPitchYawd;
 using systems::Context;
 
-<<<<<<< HEAD
-// TODO(eric.cousineau): Make a simple test that parses SDFormat <=1.6 and 1.7
-// separately. See private Slack convo with Steve and Addisu,
-// 2019-09-16T4:30-0400; this may be complicated and require some code
-// duplication.
-
-=======
->>>>>>> 9ebba032
 const double kEps = std::numeric_limits<double>::epsilon();
 
 // Verifies that the SDF loader can leverage a specified package map.
@@ -236,29 +228,15 @@
   PlantAndSceneGraph pair = ParseTestString(R"""(
 <model name='good'>
   <link name='a'>
-<<<<<<< HEAD
-    <pose>1 2 3  0 0 0</pose>
-  </link>
-  <link name='b'>
-    <pose>4 5 6  0 0 0</pose>
-=======
     <pose>1 2 3  0.1 0.2 0.3</pose>
   </link>
   <link name='b'>
     <pose>4 5 6  0.4 0.5 0.6</pose>
->>>>>>> 9ebba032
   </link>
 </model>)""");
   pair.plant->Finalize();
   EXPECT_GT(pair.plant->num_positions(), 0);
   auto context = pair.plant->CreateDefaultContext();
-<<<<<<< HEAD
-  const RigidTransformd X_WA_expected(Vector3d(1, 2, 3));
-  const RigidTransformd X_WA =
-      pair.plant->GetFrameByName("a").CalcPoseInWorld(*context);
-  EXPECT_TRUE(CompareMatrices(X_WA_expected.matrix(), X_WA.matrix(), kEps));
-  const RigidTransformd X_WB_expected(Vector3d(4, 5, 6));
-=======
   const RigidTransformd X_WA_expected(
       RollPitchYawd(0.1, 0.2, 0.3), Vector3d(1, 2, 3));
   const RigidTransformd X_WA =
@@ -266,7 +244,6 @@
   EXPECT_TRUE(CompareMatrices(X_WA_expected.matrix(), X_WA.matrix(), kEps));
   const RigidTransformd X_WB_expected(
       RollPitchYawd(0.4, 0.5, 0.6), Vector3d(4, 5, 6));
->>>>>>> 9ebba032
   const RigidTransformd X_WB =
       pair.plant->GetFrameByName("b").CalcPoseInWorld(*context);
   EXPECT_TRUE(CompareMatrices(X_WB_expected.matrix(), X_WB.matrix(), kEps));
@@ -278,29 +255,15 @@
 <model name='good'>
   <static>true</static>
   <link name='a'>
-<<<<<<< HEAD
-    <pose>1 2 3  0 0 0</pose>
-  </link>
-  <link name='b'>
-    <pose>4 5 6  0 0 0</pose>
-=======
     <pose>1 2 3  0.1 0.2 0.3</pose>
   </link>
   <link name='b'>
     <pose>4 5 6  0.4 0.5 0.6</pose>
->>>>>>> 9ebba032
   </link>
 </model>)""");
   pair.plant->Finalize();
   EXPECT_EQ(pair.plant->num_positions(), 0);
   auto context = pair.plant->CreateDefaultContext();
-<<<<<<< HEAD
-  const RigidTransformd X_WA_expected(Vector3d(1, 2, 3));
-  const RigidTransformd X_WA =
-      pair.plant->GetFrameByName("a").CalcPoseInWorld(*context);
-  EXPECT_TRUE(CompareMatrices(X_WA_expected.matrix(), X_WA.matrix(), kEps));
-  const RigidTransformd X_WB_expected(Vector3d(4, 5, 6));
-=======
   const RigidTransformd X_WA_expected(
       RollPitchYawd(0.1, 0.2, 0.3), Vector3d(1, 2, 3));
   const RigidTransformd X_WA =
@@ -308,7 +271,6 @@
   EXPECT_TRUE(CompareMatrices(X_WA_expected.matrix(), X_WA.matrix(), kEps));
   const RigidTransformd X_WB_expected(
       RollPitchYawd(0.4, 0.5, 0.6), Vector3d(4, 5, 6));
->>>>>>> 9ebba032
   const RigidTransformd X_WB =
       pair.plant->GetFrameByName("b").CalcPoseInWorld(*context);
   EXPECT_TRUE(CompareMatrices(X_WB_expected.matrix(), X_WB.matrix(), kEps));
@@ -317,11 +279,7 @@
 GTEST_TEST(SdfParser, StaticModelWithJoints) {
   // Specifying redundant welds in the model yields no errors, either to the
   // world or between links.
-<<<<<<< HEAD
-  /*EXPECT_NO_THROW*/(ParseTestString(R"""(
-=======
   DRAKE_EXPECT_NO_THROW(ParseTestString(R"""(
->>>>>>> 9ebba032
 <model name='good'>
   <static>true</static>
   <link name='a'/>
@@ -560,7 +518,6 @@
       std::logic_error, "There is no joint actuator named '.*' in the model.");
 }
 
-<<<<<<< HEAD
 GTEST_TEST(SdfParser, TestSupportedFrames) {
   // Test `//link/pose[@relative_to]`.
   ParseTestString(R"(
@@ -607,9 +564,6 @@
 }
 
 void FailWithNonemptyRelativeTo(const std::string& inner) {
-=======
-void ExpectUnsupportedFrame(const std::string& inner) {
->>>>>>> 9ebba032
   DRAKE_EXPECT_THROWS_MESSAGE(
       ParseTestString(inner),
       std::runtime_error,
