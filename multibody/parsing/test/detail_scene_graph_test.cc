--- conflicted
+++ resolved
@@ -154,10 +154,7 @@
   return sdf_collision;
 }
 
-<<<<<<< HEAD
-=======
 // Define a pass-through functor for testing.
->>>>>>> b65eaafc
 std::string NoopResolveFilename(std::string filename) { return filename; }
 
 // Verify MakeShapeFromSdfGeometry returns nullptr when we specify an <empty>
