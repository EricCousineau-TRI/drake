#pragma once

#include <memory>
#include <string>

#include <sdf/sdf.hh>

#include "drake/geometry/geometry_roles.h"
#include "drake/geometry/scene_graph.h"
#include "drake/math/rigid_transform.h"
#include "drake/multibody/parsing/package_map.h"
#include "drake/multibody/plant/coulomb_friction.h"

namespace drake {
namespace multibody {
namespace internal {

<<<<<<< HEAD
// Used for resolving URIs / filenames.
=======
/** Used for resolving URIs / filenames.  */
>>>>>>> d4672d9e
using ResolveFilename = std::function<std::string (std::string)>;

/** Given an sdf::Geometry object representing a <geometry> element from an SDF
 file, this method makes a new drake::geometry::Shape object from this
 specification.
 If no recognizable geometry is specified, nullptr is returned. If the geometry
 is recognized, but malformed, an exception is thrown.  */
std::unique_ptr<geometry::Shape> MakeShapeFromSdfGeometry(
    const sdf::Geometry& sdf_geometry, ResolveFilename resolve_filename);

/** Given an sdf::Visual object representing a <visual> element from an SDF
 file, this method makes a new drake::geometry::GeometryInstance object from
 this specification at a pose `X_LG` relatve to its parent link.
 This method returns nullptr when the given SDF specification corresponds
 to a geometry of type `sdf::GeometryType::EMPTY` (`<empty/>` SDF tag.)  */
std::unique_ptr<geometry::GeometryInstance> MakeGeometryInstanceFromSdfVisual(
    const sdf::Visual& sdf_visual, ResolveFilename resolve_filename,
    const math::RigidTransformd& X_LG);

/** Extracts the material properties from the given sdf::Visual object.
 The sdf::Visual object represents a corresponding <visual> tag from an SDF
 file. The material properties are placed into a
 geometry::IllustrationProperties as follows:

 <!-- NOTE: Lines longer than 80 columns required for the doxygen tables. -->
 | Group |    Name     |      Type       | Description |
 | :---: | :---------: | :-------------: | :---------- |
 | phong | diffuse     | Vector4<double> | The normalized rgba values for the diffuse color |
 | phong | ambient     | Vector4<double> | The normalized rgba values for the ambient color |
 | phong | specular    | Vector4<double> | The normalized rgba values for the specular color |
 | phong | emissive    | Vector4<double> | The normalized rgba values for the emissive color |
 | phong | diffuse_map | string          | A resolvable URI to a png image that will be applied as a diffuse map. |

 These are properties to be used in the
 <a href="https://en.wikipedia.org/wiki/Phong_reflection_model">Phong
 lighting model</a> and are taken from the similarly named property tags (see
 below). If any of `ambient`, `diffuse`, `specular`, or `emissive` tags are
 missing, that property will be omitted from the property set and the impact
 of those missing properties will depend on the downstream consumers documented
 handling of missing parameters.

 <!-- TODO(SeanCurtis-TRI): Consider changing the behavior for unspecified tags
 to provide the material value as specified in the current (12/11/18) sdf
 specification (http://sdformat.org/spec?ver=1.6&elem=material).
 This is captured in the issue:
 https://github.com/RobotLocomotion/drake/issues/10193 -->

 The material properties come from the child <material> tag. E.g.,
 @code{xml}
 <visual>
   <geometry>
   ...
   </geometry>
   <material>
     <ambient>r_a g_a b_a a_a</ambient>
     <diffuse>r_d g_d b_d a_d</diffuse>
     <specular>r_s g_s b_s a_s</specular>
     <emissive>r_e g_e b_e a_e</emissive>
   </material>
 </visual>
 @endcode

 An instance of geometry::IllustrationProperties will always be returned. If
 there is no material tag, no material property tags, or no successfully
 parsed material property tags, the property set will be empty.  */
geometry::IllustrationProperties MakeVisualPropertiesFromSdfVisual(
    const sdf::Visual& sdf_visual, ResolveFilename resolve_filename);

/** Computes the pose `X_LC` of frame C (the "canonical frame" of the geometry)
 relative to the link L containing the collision, given an `sdf_collision`
 stemming from the parsing of a `<collision>` element in an SDF file and its
 pose `X_LG`, where `G` represents the frame for the geometry of that collision
 element.  */
math::RigidTransformd MakeGeometryPoseFromSdfCollision(
    const sdf::Collision& sdf_collision, const math::RigidTransformd& X_LG);
<<<<<<< HEAD
=======

/** @anchor sdf_contact_material
 Parses the drake-relevant collision properties from a <collision> element.

 Specifically, looks for <drake:proximity_properties> tag to find drake-specific
 geometry collision (or "proximity") properties. The set of tags are enumerated
 in the table below. Each tag should be of the form:

 @code{xml}
   <tag>real_value</tag>
 @endcode

 As long as no exceptions are thrown, the function is guaranteed to return
 a valid instance of ProximityProperties. There are not default values for these
 tags (except for friction -- see below); if the tag is missing, the
 corresponding property will be missing from the property set.

 Mapping from SDF tag to geometry property. See
 @ref YET_TO_BE_WRITTEN_HYDROELATIC_GEOMETRY_MODULE for details on the semantics
 of these properties.
 | Tag                              | Group        | Property                  | Notes                                                                                                                            |
 | :------------------------------: | :----------: | :-----------------------: | :------------------------------------------------------------------------------------------------------------------------------: |
 | drake:mesh_resolution_hint       | hydroelastic | resolution_hint           | Required for shapes that require tesselation to support hydroelastic contact.                                                    |
 | drake:elastic_modulus            | material     | elastic_modulus           | Finite positive value. Required for soft hydroelastic representations.                                                           |
 | drake:hunt_crossley_dissipation  | material     | hunt_crossley_dissipation |                                                                                                                                  |
 | drake:mu_dynamic                 | material     | coulomb_friction          | See note below on friction.                                                                                                      |
 | drake:mu_static                  | material     | coulomb_friction          | See note below on friction.                                                                                                      |
 | drake:rigid_hydroelastic         | hydroelastic | compliance_type           | Requests a rigid hydroelastic representation. Cannot be combined *with* soft_hydroelastic.                                       |
 | drake:soft_hydroelastic          | hydroelastic | compliance_type           | Requests a soft hydroelastic representation. Cannot be combined *with* rigid_hydroelastic. Requires a value for elastic_modulus. |

 <h3>Coefficients of friction</h3>

 Parsing coefficients of friction has a relatively complicated protocol:

   1. If one of `<drake:mu_dynamic>` *or* `<drake:mu_static>` is present, the
      property of type CoulombFriction<double> will be instantiated with both
      values initialized to the single value. An exception will be thrown
        - if the value is negative.
   2. If both `<drake:mu_dynamic>` and `<drake:mu_static>` tags are present, the
      CoulombFriction<double> will contain both values. An exception will be
      thrown if:
        - either value is negative, or
        - `mu_dynamic` is greater than `mu_static`.
   3. If *both* tags are missing, the parser will look for two coefficients
      in the SDF tag path: `<surface><friction><ode><mu>` and
      `<surface><friction><ode><mu2>`.
        a. See MakeCoulombFrictionFromSdfCollisionOde() for failure modes.
   4. If no meaningful friction coefficients are found, a default value will be
      created (see default_friction()).
 As long as no exception is thrown, the resulting ProximityProperties will have
 the ('material', 'coulomb_friction') property.  */
geometry::ProximityProperties MakeProximityPropertiesForCollision(
        const sdf::Collision& sdf_collision);
>>>>>>> d4672d9e

/** Parses friction coefficients from `sdf_collision`.
 This method looks for the definitions specific to ODE, as given by the SDF
 specification in `<collision><surface><friction><ode>`. Drake understands
 `<mu>` as the static coefficient of friction and `<mu2>` as the dynamic
 coefficient of friction. Consider the example below:
 ```xml
   <collision>
     <surface>
       <friction>
         <ode>
           <mu>0.8</mu>
           <mu2>0.3</mu2>
         </ode>
       </friction>
     </surface>
   </collision>
 ```
 If a `<surface>` is not found, it returns arbitrary default coefficients
 (typically mu = mu2 = 1). If `<surface>` is found, all other nested elements
 are required and an exception is thrown if not present.  */
CoulombFriction<double> MakeCoulombFrictionFromSdfCollisionOde(
    const sdf::Collision& sdf_collision);

}  // namespace internal
}  // namespace multibody
}  // namespace drake<|MERGE_RESOLUTION|>--- conflicted
+++ resolved
@@ -15,11 +15,7 @@
 namespace multibody {
 namespace internal {
 
-<<<<<<< HEAD
-// Used for resolving URIs / filenames.
-=======
 /** Used for resolving URIs / filenames.  */
->>>>>>> d4672d9e
 using ResolveFilename = std::function<std::string (std::string)>;
 
 /** Given an sdf::Geometry object representing a <geometry> element from an SDF
@@ -95,8 +91,6 @@
  element.  */
 math::RigidTransformd MakeGeometryPoseFromSdfCollision(
     const sdf::Collision& sdf_collision, const math::RigidTransformd& X_LG);
-<<<<<<< HEAD
-=======
 
 /** @anchor sdf_contact_material
  Parses the drake-relevant collision properties from a <collision> element.
@@ -150,7 +144,6 @@
  the ('material', 'coulomb_friction') property.  */
 geometry::ProximityProperties MakeProximityPropertiesForCollision(
         const sdf::Collision& sdf_collision);
->>>>>>> d4672d9e
 
 /** Parses friction coefficients from `sdf_collision`.
  This method looks for the definitions specific to ODE, as given by the SDF
