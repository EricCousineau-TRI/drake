--- conflicted
+++ resolved
@@ -263,11 +263,7 @@
   // it less brittle.
   visual_geometries_.emplace_back();  // Entries for the "world" body.
   collision_geometries_.emplace_back();
-<<<<<<< HEAD
-  X_WB_free_body_only_list_.emplace_back();
-=======
   X_WB_default_list_.emplace_back();
->>>>>>> 9ebba032
   // Add the world body to the graph.
   multibody_graph_.AddBody(world_body().name(), world_body().model_instance());
 }
