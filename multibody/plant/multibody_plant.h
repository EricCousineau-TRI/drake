--- conflicted
+++ resolved
@@ -403,49 +403,6 @@
     tree().SetFreeBodySpatialVelocityOrThrow(body, V_WB, context, state);
   }
 
-<<<<<<< HEAD
-  /// Computes the world pose `X_WB(q)` of each body B in the model as a
-  /// function of the generalized positions q stored in `context`.
-  /// @param[in] context
-  ///   The context containing the state of the model. It stores the generalized
-  ///   positions q of the model.
-  /// @param[out] X_WB
-  ///   On output this vector will contain the pose of each body in the model
-  ///   ordered by BodyIndex. The index of a body in the model can be obtained
-  ///   with Body::index(). This method throws an exception if `X_WB` is
-  ///   `nullptr`. Vector `X_WB` is resized when needed to have size
-  ///   num_bodies().
-  ///
-  /// @throws std::exception if X_WB is nullptr.
-  void CalcAllBodyPosesInWorld(
-      const systems::Context<T>& context,
-      std::vector<Isometry3<T>>* X_WB) const {
-    tree().CalcAllBodyPosesInWorld(context, X_WB);
-  }
-
-  /// Computes the spatial velocity `V_WB(q, v)` of each body B in the model,
-  /// measured and expressed in the world frame W. The body spatial velocities
-  /// are a function of the generalized positions q and generalized velocities
-  /// v, both stored in `context`.
-  /// @param[in] context
-  ///   The context containing the state of the model. It stores the generalized
-  ///   positions q and velocities v of the model.
-  /// @param[out] V_WB
-  ///   On output this vector will contain the spatial velocity of each body in
-  ///   the model ordered by BodyIndex. The index of a body in the model can be
-  ///   obtained with Body::index(). This method throws an exception if
-  ///   `V_WB` is `nullptr`. Vector `V_WB` is resized when needed to have size
-  ///   num_bodies().
-  ///
-  /// @throws std::exception if V_WB is nullptr.
-  void CalcAllBodySpatialVelocitiesInWorld(
-      const systems::Context<T>& context,
-      std::vector<SpatialVelocity<T>>* V_WB) const {
-    return tree().CalcAllBodySpatialVelocitiesInWorld(context, V_WB);
-  }
-
-=======
->>>>>>> d02d5d6f
   /// Sets all generalized positions and velocities from the given vector
   /// [q; v].
   /// @throws std::exception if the `context` is nullptr, if the context does
@@ -1483,7 +1440,6 @@
         context, frame_F, p_FP, Jv_WFp);
   }
 
-<<<<<<< HEAD
   /// Computes the geometric Jacobian for a point moving with a given frame.
   /// Consider a point P instantaneously moving with a frame B with position
   /// `p_BP` in that frame. Frame `Bp` is the frame defined by shifting frame B
@@ -1662,8 +1618,6 @@
     return tree().CalcConservativePower(context);
   }
 
-=======
->>>>>>> d02d5d6f
   /// Computes the bias term `C(q, v)v` containing Coriolis and gyroscopic
   /// effects of the multibody equations of motion: <pre>
   ///   M(q)v̇ + C(q, v)v = tau_app + ∑ J_WBᵀ(q) Fapp_Bo_W
@@ -1689,7 +1643,6 @@
     tree().CalcBiasTerm(context, Cv);
   }
 
-<<<<<<< HEAD
   /// Computes the generalized forces `tau_g(q)` due to gravity as a function
   /// of the generalized positions `q` stored in the input `context`.
   /// The vector of generalized forces due to gravity `tau_g(q)` is defined such
@@ -1772,8 +1725,6 @@
     tree().MapQDotToVelocity(context, qdot, v);
   }
 
-=======
->>>>>>> d02d5d6f
   /// Performs the computation of the mass matrix `M(q)` of the model using
   /// inverse dynamics, where the generalized positions q are stored in
   /// `context`. See CalcInverseDynamics().
