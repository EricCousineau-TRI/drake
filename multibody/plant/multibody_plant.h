#pragma once

#include <limits>
#include <map>
#include <memory>
#include <optional>
#include <string>
#include <tuple>
#include <type_traits>
#include <unordered_map>
#include <unordered_set>
#include <utility>
#include <vector>

#include "drake/common/default_scalars.h"
#include "drake/common/drake_deprecated.h"
#include "drake/common/nice_type_name.h"
#include "drake/common/random.h"
#include "drake/geometry/scene_graph.h"
#include "drake/math/rigid_transform.h"
#include "drake/multibody/hydroelastics/hydroelastic_engine.h"
#include "drake/multibody/plant/contact_jacobians.h"
#include "drake/multibody/plant/contact_results.h"
#include "drake/multibody/plant/coulomb_friction.h"
#include "drake/multibody/plant/tamsi_solver.h"
#include "drake/multibody/plant/tamsi_solver_results.h"
#include "drake/multibody/topology/multibody_graph.h"
#include "drake/multibody/tree/force_element.h"
#include "drake/multibody/tree/multibody_tree-inl.h"
#include "drake/multibody/tree/multibody_tree_system.h"
#include "drake/multibody/tree/rigid_body.h"
#include "drake/multibody/tree/weld_joint.h"
#include "drake/systems/framework/diagram_builder.h"
#include "drake/systems/framework/leaf_system.h"
#include "drake/systems/framework/scalar_conversion_traits.h"

namespace drake {
namespace multibody {
namespace internal {

// Data stored in the cache entry for the hydroelastic with fallback contact
// model.
template <typename T>
struct HydroelasticFallbackCacheData {
  std::vector<geometry::ContactSurface<T>> contact_surfaces;
  std::vector<geometry::PenetrationAsPointPair<T>> point_pairs;
};

// Structure used in the calculation of hydroelastic contact forces.
template <typename T>
struct HydroelasticContactInfoAndBodySpatialForces {
  explicit HydroelasticContactInfoAndBodySpatialForces(int num_bodies) {
    F_BBo_W_array.resize(num_bodies);
  }

  // Forces from hydroelastic contact applied to the origin of each body
  // (indexed by BodyNodeIndex) in the MultibodyPlant.
  std::vector<SpatialForce<T>> F_BBo_W_array;

  // Information used for contact reporting collected through the evaluation
  // of the hydroelastic model.
  std::vector<HydroelasticContactInfo<T>> contact_info;
};

}  // namespace internal

// TODO(amcastro-tri): Add a section on contact models in
// contact_model_doxygen.h.
/// Enumeration for contact model options.
enum class ContactModel {
  /// Contact forces are computed using the Hydroelastic model. Conctact between
  /// unsupported geometries will cause a runtime exception.
  kHydroelasticsOnly,

  /// Contact forces are computed using a point contact model, see @ref
  /// point_contact_approximation "Numerical Approximation of Point Contact".
  kPointContactOnly,

  /// Contact forces are computed using the hydroelastic model, where possible.
  /// For most other unsupported colliding pairs, the point model from
  /// kPointContactOnly is used. See
  /// geometry::QueryObject:ComputeContactSurfacesWithFallback for more
  /// details.
  kHydroelasticWithFallback
};

/// @cond
// Helper macro to throw an exception within methods that should not be called
// post-finalize.
#define DRAKE_MBP_THROW_IF_FINALIZED() ThrowIfFinalized(__func__)

// Helper macro to throw an exception within methods that should not be called
// pre-finalize.
#define DRAKE_MBP_THROW_IF_NOT_FINALIZED() ThrowIfNotFinalized(__func__)
/// @endcond

// TODO(sherm1) Rename "continuous_state" output ports to just "state" since
//              they can be discrete. However see issue #12214.
/// %MultibodyPlant is a Drake system framework representation (see
/// systems::System) for the model of a physical system consisting of a
/// collection of interconnected bodies.  See @ref multibody for an overview of
/// concepts/notation.
///
/// @system{MultibodyPlant,
///   @input_port{applied_generalized_force}
///   @input_port{applied_spatial_force}
///   @input_port{<em style="color:gray">
///     model_instance_name[i]</em>_actuation}
///   @input_port{<span style="color:green">geometry_query</span>},
///   @output_port{continuous_state}
///   @output_port{body_poses}
///   @output_port{generalized_acceleration}
///   @output_port{reaction_forces}
///   @output_port{contact_results}
///   @output_port{<em style="color:gray">
///     model_instance_name[i]</em>_continuous_state}
///   @output_port{<em style="color:gray">
///     model_instance_name[i]</em>_generalized_acceleration}
///   @output_port{<em style="color:gray">
///     model_instance_name[i]</em>_generalized_contact_forces}
///   @output_port{<span style="color:green">geometry_pose</span>}
/// }
///
/// The ports whose names begin with <em style="color:gray">
/// model_instance_name[i]</em> represent groups of ports, one for each of the
/// @ref model_instances "model instances", with i ∈ {0, ..., N-1} for the N
/// model instances. If a model instance does not contain any data of the
/// indicated type the port will still be present but its value will be a
/// zero-length vector. (Model instances `world_model_instance()` and
/// `default_model_instance()` always exist.)
///
/// The ports shown in <span style="color:green">
/// green</span> are for communication with Drake's
/// @ref geometry::SceneGraph "SceneGraph" system for dealing with geometry.
///
/// %MultibodyPlant provides a user-facing API for:
///
/// - @ref mbp_input_and_output_ports "Ports":
///   Access input and output ports.
/// - @ref mbp_construction "Construction":
///   Add bodies, joints, frames, force elements, and actuators.
/// - @ref mbp_geometry "Geometry":
///   Register geometries to a provided SceneGraph instance.
/// - @ref mbp_contact_modeling "Contact modeling":
///   Select and parameterize contact models.
/// - @ref mbp_state_accessors_and_mutators "State access and modification":
///   Obtain and manipulate position and velocity state variables.
/// - @ref mbp_working_with_free_bodies "Free bodies":
///   Work conveniently with free (floating) bodies.
/// - @ref mbp_kinematic_and_dynamic_computations "Kinematics and dynamics":
///   Perform @ref systems::Context "Context"-dependent kinematic and dynamic
///   queries.
/// - @ref mbp_system_matrix_computations "System matrices":
///   Explicitly form matrices that appear in the equations of motion.
/// - @ref mbp_introspection "Introspection":
///   Perform introspection to find out what's in the %MultibodyPlant.
///
/// @anchor model_instances
///                         ### Model Instances
///
/// A MultiBodyPlant may contain multiple model instances. Each model instance
/// corresponds to a
/// set of bodies and their connections (joints). Model instances provide
/// methods to get or set the state of the set of bodies (e.g., through
/// GetPositionsAndVelocities() and SetPositionsAndVelocities()), connecting
/// controllers (through get_state_output_port()
/// and get_actuation_input_port()), and organizing duplicate models (read
/// through a parser). In fact, many %MultibodyPlant methods are overloaded
/// to allow operating on the entire plant or just the subset corresponding to
/// the model instance; for example, one GetPositions() method obtains the
/// generalized positions for the entire plant while another GetPositions()
/// method obtains the generalized positions for model instance.
///
/// Model instances are frequently defined through SDF files
/// (using the `model` tag) and are automatically created when SDF
/// files are parsed (by Parser). There are two special
/// multibody::ModelInstanceIndex values. The world body is always
/// multibody::ModelInstanceIndex 0. multibody::ModelInstanceIndex 1 is
/// reserved for all elements with no explicit model instance and
/// is generally only relevant for elements
/// created programmatically (and only when a model instance is not explicitly
/// specified). Note that Parser creates model instances (resulting in a
/// multibody::ModelInstanceIndex ≥ 2) as needed.
///
/// See num_model_instances(),
/// num_positions(),
/// num_velocities(), num_actuated_dofs(),
/// AddModelInstance() GetPositionsAndVelocities(),
/// GetPositions(), GetVelocities(),
/// SetPositionsAndVelocities(),
/// SetPositions(), SetVelocities(),
/// GetPositionsFromArray(), GetVelocitiesFromArray(),
/// SetPositionsInArray(), SetVelocitiesInArray(), SetActuationInArray(),
/// HasModelInstanceNamed(), GetModelInstanceName(),
/// get_state_output_port(),
/// get_actuation_input_port().
///
/// @anchor mbp_equations_of_motion
///                         ### System dynamics
///
/// <!-- TODO(amcastro-tri): Update this documentation to include:
///      - Bilateral constraints.
///      - Unilateral constraints and contact. -->
///
/// The state of a multibody system `x = [q; v]` is given by its generalized
/// positions vector q, of size `nq` (see num_positions()), and by its
/// generalized velocities vector v, of size `nv` (see num_velocities()).
/// As a Drake @ref systems::System "System", %MultibodyPlant implements the
/// governing equations for a
/// multibody dynamical system in the form `ẋ = f(t, x, u)` with t being
/// time and u the actuation forces. The governing equations for
/// the dynamics of a multibody system modeled with %MultibodyPlant are
/// [Featherstone 2008, Jain 2010]: <pre>
///          q̇ = N(q)v
///   (1)    M(q)v̇ + C(q, v)v = τ
/// </pre>
/// where `M(q)` is the mass matrix of the multibody system, `C(q, v)v`
/// contains Coriolis, centripetal, and gyroscopic terms and
/// `N(q)` is the kinematic coupling matrix describing the relationship between
/// q̇ (the time derivatives of the generalized positions) and the generalized
/// velocities v, [Seth 2010]. `N(q)` is an `nq x nv` matrix.
/// The vector `τ ∈ ℝⁿᵛ` on the right hand side of Eq. (1) is
/// the system's generalized forces. These incorporate gravity, springs,
/// externally applied body forces, constraint forces, and contact forces.
///
/// @anchor sdf_loading
///                  ### Loading models from SDF files
///
/// Drake has the capability to load multibody models from SDF and URDF
/// files.  Consider the example below which loads an acrobot model:
/// @code
///   MultibodyPlant<T> acrobot;
///   SceneGraph<T> scene_graph;
///   Parser parser(&acrobot, &scene_graph);
///   const std::string relative_name =
///     "drake/multibody/benchmarks/acrobot/acrobot.sdf";
///   const std::string full_name = FindResourceOrThrow(relative_name);
///   parser.AddModelFromFile(full_name);
/// @endcode
/// As in the example above, for models including visual geometry, collision
/// geometry or both, the user must specify a SceneGraph for geometry handling.
/// You can find a full example of the LQR controlled acrobot in
/// examples/multibody/acrobot/run_lqr.cc.
///
/// AddModelFromFile() can be invoked multiple times on the same plant in order
/// to load multiple model instances.  Other methods are available on Parser
/// such as AddAllModelsFromFile() which allows creating model instances per
/// each `<model>` tag found in the file. Please refer to each of these
/// methods' documentation for further details.
///
/// @anchor add_multibody_plant_scene_graph
///   ### Adding a %MultibodyPlant connected to a %SceneGraph to your %Diagram
///
/// Probably the simplest way to add and wire up a MultibodyPlant with
/// a SceneGraph in your Diagram is using AddMultibodyPlantSceneGraph().
///
/// Recommended usages:
///
/// Assign to a MultibodyPlant reference (ignoring the SceneGraph):
/// @code
///   MultibodyPlant<double>& plant =
///       AddMultibodyPlantSceneGraph(&builder, 0.0 /* time_step */);
///   plant.DoFoo(...);
/// @endcode
/// This flavor is the simplest, when the SceneGraph is not explicitly needed.
/// (It can always be retrieved later via GetSubsystemByName("scene_graph").)
///
/// Assign to auto, and use the named public fields:
/// @code
///   auto items = AddMultibodyPlantSceneGraph(&builder, 0.0 /* time_step */);
///   items.plant.DoFoo(...);
///   items.scene_graph.DoBar(...);
/// @endcode
/// or taking advantage of C++17's structured binding
/// @code
///   auto [plant, scene_graph] = AddMultibodyPlantSceneGraph(&builder, 0.0);
///   ...
///   plant.DoFoo(...);
///   scene_graph.DoBar(...);
/// @endcode
/// This is the easiest way to use both the plant and scene_graph.
///
/// Assign to already-declared pointer variables:
/// @code
///   MultibodyPlant<double>* plant{};
///   SceneGraph<double>* scene_graph{};
///   std::tie(plant, scene_graph) =
///       AddMultibodyPlantSceneGraph(&builder, 0.0 /* time_step */);
///   plant->DoFoo(...);
///   scene_graph->DoBar(...);
/// @endcode
/// This flavor is most useful when the pointers are class member fields
/// (and so perhaps cannot be references).
///
/// @anchor mbp_adding_elements
///                    ### Adding modeling elements
///
/// <!-- TODO(amcastro-tri): Update this section to add force elements and
///      constraints. -->
///
/// Add multibody elements to a %MultibodyPlant with methods like:
///
/// - Bodies: AddRigidBody()
/// - Joints: AddJoint()
/// - see @ref mbp_construction "Construction" for more.
///
/// All modeling elements **must** be added before Finalize() is called.
/// See @ref mbp_finalize_stage "Finalize stage" for a discussion.
///
/// @anchor mbp_geometry_registration
///               ### Registering geometry with a SceneGraph
///
/// %MultibodyPlant users can register geometry with a SceneGraph for
/// essentially two purposes; a) visualization and, b) contact modeling.
///
/// <!--TODO(SeanCurtis-TRI): update this comment as the number of SceneGraph
///     roles changes. -->
///
/// Before any geometry registration takes place, a user **must** first make a
/// call to RegisterAsSourceForSceneGraph() in order to register the
/// %MultibodyPlant as a client of a SceneGraph instance, point at which the
/// plant will have assigned a valid geometry::SourceId.
/// At Finalize(), %MultibodyPlant will declare input/output ports as
/// appropriate to communicate with the SceneGraph instance on which
/// registrations took place. All geometry registration **must** be performed
/// pre-finalize.
///
/// If %MultibodyPlant registers geometry with a SceneGraph via calls to
/// RegisterCollisionGeometry(), an input port for geometric queries will be
/// declared at Finalize() time, see get_geometry_query_input_port(). Users must
/// connect this input port to the output port for geometric queries of the
/// SceneGraph used for registration, which can be obtained with
/// SceneGraph::get_query_output_port().
/// In summary, if %MultibodyPlant registers collision geometry, the setup
/// process will include:
///
/// 1. Call to RegisterAsSourceForSceneGraph().
/// 2. Calls to RegisterCollisionGeometry(), as many as needed.
/// 3. Call to Finalize(), user is done specifying the model.
/// 4. Connect SceneGraph::get_query_output_port() to
///    get_geometry_query_input_port().
///
/// Refer to the documentation provided in each of the methods above for further
/// details.
///
/// @anchor mbp_modeling_contact
///                           ### Modeling contact
///
/// Please refer to @ref drake_contacts "Contact Modeling in Drake" for details
/// on the available approximations, setup, and considerations for a multibody
/// simulation with frictional contact.
///
/// @anchor mbp_energy_and_power
///                         ### Energy and Power
/// <!-- TODO(sherm1) Update this as issue #12942 gets resolved. -->
/// %MultibodyPlant implements the System energy and power methods, with
/// some limitations.
/// - Kinetic energy: fully implemented.
/// - Potential energy and conservative power: currently include only gravity
///   and contributions from ForceElement objects; potential energy from
///   compliant contact and joint limits are not included.
/// - Nonconservative power: currently includes only contributions from
///   ForceElement objects; actuation and input port forces, joint damping,
///   and dissipation from joint limits, friction, and contact dissipation
///   are not included.
///
/// See Drake issue #12942 for more discussion.
///
/// @anchor mbp_finalize_stage
///                            ### %Finalize() stage
///
/// Once the user is done adding modeling elements and registering geometry, a
/// call to Finalize() must be performed. This call will:
/// - Build the underlying MultibodyTree topology, see MultibodyTree::Finalize()
///   for details,
/// - declare the plant's state,
/// - declare the plant's input and output ports,
/// - declare input and output ports for communication with a SceneGraph.
///
/// <!-- TODO(amcastro-tri): Consider making the actual geometry registration
///      with GS AFTER Finalize() so that we can tell if there are any bodies
///      welded to the world to which we could just assign anchored geometry
///      instead of dynamic geometry. This is an optimization and the API, and
///      pre/post-finalize conditions should not change. -->
///
/// @anchor mbp_table_of_contents
///
/// @anchor mbp_references
///                            ### References
///
/// - [Featherstone 2008] Featherstone, R., 2008.
///     Rigid body dynamics algorithms. Springer.
/// - [Jain 2010] Jain, A., 2010.
///     Robot and multibody dynamics: analysis and algorithms.
///     Springer Science & Business Media.
/// - [Seth 2010] Seth, A., Sherman, M., Eastman, P. and Delp, S., 2010.
///     Minimal formulation of joint motion for biomechanisms.
///     Nonlinear dynamics, 62(1), pp.291-303.
///
/// @tparam_default_scalar
/// @ingroup systems
template <typename T>
class MultibodyPlant : public internal::MultibodyTreeSystem<T> {
 public:
  DRAKE_NO_COPY_NO_MOVE_NO_ASSIGN(MultibodyPlant)

  /// @anchor mbp_input_and_output_ports
  /// @name                 Input and output ports
  /// These methods provide access to the Drake
  /// @ref systems::System "System" input and output ports
  /// as depicted in the MultibodyPlant class documentation.
  ///
  /// Actuation values can be provided through a single
  /// input port which describes the entire plant (in the case where only a
  /// single model instance has actuated dofs), or through multiple input ports
  /// which each provide the actuation values for a specific model instance.
  /// See AddJointActuator() and num_actuators().
  ///
  /// Output ports provide information about the entire %MultibodyPlant
  /// or its individual model instances.
  /// @{

  /// Returns the output port of all body poses in the world frame.
  /// You can obtain the pose `X_WB` of a body B in the world frame W with:
  /// @code
  ///   const auto& X_WB_all = plant.get_body_poses_output_port().
  ///       .Eval<std::vector<math::RigidTransform<double>>(plant_context);
  ///   const BodyIndex arm_body_index = plant.GetBodyByName("arm").index();
  ///   const math::RigidTransform<double>& X_WArm = X_WB_all[arm_body_index];
  /// @endcode
  /// As shown in the example above, the resulting `std::vector` of body poses
  /// is indexed by BodyIndex, and it has size num_bodies().
  /// BodyIndex "zero" (0) always corresponds to the world body, with pose
  /// equal to the identity at all times.
  const systems::OutputPort<T>& get_body_poses_output_port() const;

  /// Returns a constant reference to the input port for external actuation for
  /// a specific model instance.  This input port is a vector valued port, which
  /// can be set with JointActuator::set_actuation_vector().
  /// @pre Finalize() was already called on `this` plant.
  /// @throws std::exception if called before Finalize().
  /// @throws std::exception if the model instance does not exist.
  const systems::InputPort<T>& get_actuation_input_port(
      ModelInstanceIndex model_instance) const;

  /// Returns a constant reference to the input port for external actuation for
  /// the case where only one model instance has actuated dofs.  This input
  /// port is a vector valued port, which can be set with
  /// JointActuator::set_actuation_vector().
  /// @pre Finalize() was already called on `this` plant.
  /// @throws std::exception if called before Finalize(), if the model does not
  /// contain any actuators, or if multiple model instances have actuated dofs.
  const systems::InputPort<T>& get_actuation_input_port() const;

  /// Returns a constant reference to the vector-valued input port for applied
  /// generalized forces, and the vector will be added directly into `tau` (see
  /// @ref mbp_equations_of_motion "System dynamics"). This vector is ordered
  /// using the same convention as the plant velocities: you can set the
  /// generalized forces that will be applied to model instance i using, e.g.,
  /// `SetVelocitiesInArray(i, model_forces, &force_array)`.
  /// @throws std::exception if called before Finalize().
  const systems::InputPort<T>& get_applied_generalized_force_input_port() const;

  /// Returns a constant reference to the input port for applying spatial
  /// forces to bodies in the plant. The data type for the port is an
  /// std::vector of ExternallyAppliedSpatialForce; any number of spatial forces
  /// can be applied to any number of bodies in the plant.
  const systems::InputPort<T>& get_applied_spatial_force_input_port() const;

  /// Returns a constant reference to the input port used to perform geometric
  /// queries on a SceneGraph. See SceneGraph::get_query_output_port().
  /// Refer to section @ref mbp_geometry "Geometry" of this class's
  /// documentation for further details on collision geometry registration and
  /// connection with a SceneGraph.
  /// @throws std::exception if this system was not registered with a
  /// SceneGraph.
  const systems::InputPort<T>& get_geometry_query_input_port() const;

  /// Returns a constant reference to the output port for the multibody state
  /// x = [q, v] of the model.
  /// @pre Finalize() was already called on `this` plant.
  /// @throws std::exception if called before Finalize().
  const systems::OutputPort<T>& get_state_output_port() const;

  /// Returns a constant reference to the output port for the state
  /// xᵢ = [qᵢ vᵢ] of model instance i. (Here qᵢ ⊆ q and vᵢ ⊆ v.)
  /// @pre Finalize() was already called on `this` plant.
  /// @throws std::exception if called before Finalize().
  /// @throws std::exception if the model instance does not exist.
  const systems::OutputPort<T>& get_state_output_port(
      ModelInstanceIndex model_instance) const;

  /// Returns a constant reference to the output port for generalized
  /// accelerations v̇ of the model.
  /// @pre Finalize() was already called on `this` plant.
  /// @throws std::exception if called before Finalize().
  const systems::OutputPort<T>& get_generalized_acceleration_output_port()
      const;

  /// Returns a constant reference to the output port for the generalized
  /// accelerations v̇ᵢ ⊆ v̇ for model instance i.
  /// @pre Finalize() was already called on `this` plant.
  /// @throws std::exception if called before Finalize().
  /// @throws std::exception if the model instance does not exist.
  const systems::OutputPort<T>& get_generalized_acceleration_output_port(
      ModelInstanceIndex model_instance) const;

  /// Returns a constant reference to the output port of generalized contact
  /// forces for a specific model instance.
  ///
  /// @pre Finalize() was already called on `this` plant.
  /// @throws std::exception if called before Finalize().
  /// @throws std::exception if the model instance does not exist.
  const systems::OutputPort<T>& get_generalized_contact_forces_output_port(
      ModelInstanceIndex model_instance) const;

  /// Returns the port for joint reaction forces.
  /// A Joint models the kinematical relationship which characterizes the
  /// possible relative motion between two bodies. In Drake, a joint connects a
  /// frame `Jp` on _parent_ body P with a frame `Jc` on a _child_ body C. This
  /// usage of the terms _parent_ and _child_ is just a convention and implies
  /// nothing about the inboard-outboard relationship between the bodies. Since
  /// a Joint imposes a kinematical relationship which characterizes the
  /// possible relative motion between frames Jp and Jc, reaction forces on each
  /// body are established. That is, we could cut the model at the joint and
  /// replace it with equivalent forces equal to these reaction forces in order
  /// to attain the same motions of the mechanical system.
  ///
  /// This output port allows to evaluate the reaction force `F_CJc_Jc` on the
  /// _child_ body C, at `Jc`, and expressed in Jc for all joints in the model.
  /// This port evaluates to a vector of type std::vector<SpatialForce<T>> and
  /// size num_joints() indexed by JointIndex, see Joint::index(). Each entry
  /// corresponds to the spatial force `F_CJc_Jc` applied on the joint's child
  /// body C (Joint::child_body()), at the joint's child frame `Jc`
  /// (Joint::frame_on_child()) and expressed in frame `Jc`.
  ///
  /// @throws std::exception if called pre-finalize.
  const systems::OutputPort<T>& get_reaction_forces_output_port() const;

  /// Returns a constant reference to the port that outputs ContactResults.
  /// @throws std::exception if called pre-finalize, see Finalize().
  const systems::OutputPort<T>& get_contact_results_output_port() const;

  /// Returns the output port of frames' poses to communicate with a
  /// SceneGraph.
  /// @throws std::exception if this system was not registered with a
  /// SceneGraph.
  const systems::OutputPort<T>& get_geometry_poses_output_port() const;
  /// @} <!-- Input and output ports -->

  /// @anchor mbp_construction
  /// @name                   Construction
  /// To add modeling elements like bodies, joints, force elements, constraints,
  /// etc. to a %MultibodyPlant, use one of the following construction methods.
  /// Once _all_ modeling elements have been added, the Finalize() method
  /// **must** be called. A call to any construction method **after** a call to
  /// Finalize() causes an exception to be thrown.
  ///  After calling Finalize(), you may invoke %MultibodyPlant
  /// methods that perform computations. See Finalize() for details.
  /// @{

  /// This constructor creates a plant with a single "world" body.
  /// Therefore, right after creation, num_bodies() returns one.
  ///
  /// %MultibodyPlant offers two different modalities to model mechanical
  /// systems in time. These are:
  ///  1. As a discrete system with periodic updates, `time_step` is strictly
  ///     greater than zero.
  ///  2. As a continuous system, `time_step` equals exactly zero.
  ///
  /// Currently the discrete model is preferred for simulation given its
  /// robustness and speed in problems with frictional contact. However this
  /// might change as we work towards developing better strategies to model
  /// contact.
  /// See @ref time_advancement_strategy
  /// "Choice of Time Advancement Strategy" for further details.
  ///
  /// @warning Users should be aware of current limitations in either modeling
  /// modality. While the discrete model is often the preferred option for
  /// problems with frictional contact given its robustness and speed, it might
  /// become unstable when using large feedback gains, high damping or large
  /// external forcing. %MultibodyPlant will throw an exception whenever the
  /// discrete solver is detected to fail.
  /// Conversely, the continuous modality has the potential to leverage the
  /// robustness and accuracy control provide by Drake's integrators. However
  /// thus far this has proved difficult in practice and especially due to poor
  /// performance.
  ///
  /// <!-- TODO(amcastro-tri): Update the @warning messages in these docs if the
  ///      best practices advice changes as our solvers evolve. -->
  ///
  /// @param[in] time_step
  ///   Indicates whether `this` plant is modeled as a continuous system
  ///   (`time_step = 0`) or as a discrete system with periodic updates of
  ///   period `time_step > 0`. See @ref time_advancement_strategy
  ///   "Choice of Time Advancement Strategy" for further details.
  ///
  /// @warning Currently the continuous modality with `time_step = 0` does not
  /// support joint limits for simulation, these are ignored. %MultibodyPlant
  /// prints a warning to console if joint limits are provided. If your
  /// simulation requires joint limits currently you must use a discrete
  /// %MultibodyPlant model.
  ///
  /// @throws std::exception if `time_step` is negative.
  explicit MultibodyPlant(double time_step);

  /// Scalar-converting copy constructor.  See @ref system_scalar_conversion.
  template <typename U>
  explicit MultibodyPlant(const MultibodyPlant<U>& other)
      : internal::MultibodyTreeSystem<T>(
            systems::SystemTypeTag<MultibodyPlant>{},
            other.internal_tree().template CloneToScalar<T>(),
            other.is_discrete()) {
    DRAKE_THROW_UNLESS(other.is_finalized());
    time_step_ = other.time_step_;
    // Copy of all members related with geometry registration.
    source_id_ = other.source_id_;
    body_index_to_frame_id_ = other.body_index_to_frame_id_;
    frame_id_to_body_index_ = other.frame_id_to_body_index_;
    geometry_id_to_body_index_ = other.geometry_id_to_body_index_;
    geometry_id_to_visual_index_ = other.geometry_id_to_visual_index_;
    geometry_id_to_collision_index_ = other.geometry_id_to_collision_index_;
    default_coulomb_friction_ = other.default_coulomb_friction_;
    visual_geometries_ = other.visual_geometries_;
    collision_geometries_ = other.collision_geometries_;
    X_WB_default_list_ = other.X_WB_default_list_;
    contact_model_ = other.contact_model_;
    if (geometry_source_is_registered())
      DeclareSceneGraphPorts();

    // MultibodyTree::CloneToScalar() already called MultibodyTree::Finalize()
    // on the new MultibodyTree on U. Therefore we only Finalize the plant's
    // internals (and not the MultibodyTree).
    FinalizePlantOnly();
  }

  /// Creates a rigid body with the provided name and spatial inertia.  This
  /// method returns a constant reference to the body just added, which will
  /// remain valid for the lifetime of `this` %MultibodyPlant.
  ///
  /// Example of usage:
  /// @code
  ///   MultibodyPlant<T> plant;
  ///   // ... Code to define spatial_inertia, a SpatialInertia<T> object ...
  ///   ModelInstanceIndex model_instance = plant.AddModelInstance("instance");
  ///   const RigidBody<T>& body =
  ///     plant.AddRigidBody("BodyName", model_instance, spatial_inertia);
  /// @endcode
  ///
  /// @param[in] name
  ///   A string that identifies the new body to be added to `this` model. A
  ///   std::runtime_error is thrown if a body named `name` already is part of
  ///   @p model_instance. See HasBodyNamed(), Body::name().
  /// @param[in] model_instance
  ///   A model instance index which this body is part of.
  /// @param[in] M_BBo_B
  ///   The SpatialInertia of the new rigid body to be added to `this`
  ///   %MultibodyPlant, computed about the body frame origin `Bo` and expressed
  ///   in the body frame B.
  /// @returns A constant reference to the new RigidBody just added, which will
  ///          remain valid for the lifetime of `this` %MultibodyPlant.
  const RigidBody<T>& AddRigidBody(
      const std::string& name, ModelInstanceIndex model_instance,
      const SpatialInertia<double>& M_BBo_B) {
    DRAKE_MBP_THROW_IF_FINALIZED();
    // Make note in the graph.
    multibody_graph_.AddBody(name, model_instance);
    // Add the actual rigid body to the model.
    const RigidBody<T>& body = this->mutable_tree().AddRigidBody(
        name, model_instance, M_BBo_B);
    // Each entry of visual_geometries_, ordered by body index, contains a
    // std::vector of geometry ids for that body. The emplace_back() below
    // resizes visual_geometries_ to store the geometry ids for the body we
    // just added.
    // Similarly for the collision_geometries_ vector.
    DRAKE_DEMAND(visual_geometries_.size() == body.index());
    visual_geometries_.emplace_back();
    DRAKE_DEMAND(collision_geometries_.size() == body.index());
    collision_geometries_.emplace_back();
    DRAKE_DEMAND(X_WB_default_list_.size() == body.index());
    X_WB_default_list_.emplace_back();
    RegisterRigidBodyWithSceneGraph(body);
    return body;
  }

  /// Creates a rigid body with the provided name and spatial inertia.  This
  /// method returns a constant reference to the body just added, which will
  /// remain valid for the lifetime of `this` %MultibodyPlant.  The body will
  /// use the default model instance
  /// (@ref model_instance "more on model instances").
  ///
  /// Example of usage:
  /// @code
  ///   MultibodyPlant<T> plant;
  ///   // ... Code to define spatial_inertia, a SpatialInertia<T> object ...
  ///   const RigidBody<T>& body =
  ///     plant.AddRigidBody("BodyName", spatial_inertia);
  /// @endcode
  ///
  /// @param[in] name
  ///   A string that identifies the new body to be added to `this` model. A
  ///   std::runtime_error is thrown if a body named `name` already is part of
  ///   the model in the default model instance. See HasBodyNamed(),
  ///   Body::name().
  /// @param[in] M_BBo_B
  ///   The SpatialInertia of the new rigid body to be added to `this`
  ///   %MultibodyPlant, computed about the body frame origin `Bo` and expressed
  ///   in the body frame B.
  /// @returns A constant reference to the new RigidBody just added, which will
  ///          remain valid for the lifetime of `this` %MultibodyPlant.
  /// @throws std::logic_error if additional model instances have been created
  ///                          beyond the world and default instances.
  const RigidBody<T>& AddRigidBody(
      const std::string& name, const SpatialInertia<double>& M_BBo_B) {
    if (num_model_instances() != 2) {
      throw std::logic_error(
          "This model has more model instances than the default.  Please "
          "call AddRigidBody with an explicit model instance.");
    }

    return AddRigidBody(name, default_model_instance(), M_BBo_B);
  }

  /// This method adds a Frame of type `FrameType<T>`. For more information,
  /// please see the corresponding constructor of `FrameType`.
  /// @tparam FrameType Template which will be instantiated on `T`.
  /// @param frame Unique pointer frame instance.
  /// @returns A constant reference to the new Frame just added, which will
  ///          remain valid for the lifetime of `this` %MultibodyPlant.
  template <template<typename> class FrameType>
  const FrameType<T>& AddFrame(std::unique_ptr<FrameType<T>> frame) {
    return this->mutable_tree().AddFrame(std::move(frame));
  }

  /// This method adds a Joint of type `JointType` between two bodies.
  /// For more information, see the below overload of `AddJoint<>`, and the
  /// related `MultibodyTree::AddJoint<>` method.
  template <template<typename Scalar> class JointType>
  const JointType<T>& AddJoint(std::unique_ptr<JointType<T>> joint) {
    DRAKE_MBP_THROW_IF_FINALIZED();
    static_assert(std::is_convertible<JointType<T>*, Joint<T>*>::value,
                  "JointType must be a sub-class of Joint<T>.");
    RegisterJointInGraph(*joint);
    return this->mutable_tree().AddJoint(std::move(joint));
  }

  /// This method adds a Joint of type `JointType` between two bodies.
  /// The two bodies connected by this Joint object are referred to as the
  /// _parent_ and _child_ bodies. Although the terms _parent_ and _child_ are
  /// sometimes used synonymously to describe the relationship between inboard
  /// and outboard bodies in multibody models, this usage is wholly unrelated
  /// and implies nothing about the inboard-outboard relationship between the
  /// bodies.
  /// As explained in the Joint class's documentation, in Drake we define a
  /// frame F attached to the parent body P with pose `X_PF` and a frame M
  /// attached to the child body B with pose `X_BM`. This method helps creating
  /// a joint between two bodies with fixed poses `X_PF` and `X_BM`.
  /// Refer to the Joint class's documentation for more details.
  ///
  /// @param name
  ///   A string that uniquely identifies the new joint to be added to `this`
  ///   model. A std::runtime_error is thrown if a joint named `name` already is
  ///   part of the model. See HasJointNamed(), Joint::name().
  /// @param[in] parent
  ///   The parent body connected by the new joint.
  /// @param[in] X_PF
  ///   The fixed pose of frame F attached to the parent body, measured in
  ///   the frame P of that body. `X_PF` is an optional parameter; empty curly
  ///   braces `{}` imply that frame F **is** the same body frame P. If instead
  ///   your intention is to make a frame F with pose `X_PF` equal to the
  ///   identity pose, provide `RigidTransform<double>::Identity()` as your
  ///   input.
  /// @param[in] child
  ///   The child body connected by the new joint.
  /// @param[in] X_BM
  ///   The fixed pose of frame M attached to the child body, measured in
  ///   the frame B of that body. `X_BM` is an optional parameter; empty curly
  ///   braces `{}` imply that frame M **is** the same body frame B. If instead
  ///   your intention is to make a frame M with pose `X_BM` equal to the
  ///   identity pose, provide `RigidTransform<double>::Identity()` as your
  ///   input.
  /// @param[in] args
  ///   Zero or more parameters provided to the constructor of the new joint. It
  ///   must be the case that
  ///   `JointType<T>(
  ///   const std::string&, const Frame<T>&, const Frame<T>&, args)` is a valid
  ///   constructor.
  /// @tparam JointType The type of the Joint to add.
  /// @returns A constant reference to the new joint just added, of type
  ///   `JointType<T>` specialized on the scalar type T of `this`
  ///   %MultibodyPlant. It will remain valid for the lifetime of `this`
  ///   %MultibodyPlant.
  ///
  /// Example of usage:
  /// @code
  ///   MultibodyPlant<T> plant;
  ///   // Code to define bodies serving as the joint's parent and child bodies.
  ///   const RigidBody<double>& body_1 =
  ///     plant.AddRigidBody("Body1", SpatialInertia<double>(...));
  ///   const RigidBody<double>& body_2 =
  ///     plant.AddRigidBody("Body2", SpatialInertia<double>(...));
  ///   // Body 1 serves as parent, Body 2 serves as child.
  ///   // Define the pose X_BM of a frame M rigidly attached to child body B.
  ///   const RevoluteJoint<double>& elbow =
  ///     plant.AddJoint<RevoluteJoint>(
  ///       "Elbow",                /* joint name */
  ///       body_1,                 /* parent body */
  ///       {},                     /* frame F IS the parent body frame P */
  ///       body_2,                 /* child body, the pendulum */
  ///       X_BM,                   /* pose of frame M in the body frame B */
  ///       Vector3d::UnitZ());     /* revolute axis in this case */
  /// @endcode
  ///
  /// @throws std::exception if `this` %MultibodyPlant already contains a joint
  /// with the given `name`.  See HasJointNamed(), Joint::name().
  ///
  /// @see The Joint class's documentation for further details on how a Joint
  /// is defined.
  template <template <typename> class JointType, typename... Args>
  const JointType<T>& AddJoint(
      const std::string& name, const Body<T>& parent,
      const std::optional<math::RigidTransform<double>>& X_PF,
      const Body<T>& child,
      const std::optional<math::RigidTransform<double>>& X_BM, Args&&... args) {
    static_assert(std::is_base_of<Joint<T>, JointType<T>>::value,
                  "JointType<T> must be a sub-class of Joint<T>.");

    const Frame<T>* frame_on_parent{nullptr};
    if (X_PF) {
      frame_on_parent = &this->AddFrame(
          std::make_unique<FixedOffsetFrame<T>>(parent, *X_PF));
    } else {
      frame_on_parent = &parent.body_frame();
    }

    const Frame<T>* frame_on_child{nullptr};
    if (X_BM) {
      frame_on_child = &this->AddFrame(
          std::make_unique<FixedOffsetFrame<T>>(child, *X_BM));
    } else {
      frame_on_child = &child.body_frame();
    }

    const JointType<T>& joint = AddJoint(
        std::make_unique<JointType<T>>(
            name,
            *frame_on_parent, *frame_on_child,
            std::forward<Args>(args)...));
    return joint;
  }

  /// Welds frames A and B with relative pose `X_AB`. That is, the pose of
  /// frame B in frame A is fixed, with value `X_AB`.
  /// The call to this method creates and adds a new WeldJoint to the model.
  /// The new WeldJoint is named as: A.name() + "_welds_to_" + B.name().
  /// @returns a constant reference to the WeldJoint welding frames A and B.
  const WeldJoint<T>& WeldFrames(const Frame<T>& A, const Frame<T>& B,
                                 const math::RigidTransform<double>& X_AB =
                                 math::RigidTransform<double>::Identity());

  /// Adds a new force element model of type `ForceElementType` to `this`
  /// %MultibodyPlant.  The arguments to this method `args` are forwarded to
  /// `ForceElementType`'s constructor.
  /// @param[in] args
  ///   Zero or more parameters provided to the constructor of the new force
  ///   element. It must be the case that
  ///   `ForceElementType<T>(args)` is a valid constructor.
  /// @tparam ForceElementType The type of the ForceElement to add.  As there
  /// is always a UniformGravityFieldElement present (accessible through
  /// gravity_field()), an exception will be thrown if this function is called
  /// to add another UniformGravityFieldElement.
  /// @returns A constant reference to the new ForceElement just added, of type
  ///   `ForceElementType<T>` specialized on the scalar type T of `this`
  ///   %MultibodyPlant. It will remain valid for the lifetime of `this`
  ///   %MultibodyPlant.
  /// @see The ForceElement class's documentation for further details on how a
  /// force element is defined.
  template<template<typename Scalar> class ForceElementType, typename... Args>
  const ForceElementType<T>&
  AddForceElement(Args&&... args) {
    DRAKE_MBP_THROW_IF_FINALIZED();
    return this->mutable_tree().template AddForceElement<ForceElementType>(
        std::forward<Args>(args)...);
  }

  /// Creates and adds a JointActuator model for an actuator acting on a given
  /// `joint`.
  /// This method returns a constant reference to the actuator just added, which
  /// will remain valid for the lifetime of `this` plant.
  ///
  /// @param[in] name
  ///   A string that uniquely identifies the new actuator to be added to `this`
  ///   model. A std::runtime_error is thrown if an actuator with the same name
  ///   already exists in the model. See HasJointActuatorNamed().
  /// @param[in] joint
  ///   The Joint to be actuated by the new JointActuator.
  /// @param[in] effort_limit
  ///   The maximum effort for the actuator. It must be strictly positive,
  ///   otherwise an std::exception is thrown. If +∞, the actuator has no limit,
  ///   which is the default. The effort limit has physical units in accordance
  ///   to the joint type it actuates. For instance, it will have units of
  ///   N⋅m (torque) for revolute joints while it will have units of N (force)
  ///   for prismatic joints.
  /// @returns A constant reference to the new JointActuator just added, which
  /// will remain valid for the lifetime of `this` plant.
  /// @throws std::exception if `joint.num_velocities() > 1` since for now we
  /// only support actuators for single dof joints.
  const JointActuator<T>& AddJointActuator(
      const std::string& name, const Joint<T>& joint,
      double effort_limit = std::numeric_limits<double>::infinity()) {
    DRAKE_THROW_UNLESS(joint.num_velocities() == 1);
    return this->mutable_tree().AddJointActuator(name, joint, effort_limit);
  }

  /// Creates a new model instance.  Returns the index for the model
  /// instance.
  ///
  /// @param[in] name
  ///   A string that uniquely identifies the new instance to be added to `this`
  ///   model. An exception is thrown if an instance with the same name
  ///   already exists in the model. See HasModelInstanceNamed().
  ModelInstanceIndex AddModelInstance(const std::string& name) {
    return this->mutable_tree().AddModelInstance(name);
  }

  /// This method must be called after all elements in the model (joints,
  /// bodies, force elements, constraints, etc.) are added and before any
  /// computations are performed.
  /// It essentially compiles all the necessary "topological information", i.e.
  /// how bodies, joints and, any other elements connect with each other, and
  /// performs all the required pre-processing to enable computations at a
  /// later stage.
  ///
  /// If the finalize stage is successful, the topology of this %MultibodyPlant
  /// is valid, meaning that the topology is up-to-date after this call.
  /// No more multibody elements can be added after a call to Finalize().
  ///
  /// At Finalize(), state and input/output ports for `this` plant are declared.
  /// If `this` plant registered geometry with a SceneGraph, input and
  /// output ports to enable communication with that SceneGraph are declared
  /// as well.
  ///
  /// If geometry has been registered on a SceneGraph instance, that instance
  /// must be provided to the Finalize() method so that any geometric
  /// implications of the finalization process can be appropriately handled.
  ///
  /// @see is_finalized().
  ///
  /// @throws std::logic_error if the %MultibodyPlant has already been
  /// finalized.
  void Finalize();
  /// @}

  /// @anchor mbp_geometry
  /// @name                      Geometry
  ///
  /// The following geometry methods provide a convenient means for associating
  /// geometries with bodies. Ultimately, the geometries are owned by
  /// @ref geometry::SceneGraph "SceneGraph". These methods do the work of
  /// registering the requested geometries with SceneGraph and maintaining a
  /// mapping between the body and the registered data. Particularly, SceneGraph
  /// knows nothing about the concepts inherent in the %MultibodyPlant. These
  /// methods account for those differences as documented below.
  ///
  /// <h4>Geometry registration with roles</h4>
  ///
  /// Geometries can be associated with bodies via the `RegisterFooGeometry`
  /// family of methods. In SceneGraph, geometries have @ref geometry_roles
  /// "roles". The `RegisterCollisionGeometry()` methods register geometry with
  /// SceneGraph and assign it the proximity role. The
  /// `RegisterVisualGeometry()` methods do the same, but assign the
  /// illustration role.
  ///
  /// All geometry registration methods return a @ref geometry::GeometryId
  /// GeometryId. This is how SceneGraph refers to the geometries. The
  /// properties of an individual geometry can be accessed with its id and
  /// geometry::SceneGraphInspector and geometry::QueryObject (for its
  /// state-dependent pose in world).
  ///
  /// <h4>%Body frames and SceneGraph frames</h4>
  ///
  /// The first time a geometry registration method is called on a particular
  /// body, that body's frame B is registered with SceneGraph. As SceneGraph
  /// knows nothing about bodies, in the SceneGraph domain, the frame is simply
  /// notated as F; this is merely an alias for the body frame. Thus, the pose
  /// of the geometry G in the SceneGraph frame F is the same as the pose of the
  /// geometry in the body frame B; `X_FG = X_BG`.
  ///
  /// The model instance index of the body is passed to the SceneGraph frame as
  /// its "frame group". This can be retrieved from the
  /// geometry::SceneGraphInspector::GetFrameGroup(FrameId) method.
  ///
  /// Given a GeometryId, SceneGraph cannot report what _body_ it is affixed to.
  /// It can only report the SceneGraph alias frame F. But the following idiom
  /// can report the body:
  ///
  /// ```
  /// const MultibodyPlant<T>& plant = ...;
  /// const SceneGraphInspector<T>& inspector =  ...;
  /// const GeometryId g_id = id_from_some_query;
  /// const FrameId f_id = inspector.GetFrameId(g_id);
  /// const Body<T>* body = plant.GetBodyFromFrameId(f_id);
  /// ```
  /// See documentation of geometry::SceneGraphInspector on where to get an
  /// inspector.
  ///
  /// In %MultibodyPlant, frame names only have to be unique in a single
  /// model instance. However, SceneGraph knows nothing of model instances. So,
  /// to generate unique names for the corresponding frames in SceneGraph,
  /// when %MultibodyPlant registers the corresponding SceneGraph frame, it is
  /// named with a "scoped name". This is a concatenation of
  /// `[model instance name]::[body name]`. Searching for a frame with just the
  /// name `body name` will fail. (See Body::name() and GetModelInstanceName()
  /// for those values.)
  /// @{

  /// Registers `this` plant to serve as a source for an instance of
  /// SceneGraph. This registration allows %MultibodyPlant to
  /// register geometry with `scene_graph` for visualization and/or
  /// collision queries.
  /// Successive registration calls with SceneGraph **must** be performed on
  /// the same instance to which the pointer argument `scene_graph` points
  /// to. Failure to do so will result in runtime exceptions.
  /// @param scene_graph
  ///   A valid non nullptr to the SceneGraph instance for which
  ///   `this` plant will sever as a source, see SceneGraph documentation
  ///   for further details.
  /// @returns the SourceId of `this` plant in `scene_graph`. It can also
  /// later on be retrieved with get_source_id().
  /// @throws std::exception if called post-finalize.
  /// @throws std::exception if `scene_graph` is the nullptr.
  /// @throws std::exception if called more than once.
  geometry::SourceId RegisterAsSourceForSceneGraph(
      geometry::SceneGraph<T>* scene_graph);

  /// Registers geometry in a SceneGraph with a given geometry::Shape to be
  /// used for visualization of a given `body`.
  ///
  /// @note Currently, the visual geometry will _also_ be assigned a perception
  /// role. Its render label's value will be equal to the body's index and its
  /// perception color will be the same as its illustration color (defaulting to
  /// gray if no color is provided). This behavior will change in the near
  /// future and code that directly relies on this behavior will break.
  ///
  /// @param[in] body
  ///   The body for which geometry is being registered.
  /// @param[in] X_BG
  ///   The fixed pose of the geometry frame G in the body frame B.
  /// @param[in] shape
  ///   The geometry::Shape used for visualization. E.g.: geometry::Sphere,
  ///   geometry::Cylinder, etc.
  /// @param[in] name
  ///   The name for the geometry. It must satisfy the requirements defined in
  ///   drake::geometry::GeometryInstance.
  /// @param[in] properties
  ///   The illustration properties for this geometry.
  /// @throws std::exception if called post-finalize.
  /// @throws std::exception if `scene_graph` does not correspond to the same
  /// instance with which RegisterAsSourceForSceneGraph() was called.
  /// @returns the id for the registered geometry.
  geometry::GeometryId RegisterVisualGeometry(
      const Body<T>& body, const math::RigidTransform<double>& X_BG,
      const geometry::Shape& shape, const std::string& name,
      const geometry::IllustrationProperties& properties);

  /// Overload for visual geometry registration; it converts the `diffuse_color`
  /// (RGBA with values in the range [0, 1]) into a
  /// geometry::ConnectDrakeVisualizer()-compatible set of
  /// geometry::IllustrationProperties.
  geometry::GeometryId RegisterVisualGeometry(
      const Body<T>& body, const math::RigidTransform<double>& X_BG,
      const geometry::Shape& shape, const std::string& name,
      const Vector4<double>& diffuse_color);

  /// Overload for visual geometry registration; it relies on the downstream
  /// geometry::IllustrationProperties _consumer_ to provide default parameter
  /// values (see @ref geometry_roles for details).
  geometry::GeometryId RegisterVisualGeometry(
      const Body<T>& body, const math::RigidTransform<double>& X_BG,
      const geometry::Shape& shape, const std::string& name);

  /// Returns an array of GeometryId's identifying the different visual
  /// geometries for `body` previously registered with a SceneGraph.
  /// @note This method can be called at any time during the lifetime of `this`
  /// plant, either pre- or post-finalize, see Finalize().
  /// Post-finalize calls will always return the same value.
  /// @see RegisterVisualGeometry(), Finalize()
  const std::vector<geometry::GeometryId>& GetVisualGeometriesForBody(
      const Body<T>& body) const;

  /// Registers geometry in a SceneGraph with a given geometry::Shape to be
  /// used for the contact modeling of a given `body`.
  /// More than one geometry can be registered with a body, in which case the
  /// body's contact geometry is the union of all geometries registered to that
  /// body.
  ///
  /// @param[in] body
  ///   The body for which geometry is being registered.
  /// @param[in] X_BG
  ///   The fixed pose of the geometry frame G in the body frame B.
  /// @param[in] shape
  ///   The geometry::Shape used for visualization. E.g.: geometry::Sphere,
  ///   geometry::Cylinder, etc.
  /// @param[in] properties
  ///   The proximity properties associated with the collision geometry. They
  ///   *must* include the (`material`, `coulomb_friction`) property of type
  ///   CoulombFriction<double>.
  /// @throws std::exception if called post-finalize or if the properties are
  /// missing the coulomb friction property (or if it is of the wrong type).
  geometry::GeometryId RegisterCollisionGeometry(
      const Body<T>& body, const math::RigidTransform<double>& X_BG,
      const geometry::Shape& shape, const std::string& name,
      geometry::ProximityProperties properties);

  // TODO(SeanCurtis-TRI): Deprecate this in favor of simply passing properties.
  /// Overload which specifies a single property: coulomb_friction.
  geometry::GeometryId RegisterCollisionGeometry(
      const Body<T>& body, const math::RigidTransform<double>& X_BG,
      const geometry::Shape& shape, const std::string& name,
      const CoulombFriction<double>& coulomb_friction);

  /// Returns an array of GeometryId's identifying the different contact
  /// geometries for `body` previously registered with a SceneGraph.
  /// @note This method can be called at any time during the lifetime of `this`
  /// plant, either pre- or post-finalize, see Finalize().
  /// Post-finalize calls will always return the same value.
  /// @see RegisterCollisionGeometry(), Finalize()
  const std::vector<geometry::GeometryId>& GetCollisionGeometriesForBody(
      const Body<T>& body) const;

  /// Excludes the collision geometries between two given collision filter
  /// groups.
  /// @pre RegisterAsSourceForSceneGraph() has been called.
  /// @pre Finalize() has *not* been called.
  void ExcludeCollisionGeometriesWithCollisionFilterGroupPair(
      const std::pair<std::string, geometry::GeometrySet>&
          collision_filter_group_a,
      const std::pair<std::string, geometry::GeometrySet>&
          collision_filter_group_b);

  /// For each of the provided `bodies`, collects up all geometries that have
  /// been registered to that body. Intended to be used in conjunction with
  /// SceneGraph::ExcludeCollisionsWithin() and
  /// SceneGraph::ExcludeCollisionsBetween() to filter collisions between the
  /// geometries registered to the bodies.
  ///
  /// For example:
  /// ```
  /// // Don't report on collisions between geometries affixed to `body1`,
  /// // `body2`, or `body3`.
  /// std::vector<const RigidBody<T>*> bodies{&body1, &body2, &body3};
  /// geometry::GeometrySet set = plant.CollectRegisteredGeometries(bodies);
  /// scene_graph.ExcludeCollisionsWithin(set);
  /// ```
  ///
  /// @note There is a *very* specific order of operations:
  ///
  /// 1. Bodies and geometries must be added to the %MultibodyPlant.
  /// 2. The %MultibodyPlant must be finalized (via Finalize()).
  /// 3. Create GeometrySet instances from bodies (via this method).
  /// 4. Invoke SceneGraph::ExcludeCollisions*() to filter collisions.
  /// 5. Allocate context.
  ///
  /// Changing the order will cause exceptions to be thrown.
  ///
  /// @throws std::exception if called pre-finalize.
  geometry::GeometrySet CollectRegisteredGeometries(
      const std::vector<const Body<T>*>& bodies) const;

  /// Given a geometry frame identifier, returns a pointer to the body
  /// associated with that id (nullptr if there is no such body).
  const Body<T>* GetBodyFromFrameId(geometry::FrameId frame_id) const {
    const auto it = frame_id_to_body_index_.find(frame_id);
    if (it == frame_id_to_body_index_.end()) return nullptr;
    return &internal_tree().get_body(it->second);
  }

  /// If the body with `body_index` belongs to the called plant, it returns
  /// the geometry::FrameId associated with it. Otherwise, it returns nullopt.
  std::optional<geometry::FrameId> GetBodyFrameIdIfExists(
      BodyIndex body_index) const {
    const auto it = body_index_to_frame_id_.find(body_index);
    if (it == body_index_to_frame_id_.end()) {
      return {};
    }
    return it->second;
  }

  /// If the body with `body_index` belongs to the called plant, it returns
  /// the geometry::FrameId associated with it. Otherwise this method throws
  /// an exception.
  /// @throws std::exception if the called plant does not have the body
  /// indicated by `body_index`.
  geometry::FrameId GetBodyFrameIdOrThrow(BodyIndex body_index) const {
    const auto it = body_index_to_frame_id_.find(body_index);
    if (it == body_index_to_frame_id_.end()) {
      throw std::logic_error(
          "Body '" + internal_tree().get_body(body_index).name() +
              "' does not have geometry registered with it.");
    }
    return it->second;
  }
  /// @} <!-- Geometry -->

  /// @anchor mbp_contact_modeling
  /// @name                    Contact modeling
  /// Use methods in this section to choose the contact model and to provide
  /// parameters for that model. Currently Drake supports an advanced compliant
  /// contact model we call _Hydroelastic contact_ that is still experimental,
  /// and a penalty-based point contact model as a reliable fallback.
  ///
  /// @anchor mbp_hydroelastic_materials_properties
  ///                      #### Hydroelastic contact
  ///
  /// To understand how material properties enter into the modeling of contact
  /// traction in the hydroelastic model, the user is referred to [R. Elandt
  /// 2019] for details.
  /// For brevity, here we limit ourselves to state the relationship between the
  /// material properties and the computation of the normal traction or
  /// "pressure" `p(x)` at each point `x` in the contact patch.
  /// Given two bodies A and B, with elastic moduli `Eᵃ` and `Eᵇ` respectively
  /// and dissipation `dᵃ` and `dᵇ` respectively, we define the effective
  /// material properties of the pair according to: <pre>
  ///   E = Eᵃ⋅Eᵇ/(Eᵃ + Eᵇ),
  ///   d = E/Eᵃ⋅dᵃ + E/Eᵇ⋅dᵇ = Eᵇ/(Eᵃ+Eᵇ)⋅dᵃ + Eᵃ/(Eᵃ+Eᵇ)⋅dᵇ
  /// </pre>
  /// The effective modulus of elasticity is computed in accordance with the
  /// Hertz theory of contact. Dissipation is weighted in accordance with the
  /// fact that the softer material will deform more and faster and thus the
  /// softer material dissipation is given more importance. Elastic modulus has
  /// units of pressure, i.e. `Pa (N/m²)`. The elastic modulus is often
  /// estimated based on the Young's modulus of the material though in the
  /// hydroelastic model it represents an effective elastic property. For
  /// instance, [R. Elandt 2019] chooses to use `E = G`, with `G` the P-wave
  /// elastic modulus `G = (1-ν)/(1+ν)/(1-2ν)E`, with ν the Poisson
  /// ratio, consistent with the theory of layered solids in which plane
  /// sections remain planar after compression. Another possibility is to
  /// specify `E = E*`, with `E*` the effective elastic modulus given by the
  /// Hertz theory of contact, `E* = E/(1-ν²)`. In all of these cases a sound
  /// estimation of `elastic_modulus` starts with the Young's modulus of the
  /// material.
  ///
  /// We use a dissipation model inspired by the model in
  /// [Hunt and Crossley, 1975], parameterized by a dissipation constant with
  /// units of inverse of velocity, i.e. `s/m`.
  ///
  /// The elastic modulus and dissipation can be specified in one of two ways:
  ///
  /// - define them in an instance of geometry::ProximityProperties using
  ///   the function geometry::AddContactMaterial(), or
  /// - define them in an input URDF/SDF as detailed @ref sdf_contact_material
  ///   "here for SDF" or @ref urdf_contact_material "here for URDF".
  ///
  /// With the effective properties of the pair defined as above, the
  /// hydroelastic model pressure field is computed according to:
  /// <pre>
  ///   p(x) = E⋅ε(x)⋅(1 - d⋅vₙ(x))₊
  /// </pre>
  /// where we defined the effective strain: <pre>
  ///   ε(x) = εᵃ(x) + εᵇ(x)
  /// </pre>
  /// which relates to the quasi-static pressure field p₀(x) (i.e. when velocity
  /// is neglected) by: <pre>
  ///   p₀(x) = E⋅ε(x) = Eᵃ⋅εᵃ(x) = Eᵇ⋅εᵇ(x)
  /// </pre>
  /// that is, the hydroelastic model computes the contact patch assuming
  /// quasi-static equilibrium.
  /// The separation speed `vₙ(x)` is computed as the component in the
  /// direction of the contact surface's normal `n̂(x)` of the relative velocity
  /// between points `Ax` and `Bx` at point `x` instantaneously moving with body
  /// frames A and B respectively, i.e. `vₙ(x) = ᴬˣvᴮˣ⋅n̂(x)`, where the normal
  /// `n̂(x)` points from body A into body B.
  ///
  /// [Elandt 2019] R. Elandt, E. Drumwright, M. Sherman, and A. Ruina. A
  ///   pressure field model for fast, robust approximation of net contact force
  ///   and moment between nominally rigid objects. Proc. IEEE/RSJ Intl. Conf.
  ///   on Intelligent Robots and Systems (IROS), 2019.
  /// [Hunt and Crossley 1975] Hunt, KH and Crossley, FRE, 1975. Coefficient
  ///   of restitution interpreted as damping in vibroimpact. Journal of Applied
  ///   Mechanics, vol. 42, pp. 440–445.
  ///
  /// @anchor mbp_penalty_method
  ///                   #### Penalty method point contact
  ///
  /// Currently %MultibodyPlant uses a rigid contact model that is, bodies in
  /// the model are infinitely stiff or ideal rigid bodies. Therefore, the
  /// mathematical description of the rigid contact model needs to include
  /// non-penetration constraints among bodies in the formulation. There are
  /// several numerical methods to impose and solve these constraints.
  /// In a penalty method approach, we allow for a certain amount of
  /// interpenetration and we compute contact forces according to a simple law
  /// of the form: <pre>
  ///   fₙ = k(1+dẋ)x
  /// </pre>
  /// where the normal contact force `fₙ` is made a continuous function of the
  /// penetration distance x between the bodies (defined to be
  /// positive when the bodies are in contact) and the penetration distance
  /// rate ẋ (with ẋ > 0 meaning the penetration distance is increasing and
  /// therefore the interpenetration between the bodies is also increasing).
  /// k and d are the penalty method coefficients for stiffness and damping.
  /// These are ad-hoc parameters which need to be tuned as a trade-off between:
  /// - The accuracy of the numerical approximation to rigid contact, which
  ///   requires a stiffness that approaches infinity, and
  /// - the computational cost of the numerical integration, which will
  ///   require smaller time steps for stiffer systems.
  ///
  /// There is no exact procedure for choosing these coefficients, and
  /// estimating them manually can be cumbersome since in general they will
  /// depend on the scale of the problem including masses, speeds and even
  /// body sizes. However, %MultibodyPlant aids the estimation of these
  /// coefficients using a heuristic function based on a user-supplied
  /// "penetration allowance", see set_penetration_allowance(). The penetration
  /// allowance is a number in meters that specifies the order of magnitude of
  /// the average penetration between bodies in the system that the user is
  /// willing to accept as reasonable for the problem being solved. For
  /// instance, in the robotics manipulation of ordinary daily objects the user
  /// might set this number to 1 millimeter. However, the user might want to
  /// increase it for the simulation of heavy walking robots for which an
  /// allowance of 1 millimeter would result in a very stiff system.
  ///
  /// As for the damping coefficient in the simple law above, %MultibodyPlant
  /// chooses the damping coefficient d to model inelastic collisions and
  /// therefore sets it so that the penetration distance x behaves as a
  /// critically damped oscillator. That is, at the limit of ideal rigid contact
  /// (very stiff penalty coefficient k or equivalently the penetration
  /// allowance goes to zero), this method behaves as a unilateral constraint on
  /// the penetration distance, which models a perfect inelastic collision. For
  /// most applications, such as manipulation and walking, this is the desired
  /// behavior.
  ///
  /// When set_penetration_allowance() is called, %MultibodyPlant will estimate
  /// reasonable penalty method coefficients as a function of the input
  /// penetration allowance. Users will want to run their simulation a number of
  /// times and assess they are satisfied with the level of inter-penetration
  /// actually observed in the simulation; if the observed penetration is too
  /// large, the user will want to set a smaller penetration allowance. If the
  /// system is too stiff and the time integration requires very small time
  /// steps while at the same time the user can afford larger
  /// inter-penetrations, the user will want to increase the penetration
  /// allowance. Typically, the observed penetration will be
  /// proportional to the penetration allowance. Thus scaling the penetration
  /// allowance by say a factor of 0.5, would typically results in
  /// inter-penetrations being reduced by the same factor of 0.5.
  /// In summary, users should choose the largest penetration allowance that
  /// results in inter-penetration levels that are acceptable for the particular
  /// application (even when in theory this penetration should be zero for
  /// perfectly rigid bodies.)
  ///
  /// For a given penetration allowance, the contact interaction that takes two
  /// bodies with a non-zero approaching velocity to zero approaching velocity,
  /// takes place in a finite amount of time (for ideal rigid contact this time
  /// is zero.) A good estimate of this time period is given by a call to
  /// get_contact_penalty_method_time_scale(). Users might want to query this
  /// value to either set the maximum time step in error-controlled time
  /// integration or to set the time step for fixed time step integration.
  /// As a guidance, typical fixed time step integrators will become unstable
  /// for time steps larger than about a tenth of this time scale.
  ///
  /// For further details on contact modeling in Drake, please refer to the
  /// section @ref drake_contacts "Contact Modeling in Drake" of our
  /// documentation.
  /// @{

  /// Sets the contact model to be used by `this` %MultibodyPlant, see
  /// ContactModel for available options.
  /// The default contact model is ContactModel::kPointContactOnly.
  /// @throws std::exception iff called post-finalize.
  void set_contact_model(ContactModel model);

  /// Sets the penetration allowance used to estimate the coefficients in the
  /// penalty method used to impose non-penetration among bodies. Refer to the
  /// section @ref mbp_penalty_method "Contact by penalty method" for further
  /// details.
  void set_penetration_allowance(double penetration_allowance = 0.001);

  /// Returns a time-scale estimate `tc` based on the requested penetration
  /// allowance δ set with set_penetration_allowance().
  /// For the penalty method in use to enforce non-penetration, this time scale
  /// relates to the time it takes the relative normal velocity between two
  /// bodies to go to zero. This time scale `tc` is artificially introduced by
  /// the penalty method and goes to zero in the limit to ideal rigid contact.
  /// Since numerical integration methods for continuum systems must be able to
  /// resolve a system's dynamics, the time step used by an integrator must in
  /// general be much smaller than the time scale `tc`. How much smaller will
  /// depend on the details of the problem and the convergence characteristics
  /// of the integrator and should be tuned appropriately.
  /// Another factor to take into account for setting up the simulation's time
  /// step is the speed of the objects in your simulation. If `vn` represents a
  /// reference velocity scale for the normal relative velocity between bodies,
  /// the new time scale `tn = δ / vn` represents the time it would take for the
  /// distance between two bodies approaching with relative normal velocity `vn`
  /// to decrease by the penetration_allowance δ. In this case a user should
  /// choose a time step for simulation that can resolve the smallest of the two
  /// time scales `tc` and `tn`.
  double get_contact_penalty_method_time_scale() const {
    DRAKE_MBP_THROW_IF_NOT_FINALIZED();
    return penalty_method_contact_parameters_.time_scale;
  }

  /// @anchor mbp_stribeck_model
  /// ###               Stribeck model of friction
  ///
  /// Currently %MultibodyPlant uses the Stribeck approximation to model dry
  /// friction. The Stribeck model of friction is an approximation to Coulomb's
  /// law of friction that allows using continuous time integration without the
  /// need to specify complementarity constraints. While this results in a
  /// simpler model immediately tractable with standard numerical methods for
  /// integration of ODE's, it often leads to stiff dynamics that require
  /// an explicit integrator to take very small time steps. It is therefore
  /// recommended to use error controlled integrators when using this model or
  /// the discrete time stepping (see @ref time_advancement_strategy
  /// "Choice of Time Advancement Strategy").
  /// See @ref stribeck_approximation for a detailed discussion of the Stribeck
  /// model.
  ///
  /// Sets the stiction tolerance `v_stiction` for the Stribeck model, where
  /// `v_stiction` must be specified in m/s (meters per second.)
  /// `v_stiction` defaults to a value of 1 millimeter per second.
  /// In selecting a value for `v_stiction`, you must ask yourself the question,
  /// "When two objects are ostensibly in stiction, how much slip am I willing
  /// to allow?" There are two opposing design issues in picking a value for
  /// vₛ. On the one hand, small values of vₛ make the problem numerically
  /// stiff during stiction, potentially increasing the integration cost. On the
  /// other hand, it should be picked to be appropriate for the scale of the
  /// problem. For example, a car simulation could allow a "large" value for vₛ
  /// of 1 cm/s (1×10⁻² m/s), but reasonable stiction for grasping a 10 cm box
  /// might require limiting residual slip to 1×10⁻³ m/s or less. Ultimately,
  /// picking the largest viable value will allow your simulation to run
  /// faster and more robustly.
  /// Note that `v_stiction` is the slip velocity that we'd have when we are at
  /// edge of the friction cone. For cases when the friction force is well
  /// within the friction cone the slip velocity will always be smaller than
  /// this value.
  /// See also @ref stribeck_approximation.
  /// @throws std::exception if `v_stiction` is non-positive.
  void set_stiction_tolerance(double v_stiction = 0.001) {
    friction_model_.set_stiction_tolerance(v_stiction);
    // We allow calling this method post-finalize. Therefore, if the plant is
    // modeled as a discrete system, we must update the solver's stiction
    // parameter. Pre-Finalize the solver is not yet created and therefore we
    // check for nullptr.
    if (is_discrete() && tamsi_solver_ != nullptr) {
      TamsiSolverParameters solver_parameters =
          tamsi_solver_->get_solver_parameters();
      solver_parameters.stiction_tolerance =
          friction_model_.stiction_tolerance();
      tamsi_solver_->set_solver_parameters(solver_parameters);
    }
  }
  /// @} <!-- Contact modeling -->

  /// @anchor mbp_state_accessors_and_mutators
  /// @name               State accessors and mutators
  /// The following state methods allow getting and setting the kinematic state
  /// variables `[q; v]`, where `q` is the vector of generalized positions and
  /// `v` is the vector of generalized velocities. The state resides in a
  /// @ref systems::Context "Context" that is supplied
  /// as the first argument to every method.
  ///
  /// There are also utilities for accessing and mutating portions of state
  /// or actuation arrays corresponding to just a single model instance.
  /// @{

  /// Returns a const vector reference containing the vector
  /// `[q; v]` with `q` the vector of generalized positions and
  /// `v` the vector of generalized velocities.
  /// @note This method returns a reference to existing data, exhibits constant
  ///       i.e., O(1) time complexity, and runs very quickly.
  /// @throws std::exception if the `context` does not
  /// correspond to the context for a multibody model.
  Eigen::VectorBlock<const VectorX<T>> GetPositionsAndVelocities(
      const systems::Context<T>& context) const {
    return internal_tree().GetPositionsAndVelocities(context);
  }

  /// Returns the vector `[q; v]`
  /// of the model with `q` the vector of generalized positions and `v` the
  /// vector of generalized velocities for model instance `model_instance`.
  /// @throws std::exception if the `context` does not correspond to the context
  /// for a multibody model or `model_instance` is invalid.
  /// @note returns a dense vector of dimension `q.size() + v.size()` associated
  ///          with `model_instance` in O(`q.size()`) time.
  VectorX<T> GetPositionsAndVelocities(
      const systems::Context<T>& context,
      ModelInstanceIndex model_instance) const {
    return internal_tree().GetPositionsAndVelocities(context, model_instance);
  }

  /// (Advanced) Returns a mutable vector containing the vector `[q; v]`
  /// of the model with `q` the vector of generalized positions and `v` the
  /// vector of generalized velocities (**see warning**).
  /// @warning You should use SetPositionsAndVelocities() instead of this method
  ///          unless you are fully aware of the interactions with the caching
  ///          mechanism (see @ref dangerous_get_mutable).
  /// @throws std::exception if the `context` is nullptr or if it does not
  /// correspond to the context for a multibody model.
  Eigen::VectorBlock<VectorX<T>> GetMutablePositionsAndVelocities(
      systems::Context<T>* context) const {
    return internal_tree().GetMutablePositionsAndVelocities(context);
  }

  /// Sets all generalized positions and velocities from the given vector
  /// [q; v].
  /// @throws std::exception if the `context` is nullptr, if the context does
  /// not correspond to the context for a multibody model, or if the length of
  /// `q_v` is not equal to `num_positions() + num_velocities()`.
  void SetPositionsAndVelocities(
      systems::Context<T>* context, const VectorX<T>& q_v) const {
    DRAKE_THROW_UNLESS(q_v.size() == (num_positions() + num_velocities()));
    internal_tree().GetMutablePositionsAndVelocities(context) = q_v;
  }

  /// Sets generalized positions and velocities from the given vector
  /// [q; v] for the specified model instance.
  /// @throws std::exception if the `context` is nullptr, if the context does
  /// not correspond to the context for a multibody model, if the model instance
  /// index is invalid, or if the length of `q_v` is not equal to
  /// `num_positions(model_instance) + num_velocities(model_instance)`.
  void SetPositionsAndVelocities(
      systems::Context<T>* context, ModelInstanceIndex model_instance,
      const VectorX<T>& q_v) const {
    DRAKE_THROW_UNLESS(
        q_v.size() ==
        (num_positions(model_instance) + num_velocities(model_instance)));
    internal_tree().SetPositionsAndVelocities(model_instance, q_v, context);
  }

  /// Returns a const vector reference containing the vector of
  /// generalized positions.
  /// @note This method returns a reference to existing data, exhibits constant
  ///       i.e., O(1) time complexity, and runs very quickly.
  /// @throws std::exception if the `context` does not
  /// correspond to the context for a multibody model.
  Eigen::VectorBlock<const VectorX<T>> GetPositions(
      const systems::Context<T>& context) const {
    // Note: the nestedExpression() is necessary to treat the VectorBlock<T>
    // returned from GetPositionsAndVelocities() as a VectorX<T> so that we can
    // call head() on it.
    return GetPositionsAndVelocities(context).nestedExpression().head(
        num_positions());
  }

  /// Returns an vector containing the generalized positions (`q`) for the
  /// given model instance.
  /// @throws std::exception if the `context` does not
  /// correspond to the context for a multibody model.
  /// @note returns a dense vector of dimension `q.size()` associated with
  ///          `model_instance` in O(`q.size()`) time.
  VectorX<T> GetPositions(
      const systems::Context<T>& context,
      ModelInstanceIndex model_instance) const {
    return internal_tree().GetPositionsFromArray(
        model_instance, GetPositions(context));
  }

  /// (Advanced) Returns a mutable vector reference containing the vector
  /// of generalized positions (**see warning**).
  /// @note This method returns a reference to existing data, exhibits constant
  ///       i.e., O(1) time complexity, and runs very quickly.
  /// @warning You should use SetPositions() instead of this method
  ///          unless you are fully aware of the possible interactions with the
  ///          caching mechanism (see @ref dangerous_get_mutable).
  /// @throws std::exception if the `context` is nullptr or if it does not
  /// correspond to the context for a multibody model.
  Eigen::VectorBlock<VectorX<T>> GetMutablePositions(
      systems::Context<T>* context) const {
    // Note: the nestedExpression() is necessary to treat the VectorBlock<T>
    // returned from GetMutablePositionsAndVelocities() as a VectorX<T> so that
    // we can call head() on it.
    return internal_tree().GetMutablePositionsAndVelocities(context)
        .nestedExpression().head(num_positions());
  }

  /// (Advanced) Returns a mutable vector reference containing the vector
  /// of generalized positions (**see warning**).
  /// @note This method returns a reference to existing data, exhibits constant
  ///       i.e., O(1) time complexity, and runs very quickly.
  /// @warning You should use SetPositions() instead of this method
  ///          unless you are fully aware of the possible interactions with the
  ///          caching mechanism (see @ref dangerous_get_mutable).
  /// @throws std::exception if the `state` is nullptr or if the context does
  ///         not correspond to the context for a multibody model.
  /// @pre `state` comes from this MultibodyPlant.
  Eigen::VectorBlock<VectorX<T>> GetMutablePositions(
      const systems::Context<T>& context, systems::State<T>* state) const {
    DRAKE_ASSERT_VOID(CheckValidState(state));
    // Note: the nestedExpression() is necessary to treat the VectorBlock<T>
    // returned from GetMutablePositionsAndVelocities() as a VectorX<T> so that
    // we can call head() on it.
    return internal_tree()
        .GetMutablePositionsAndVelocities(context, state)
        .nestedExpression()
        .head(num_positions());
  }

  /// Sets all generalized positions from the given vector.
  /// @throws std::exception if the `context` is nullptr, if the context does
  /// not correspond to the context for a multibody model, or if the length of
  /// `q` is not equal to `num_positions()`.
  void SetPositions(systems::Context<T>* context, const VectorX<T>& q) const {
    DRAKE_THROW_UNLESS(q.size() == num_positions());
    GetMutablePositions(context) = q;
  }

  /// Sets the positions for a particular model instance from the given vector.
  /// @throws std::exception if the `context` is nullptr, if the context does
  /// not correspond to the context for a multibody model, if the model instance
  /// index is invalid, or if the length of `q_instance` is not equal to
  /// `num_positions(model_instance)`.
  void SetPositions(
      systems::Context<T>* context,
      ModelInstanceIndex model_instance, const VectorX<T>& q_instance) const {
    DRAKE_THROW_UNLESS(q_instance.size() == num_positions(model_instance));
    Eigen::VectorBlock<VectorX<T>> q = GetMutablePositions(context);
    internal_tree().SetPositionsInArray(model_instance, q_instance, &q);
  }

  /// Sets the positions for a particular model instance from the given vector.
  /// @throws std::exception if the `state` is nullptr, if the context does
  /// not correspond to the context for a multibody model, if the model instance
  /// index is invalid, or if the length of `q_instance` is not equal to
  /// `num_positions(model_instance)`.
  /// @pre `state` comes from this MultibodyPlant.
  void SetPositions(const systems::Context<T>& context,
                    systems::State<T>* state, ModelInstanceIndex model_instance,
                    const VectorX<T>& q_instance) const {
    DRAKE_THROW_UNLESS(q_instance.size() == num_positions(model_instance));
    CheckValidState(state);
    Eigen::VectorBlock<VectorX<T>> q = GetMutablePositions(context, state);
    internal_tree().SetPositionsInArray(model_instance, q_instance, &q);
  }

  /// Returns a const vector reference containing the generalized velocities.
  /// @note This method returns a reference to existing data, exhibits constant
  ///       i.e., O(1) time complexity, and runs very quickly.
  Eigen::VectorBlock<const VectorX<T>> GetVelocities(
      const systems::Context<T>& context) const {
    // Note: the nestedExpression() is necessary to treat the VectorBlock<T>
    // returned from GetPositionsAndVelocities() as a VectorX<T> so that we can
    // call tail() on it.
    return GetPositionsAndVelocities(context).nestedExpression().tail(
        num_velocities());
  }

  /// Returns a vector containing the generalized velocities (`v`) for
  /// the given model instance.
  /// @throws std::exception if the `context` does not
  /// correspond to the context for a multibody model.
  /// @note returns a dense vector of dimension `v.size()` associated with
  ///          `model_instance` in O(`v.size()`) time.
  VectorX<T> GetVelocities(
      const systems::Context<T>& context,
      ModelInstanceIndex model_instance) const {
    return internal_tree().GetVelocitiesFromArray(
        model_instance, GetVelocities(context));
  }

  /// (Advanced) Returns a mutable vector reference containing the vector
  /// of generalized velocities (**see warning**).
  /// @note This method returns a reference to existing data, exhibits constant
  ///       i.e., O(1) time complexity, and runs very quickly.
  /// @warning You should use SetVelocities() instead of this method
  ///          unless you are fully aware of the possible interactions with the
  ///          caching mechanism (see @ref dangerous_get_mutable).
  /// @throws std::exception if the `context` is nullptr or the context does
  /// not correspond to the context for a multibody model.
  /// @pre `state` comes from this MultibodyPlant.
  Eigen::VectorBlock<VectorX<T>> GetMutableVelocities(
      const systems::Context<T>& context, systems::State<T>* state) const {
    DRAKE_ASSERT_VOID(CheckValidState(state));
    // Note: the nestedExpression() is necessary to treat the VectorBlock<T>
    // returned from GetMutablePositionsAndVelocities() as a VectorX<T> so that
    // we can call tail() on it.
    return internal_tree()
        .GetMutablePositionsAndVelocities(context, state)
        .nestedExpression()
        .tail(num_velocities());
  }

  /// See GetMutableVelocities() method above.
  Eigen::VectorBlock<VectorX<T>> GetMutableVelocities(
      systems::Context<T>* context) const {
    return GetMutableVelocities(*context, &context->get_mutable_state());
  }

  /// Sets all generalized velocities from the given vector.
  /// @throws std::exception if the `context` is nullptr, if the context does
  /// not correspond to the context for a multibody model, or if the length of
  /// `v` is not equal to `num_velocities()`.
  void SetVelocities(systems::Context<T>* context, const VectorX<T>& v) const {
    DRAKE_THROW_UNLESS(v.size() == num_velocities());
    GetMutableVelocities(context) = v;
  }

  /// Sets the generalized velocities for a particular model instance from the
  /// given vector.
  /// @throws std::exception if the `context` is nullptr, if the context does
  /// not correspond to the context for a multibody model, if the model instance
  /// index is invalid, or if the length of `v_instance` is not equal to
  /// `num_velocities(model_instance)`.
  /// @pre `state` comes from this MultibodyPlant.
  void SetVelocities(
      const systems::Context<T>& context, systems::State<T>* state,
      ModelInstanceIndex model_instance, const VectorX<T>& v_instance) const {
    DRAKE_THROW_UNLESS(v_instance.size() == num_velocities(model_instance));
    CheckValidState(state);
    Eigen::VectorBlock<VectorX<T>> v = GetMutableVelocities(context, state);
    internal_tree().SetVelocitiesInArray(model_instance, v_instance, &v);
  }

  /// Sets the generalized velocities for a particular model instance from the
  /// given vector.
  /// @throws std::exception if the `context` is nullptr, if the context does
  /// not correspond to the context for a multibody model, if the model instance
  /// index is invalid, or if the length of `v_instance` is not equal to
  /// `num_velocities(model_instance)`.
  void SetVelocities(
      systems::Context<T>* context,
      ModelInstanceIndex model_instance, const VectorX<T>& v_instance) const {
    DRAKE_THROW_UNLESS(v_instance.size() == num_velocities(model_instance));
    Eigen::VectorBlock<VectorX<T>> v = GetMutableVelocities(context);
    internal_tree().SetVelocitiesInArray(model_instance, v_instance, &v);
  }

  /// Sets `state` according to defaults set by the user for joints (e.g.
  /// RevoluteJoint::set_default_angle()) and free bodies
  /// (SetDefaultFreeBodyPose()). If the user does not specify defaults, the
  /// state corresponds to zero generalized positions and velocities.
  /// @throws std::exception if called pre-finalize. See Finalize().
  void SetDefaultState(const systems::Context<T>& context,
                       systems::State<T>* state) const override {
    DRAKE_MBP_THROW_IF_NOT_FINALIZED();
    CheckValidState(state);
    internal_tree().SetDefaultState(context, state);
    for (const BodyIndex index : GetFloatingBaseBodies()) {
      SetFreeBodyPose(
          context, state, internal_tree().get_body(index),
          X_WB_default_list_[index].template cast<T>());
    }
  }

  /// Assigns random values to all elements of the state, by drawing samples
  /// independently for each joint/free body (coming soon: and then
  /// solving a mathematical program to "project" these samples onto the
  /// registered system constraints).
  ///
  /// @see @ref stochastic_systems
  void SetRandomState(const systems::Context<T>& context,
                      systems::State<T>* state,
                      RandomGenerator* generator) const override {
    DRAKE_MBP_THROW_IF_NOT_FINALIZED();
    CheckValidState(state);
    internal_tree().SetRandomState(context, state, generator);
  }

  /// Returns a vector of actuation values for `model_instance` from a
  /// vector `u` of actuation values for the entire model. This method throws an
  /// exception if `u` is not of size MultibodyPlant::num_actuated_dofs().
  VectorX<T> GetActuationFromArray(
      ModelInstanceIndex model_instance,
      const Eigen::Ref<const VectorX<T>>& u) const {
    return internal_tree().GetActuationFromArray(model_instance, u);
  }

  /// Given the actuation values `u_instance` for all actuators in
  /// `model_instance`, this method sets the actuation vector u for the entire
  /// model to which this actuator belongs to. This method throws
  /// an exception if the size of `u_instance` is not equal to the number of
  /// degrees of freedom of all of the actuated joints in `model_instance`.
  /// @param[in] u_instance Actuation values for the actuators. It must be of
  ///   size equal to the number of degrees of freedom of all of the actuated
  ///   joints in `model_instance`.
  /// @param[out] u
  ///   The vector containing the actuation values for the entire model.
  void SetActuationInArray(
      ModelInstanceIndex model_instance,
      const Eigen::Ref<const VectorX<T>>& u_instance,
      EigenPtr<VectorX<T>> u) const {
    internal_tree().SetActuationInArray(model_instance, u_instance, u);
  }

  /// Returns a vector of generalized positions for `model_instance` from a
  /// vector `q_array` of generalized positions for the entire model
  /// model.  This method throws an exception if `q` is not of size
  /// MultibodyPlant::num_positions().
  VectorX<T> GetPositionsFromArray(
      ModelInstanceIndex model_instance,
      const Eigen::Ref<const VectorX<T>>& q) const {
    return internal_tree().GetPositionsFromArray(model_instance, q);
  }

  /// Sets the vector of generalized positions for `model_instance` in
  /// `q` using `q_instance`, leaving all other elements in the array
  /// untouched. This method throws an exception if `q` is not of size
  /// MultibodyPlant::num_positions() or `q_instance` is not of size
  /// `MultibodyPlant::num_positions(model_instance)`.
  void SetPositionsInArray(
      ModelInstanceIndex model_instance,
      const Eigen::Ref<const VectorX<T>>& q_instance,
      EigenPtr<VectorX<T>> q) const {
    internal_tree().SetPositionsInArray(model_instance, q_instance, q);
  }

  /// Returns a vector of generalized velocities for `model_instance` from a
  /// vector `v` of generalized velocities for the entire MultibodyPlant
  /// model.  This method throws an exception if the input array is not of size
  /// MultibodyPlant::num_velocities().
  VectorX<T> GetVelocitiesFromArray(
      ModelInstanceIndex model_instance,
      const Eigen::Ref<const VectorX<T>>& v) const {
    return internal_tree().GetVelocitiesFromArray(model_instance, v);
  }

  /// Sets the vector of generalized velocities for `model_instance` in
  /// `v` using `v_instance`, leaving all other elements in the array
  /// untouched. This method throws an exception if `v` is not of size
  /// MultibodyPlant::num_velocities() or `v_instance` is not of size
  /// `MultibodyPlant::num_positions(model_instance)`.
  void SetVelocitiesInArray(
      ModelInstanceIndex model_instance,
      const Eigen::Ref<const VectorX<T>>& v_instance,
      EigenPtr<VectorX<T>> v) const {
    internal_tree().SetVelocitiesInArray(model_instance, v_instance, v);
  }
  /// @} <!-- State accessors and mutators -->

  /// @anchor mbp_working_with_free_bodies
  /// @name                Working with free bodies
  ///
  /// A %MultibodyPlant user adds sets of Body and Joint objects to `this` plant
  /// to build a physical representation of a mechanical model.
  /// At Finalize(), %MultibodyPlant builds a mathematical representation of
  /// such system, consisting of a tree representation. In this
  /// representation each body is assigned a Mobilizer, which grants a certain
  /// number of degrees of freedom in accordance to the physical specification.
  /// In this regard, the modeling representation can be seen as a forest of
  /// tree structures each of which contains a single body at the root of the
  /// tree. If the root body has six degrees of freedom with respect to the
  /// world, it is called a "free body" (sometimes called a "floating body").
  /// A user can request the set of all free bodies with a call to
  /// GetFloatingBaseBodies(). Alternatively, a user can query whether a Body is
  /// free (floating) or not with Body::is_floating().
  /// For many applications, a user might need to work with indexes in the
  /// multibody state vector. For such applications,
  /// Body::floating_positions_start() and Body::floating_velocities_start()
  /// offer the additional level of introspection needed.
  /// @{

  /// Returns the set of body indexes corresponding to the free (floating)
  /// bodies in the model, in no particular order.
  /// @throws std::exception if called pre-finalize, see Finalize().
  std::unordered_set<BodyIndex> GetFloatingBaseBodies() const;

  /// Gets the pose of a given `body` in the world frame W.
  /// @note In general getting the pose of a body in the model would involve
  /// solving the kinematics. This method allows us to simplify this process
  /// when we know the body is free in space.
  /// @throws std::exception if `body` is not a free body in the model.
  /// @throws std::exception if called pre-finalize.
  math::RigidTransform<T> GetFreeBodyPose(const systems::Context<T>& context,
                                          const Body<T>& body) const {
    return internal_tree().GetFreeBodyPoseOrThrow(context, body);
  }

  /// Sets `context` to store the pose `X_WB` of a given `body` B in the world
  /// frame W.
  /// @note In general setting the pose and/or velocity of a body in the model
  /// would involve a complex inverse kinematics problem. This method allows us
  /// to simplify this process when we know the body is free in space.
  /// @throws std::exception if `body` is not a free body in the model.
  /// @throws std::exception if called pre-finalize.
  void SetFreeBodyPose(systems::Context<T>* context, const Body<T>& body,
                       const math::RigidTransform<T>& X_WB) const {
    internal_tree().SetFreeBodyPoseOrThrow(body, X_WB, context);
  }

  /// Sets `state` to store the pose `X_WB` of a given `body` B in the world
  /// frame W, for a given `context` of `this` model.
  /// @note In general setting the pose and/or velocity of a body in the model
  /// would involve a complex inverse kinematics problem. This method allows us
  /// to simplify this process when we know the body is free in space.
  /// @throws std::exception if `body` is not a free body in the model.
  /// @throws std::exception if called pre-finalize.
  /// @pre `state` comes from this MultibodyPlant.
  void SetFreeBodyPose(
      const systems::Context<T>& context, systems::State<T>* state,
      const Body<T>& body, const math::RigidTransform<T>& X_WB) const {
    CheckValidState(state);
    internal_tree().SetFreeBodyPoseOrThrow(body, X_WB, context, state);
  }

  /// Sets the default pose of `body`. If `body.is_floating()` is true, this
  /// will affect subsequent calls to SetDefaultState(); otherwise, this value
  /// is effectively ignored.
  /// @param[in] body
  ///   Body whose default pose will be set.
  /// @param[in] X_WB
  ///   Default pose of the body.
  void SetDefaultFreeBodyPose(
      const Body<T>& body, const math::RigidTransform<double>& X_WB) {
    X_WB_default_list_[body.index()] = X_WB;
  }

<<<<<<< HEAD
  /// Gets the default pose of `body` as set by `SetDefaultFreeBodyPose`.
=======
  /// Gets the default pose of `body` as set by SetDefaultFreeBodyPose().
>>>>>>> adcd44ef
  /// @param[in] body
  ///   Body whose default pose will be retrieved.
  const math::RigidTransform<double>& GetDefaultFreeBodyPose(
      const Body<T>& body) const {
    return X_WB_default_list_.at(body.index());
  }

  /// Sets `context` to store the spatial velocity `V_WB` of a given `body` B in
  /// the world frame W.
  /// @note In general setting the pose and/or velocity of a body in the model
  /// would involve a complex inverse kinematics problem. This method allows us
  /// to simplify this process when we know the body is free in space.
  /// @throws std::exception if `body` is not a free body in the model.
  /// @throws std::exception if called pre-finalize.
  void SetFreeBodySpatialVelocity(
      systems::Context<T>* context, const Body<T>& body,
      const SpatialVelocity<T>& V_WB) const {
    internal_tree().SetFreeBodySpatialVelocityOrThrow(body, V_WB, context);
  }

  /// Sets `state` to store the spatial velocity `V_WB` of a given `body` B in
  /// the world frame W, for a given `context` of `this` model.
  /// @note In general setting the pose and/or velocity of a body in the model
  /// would involve a complex inverse kinematics problem. This method allows us
  /// to simplify this process when we know the body is free in space.
  /// @throws std::exception if `body` is not a free body in the model.
  /// @throws std::exception if called pre-finalize.
  /// @pre `state` comes from this MultibodyPlant.
  void SetFreeBodySpatialVelocity(
      const systems::Context<T>& context, systems::State<T>* state,
      const Body<T>& body, const SpatialVelocity<T>& V_WB) const {
    CheckValidState(state);
    internal_tree().SetFreeBodySpatialVelocityOrThrow(
        body, V_WB, context, state);
  }

  /// Sets the distribution used by SetRandomState() to populate the free
  /// body's x-y-z `position` with respect to World.
  /// @throws std::exception if `body` is not a free body in the model.
  /// @throws std::exception if called pre-finalize.
  void SetFreeBodyRandomPositionDistribution(
      const Body<T>& body, const Vector3<symbolic::Expression>& position) {
    this->mutable_tree().SetFreeBodyRandomPositionDistributionOrThrow(body,
                                                                      position);
  }

  /// Sets the distribution used by SetRandomState() to populate the free
  /// body's `rotation` with respect to World.
  /// @throws std::exception if `body` is not a free body in the model.
  /// @throws std::exception if called pre-finalize.
  void SetFreeBodyRandomRotationDistribution(
      const Body<T>& body,
      const Eigen::Quaternion<symbolic::Expression>& rotation) {
    this->mutable_tree().SetFreeBodyRandomRotationDistributionOrThrow(
        body, rotation);
  }

  /// Sets the distribution used by SetRandomState() to populate the free
  /// body's rotation with respect to World using uniformly random rotations.
  /// @throws std::exception if `body` is not a free body in the model.
  /// @throws std::exception if called pre-finalize.
  void SetFreeBodyRandomRotationDistributionToUniform(const Body<T>& body);

  /// Sets `context` to store the pose `X_WB` of a given `body` B in the world
  /// frame W.
  /// @param[in] context
  ///   The context to store the pose `X_WB` of `body_B`.
  /// @param[in] body_B
  ///   The body B corresponding to the pose `X_WB` to be stored in `context`.
  /// @retval X_WB
  ///   The pose of body frame B in the world frame W.
  /// @note In general setting the pose and/or velocity of a body in the model
  /// would involve a complex inverse kinematics problem. This method allows us
  /// to simplify this process when we know the body is free in space.
  /// @throws std::exception if `body` is not a free body in the model.
  /// @throws std::logic_error if called pre-finalize.
  void SetFreeBodyPoseInWorldFrame(
      systems::Context<T>* context,
      const Body<T>& body, const math::RigidTransform<T>& X_WB) const;

  /// Updates `context` to store the pose `X_FB` of a given `body` B in a frame
  /// F.
  /// Frame F must be anchored, meaning that it is either directly welded to the
  /// world frame W or, more generally, that there is a kinematic path between
  /// frame F and the world frame W that only includes weld joints.
  /// @throws std::logic_error if called pre-finalize.
  /// @throws std::logic_error if frame F is not anchored to the world.
  void SetFreeBodyPoseInAnchoredFrame(
      systems::Context<T>* context,
      const Frame<T>& frame_F, const Body<T>& body,
      const math::RigidTransform<T>& X_FB) const;
  /// @} <!-- Working with free bodies -->

  /// @anchor mbp_kinematic_and_dynamic_computations
  /// @name             Kinematic and dynamic computations
  /// These methods return kinematic results for the state supplied in the given
  /// @ref systems::Context "Context". Methods whose names being with `Eval`
  /// return a reference
  /// into the Context's cache, performing computation first only if the
  /// relevant state has changed. Methods beginning with `Calc` perform
  /// computation unconditionally and return a result without updating the
  /// cache.
  /// @{

  /// Evaluate the pose `X_WB` of a body B in the world frame W.
  /// @param[in] context
  ///   The context storing the state of the model.
  /// @param[in] body_B
  ///   The body B for which the pose is requested.
  /// @retval X_WB
  ///   The pose of body frame B in the world frame W.
  /// @throws std::exception if Finalize() was not called on `this` model or if
  /// `body_B` does not belong to this model.
  const math::RigidTransform<T>& EvalBodyPoseInWorld(
      const systems::Context<T>& context,
      const Body<T>& body_B) const {
    return internal_tree().EvalBodyPoseInWorld(context, body_B);
  }

  /// Evaluate the spatial velocity `V_WB` of a body B in the world frame W.
  /// @param[in] context
  ///   The context storing the state of the model.
  /// @param[in] body_B
  ///   The body B for which the spatial velocity is requested.
  /// @returns V_WB
  ///   The spatial velocity of body frame B in the world frame W.
  /// @throws std::exception if Finalize() was not called on `this` model or if
  /// `body_B` does not belong to this model.
  const SpatialVelocity<T>& EvalBodySpatialVelocityInWorld(
      const systems::Context<T>& context,
      const Body<T>& body_B) const {
    return internal_tree().EvalBodySpatialVelocityInWorld(context, body_B);
  }

  /// Evaluates all point pairs of contact for a given state of the model stored
  /// in `context`.
  /// Each entry in the returned vector corresponds to a single point pair
  /// corresponding to two interpenetrating bodies A and B. The size of the
  /// returned vector corresponds to the total number of contact penetration
  /// pairs. If no geometry was registered, the output vector is empty.
  /// @see @ref mbp_geometry "Geometry" for geometry registration.
  /// @see PenetrationAsPointPair for further details on the returned data.
  /// @throws std::exception if called pre-finalize. See Finalize().
  const std::vector<geometry::PenetrationAsPointPair<T>>&
  EvalPointPairPenetrations(const systems::Context<T>& context) const {
    DRAKE_MBP_THROW_IF_NOT_FINALIZED();
    switch (contact_model_) {
      case ContactModel::kPointContactOnly:
        return this->get_cache_entry(cache_indexes_.point_pairs)
            .template Eval<std::vector<geometry::PenetrationAsPointPair<T>>>(
            context);
      case ContactModel::kHydroelasticWithFallback: {
        const auto& data =
            this->get_cache_entry(cache_indexes_.hydro_fallback)
                .template Eval<internal::HydroelasticFallbackCacheData<T>>(
                    context);
        return data.point_pairs;
      }
      default:
        throw std::logic_error(
            "Attempting to evaluate point pair contact for contact model that "
            "doesn't use it");
    }
  }

  /// Calculates the rigid transform (pose) `X_FG` relating frame F and frame G.
  /// @param[in] context
  ///    The state of the multibody system, which includes the system's
  ///    generalized positions q.  Note: `X_FG` is a function of q.
  /// @param[in] frame_F
  ///    The frame F designated in the rigid transform `X_FG`.
  /// @param[in] frame_G
  ///    The frame G designated in the rigid transform `X_FG`.
  /// @retval X_FG
  ///    The RigidTransform relating frame F and frame G.
  math::RigidTransform<T> CalcRelativeTransform(
      const systems::Context<T>& context,
      const Frame<T>& frame_F,
      const Frame<T>& frame_G) const {
    return internal_tree().CalcRelativeTransform(context, frame_F, frame_G);
  }

  /// Calculates the rotation matrix `R_FG` relating frame F and frame G.
  /// @param[in] context
  ///    The state of the multibody system, which includes the system's
  ///    generalized positions q.  Note: `R_FG` is a function of q.
  /// @param[in] frame_F
  ///    The frame F designated in the rigid transform `R_FG`.
  /// @param[in] frame_G
  ///    The frame G designated in the rigid transform `R_FG`.
  /// @retval R_FG
  ///    The RigidTransform relating frame F and frame G.
  math::RotationMatrix<T> CalcRelativeRotationMatrix(
      const systems::Context<T>& context,
      const Frame<T>& frame_F,
      const Frame<T>& frame_G) const {
    return internal_tree().CalcRelativeRotationMatrix(context,
                                                      frame_F, frame_G);
  }

  /// Given the positions `p_BQi` for a set of points `Qi` measured and
  /// expressed in a frame B, this method computes the positions `p_AQi(q)` of
  /// each point `Qi` in the set as measured and expressed in another frame A,
  /// as a function of the generalized positions q of the model.
  ///
  /// @param[in] context
  ///   The context containing the state of the model. It stores the
  ///   generalized positions q of the model.
  /// @param[in] frame_B
  ///   The frame B in which the positions `p_BQi` of a set of points `Qi` are
  ///   given.
  /// @param[in] p_BQi
  ///   The input positions of each point `Qi` in frame B. `p_BQi ∈ ℝ³ˣⁿᵖ` with
  ///   `np` the number of points in the set. Each column of `p_BQi` corresponds
  ///   to a vector in ℝ³ holding the position of one of the points in the set
  ///   as measured and expressed in frame B.
  /// @param[in] frame_A
  ///   The frame A in which it is desired to compute the positions `p_AQi` of
  ///   each point `Qi` in the set.
  /// @param[out] p_AQi
  ///   The output positions of each point `Qi` now computed as measured and
  ///   expressed in frame A. The output `p_AQi` **must** have the same size as
  ///   the input `p_BQi` or otherwise this method aborts. That is `p_AQi`
  ///   **must** be in `ℝ³ˣⁿᵖ`.
  ///
  /// @note Both `p_BQi` and `p_AQi` must have three rows. Otherwise this
  /// method will throw a std::runtime_error exception. This method also throws
  /// a std::runtime_error exception if `p_BQi` and `p_AQi` differ in the number
  /// of columns.
  void CalcPointsPositions(
      const systems::Context<T>& context,
      const Frame<T>& frame_B,
      const Eigen::Ref<const MatrixX<T>>& p_BQi,
      const Frame<T>& frame_A,
      EigenPtr<MatrixX<T>> p_AQi) const {
    return internal_tree().CalcPointsPositions(
        context, frame_B, p_BQi, frame_A, p_AQi);
  }

  /// This method computes the center of mass position p_WCcm of all bodies in
  /// `MultibodyPlant` measured and expressed in world frame W. The bodies are
  /// considered as a single composite body C, whose center of mass
  /// `composite_mass` is located at Ccm. The world_body() is ignored.
  ///
  /// @param[in] context
  ///   The context containing the state of the model. It stores the
  ///   generalized positions q of the model.
  /// @retval p_WCcm
  ///   The output position of center of mass in the world frame W.
  ///
  /// @throws std::runtime_error if `MultibodyPlant` has no body except
  ///   `world_body()`.
  /// @throws std::runtime_error unless `composite_mass > 0`.
  Vector3<T> CalcCenterOfMassPosition(
      const systems::Context<T>& context) const {
    return internal_tree().CalcCenterOfMassPosition(context);
  }

  /// This method computes the center of mass position p_WCcm of specified model
  /// instances measured and expressed in world frame W. The specified model
  /// instances are considered as a single composite body C, whose center of
  /// mass `composite_mass` is located at Ccm. The models are selected by a
  /// vector of model instances `model_instances`. This function does not
  /// distinguish between welded bodies, joint connected bodies and free
  /// bodies in the `model_instances`. The world_body() is ignored.
  ///
  /// @param[in] context
  ///   The context containing the state of the model. It stores the
  ///   generalized positions q of the model.
  /// @param[in] model_instances
  ///   The vector of selected model instances.
  /// @retval p_WCcm
  ///   The output position of center of mass in the world frame W.
  ///
  /// @throws std::runtime_error if `MultibodyPlant` has no model_instance
  ///   except `world_model_instance()`.
  /// @throws std::runtime_error unless `composite_mass > 0`.
  Vector3<T> CalcCenterOfMassPosition(
      const systems::Context<T>& context,
      const std::vector<ModelInstanceIndex>& model_instances) const {
    return internal_tree().CalcCenterOfMassPosition(context, model_instances);
  }

  /// Given the state of this model in `context` and a known vector
  /// of generalized accelerations `known_vdot`, this method computes the
  /// spatial acceleration `A_WB` for each body as measured and expressed in the
  /// world frame W.
  ///
  /// @param[in] context
  ///   The context containing the state of this model.
  /// @param[in] known_vdot
  ///   A vector with the generalized accelerations for the full model.
  /// @param[out] A_WB_array
  ///   A pointer to a valid, non nullptr, vector of spatial accelerations
  ///   containing the spatial acceleration `A_WB` for each body. It must be of
  ///   size equal to the number of bodies in the model. On output,
  ///   entries will be ordered by BodyIndex.
  /// @throws std::exception if A_WB_array is not of size `num_bodies()`.
  void CalcSpatialAccelerationsFromVdot(
      const systems::Context<T>& context,
      const VectorX<T>& known_vdot,
      std::vector<SpatialAcceleration<T>>* A_WB_array) const;

  /// Given the state of this model in `context` and a known vector
  /// of generalized accelerations `vdot`, this method computes the
  /// set of generalized forces `tau` that would need to be applied in order to
  /// attain the specified generalized accelerations.
  /// Mathematically, this method computes: <pre>
  ///   tau = M(q)v̇ + C(q, v)v - tau_app - ∑ J_WBᵀ(q) Fapp_Bo_W
  /// </pre>
  /// where `M(q)` is the model's mass matrix, `C(q, v)v` is the bias
  /// term containing Coriolis and gyroscopic effects and `tau_app` consists
  /// of a vector applied generalized forces. The last term is a summation over
  /// all bodies in the model where `Fapp_Bo_W` is an applied spatial force on
  /// body B at `Bo` which gets projected into the space of generalized forces
  /// with the transpose of `Jv_V_WB(q)` (where `Jv_V_WB` is B's spatial
  /// velocity Jacobian in W with respect to generalized velocities v).
  /// Note: B's spatial velocity in W can be written as `V_WB = Jv_V_WB * v`.
  /// This method does not compute explicit expressions for the mass matrix nor
  /// for the bias term, which would be of at least `O(n²)` complexity, but it
  /// implements an `O(n)` Newton-Euler recursive algorithm, where n is the
  /// number of bodies in the model. The explicit formation of the
  /// mass matrix `M(q)` would require the calculation of `O(n²)` entries while
  /// explicitly forming the product `C(q, v) * v` could require up to `O(n³)`
  /// operations (see [Featherstone 1987, §4]), depending on the implementation.
  /// The recursive Newton-Euler algorithm is the most efficient currently known
  /// general method for solving inverse dynamics [Featherstone 2008].
  ///
  /// @param[in] context
  ///   The context containing the state of the model.
  /// @param[in] known_vdot
  ///   A vector with the known generalized accelerations `vdot` for the full
  ///   model. Use the provided Joint APIs in order to access entries into this
  ///   array.
  /// @param[in] external_forces
  ///   A set of forces to be applied to the system either as body spatial
  ///   forces `Fapp_Bo_W` or generalized forces `tau_app`, see MultibodyForces
  ///   for details.
  ///
  /// @returns the vector of generalized forces that would need to be applied to
  /// the mechanical system in order to achieve the desired acceleration given
  /// by `known_vdot`.
  VectorX<T> CalcInverseDynamics(
      const systems::Context<T>& context,
      const VectorX<T>& known_vdot,
      const MultibodyForces<T>& external_forces) const {
    return internal_tree().CalcInverseDynamics(
        context, known_vdot, external_forces);
  }

  /// Computes the combined force contribution of ForceElement objects in the
  /// model. A ForceElement can apply forces as a spatial force per body or as
  /// generalized forces, depending on the ForceElement model.
  /// ForceElement contributions are a function of the state and time only.
  /// The output from this method can immediately be used as input to
  /// CalcInverseDynamics() to include the effect of applied forces by force
  /// elements.
  ///
  /// @param[in] context
  ///   The context containing the state of this model.
  /// @param[out] forces
  ///   A pointer to a valid, non nullptr, multibody forces object. On output
  ///   `forces` will store the forces exerted by all the ForceElement
  ///   objects in the model.
  /// @throws std::exception if `forces` is null or not compatible with this
  ///   model, per MultibodyForces::CheckInvariants().
  void CalcForceElementsContribution(
      const systems::Context<T>& context, MultibodyForces<T>* forces) const;

  /// Computes the generalized forces `tau_g(q)` due to gravity as a function
  /// of the generalized positions `q` stored in the input `context`.
  /// The vector of generalized forces due to gravity `tau_g(q)` is defined such
  /// that it appears on the right hand side of the equations of motion together
  /// with any other generalized forces, like so:
  /// <pre>
  ///   Mv̇ + C(q, v)v = tau_g(q) + tau_app
  /// </pre>
  /// where `tau_app` includes any other generalized forces applied on the
  /// system.
  ///
  /// @param[in] context
  ///   The context storing the state of the model.
  /// @returns tau_g
  ///   A vector containing the generalized forces due to gravity.
  ///   The generalized forces are consistent with the vector of
  ///   generalized velocities `v` for `this` so that
  ///   the inner product `v⋅tau_g` corresponds to the power applied by the
  ///   gravity forces on the mechanical system. That is, `v⋅tau_g > 0`
  ///   corresponds to potential energy going into the system, as either
  ///   mechanical kinetic energy, some other potential energy, or heat, and
  ///   therefore to a decrease of the gravitational potential energy.
  VectorX<T> CalcGravityGeneralizedForces(
      const systems::Context<T>& context) const {
    return internal_tree().CalcGravityGeneralizedForces(context);
  }

  // Preserve access to base overload from this class.
  using systems::System<T>::MapVelocityToQDot;

  /// Transforms generalized velocities v to time derivatives `qdot` of the
  /// generalized positions vector `q` (stored in `context`). `v` and `qdot`
  /// are related linearly by `q̇ = N(q)⋅v`.
  /// Using the configuration `q` stored in the given `context` this method
  /// calculates `q̇ = N(q)⋅v`.
  ///
  /// @param[in] context
  ///   The context containing the state of the model.
  /// @param[in] v
  ///   A vector of of generalized velocities for this model.
  ///   This method aborts if v is not of size num_velocities().
  /// @param[out] qdot
  ///   A valid (non-null) pointer to a vector in `ℝⁿ` with n being the number
  ///   of generalized positions in this model,
  ///   given by `num_positions()`. This method aborts if `qdot` is nullptr
  ///   or if it is not of size num_positions().
  ///
  /// @see MapQDotToVelocity()
  /// @see Mobilizer::MapVelocityToQDot()
  void MapVelocityToQDot(
      const systems::Context<T>& context,
      const Eigen::Ref<const VectorX<T>>& v,
      EigenPtr<VectorX<T>> qdot) const {
    return internal_tree().MapVelocityToQDot(context, v, qdot);
  }

  // Preserve access to base overload from this class.
  using systems::System<T>::MapQDotToVelocity;

  /// Transforms the time derivative `qdot` of the generalized positions vector
  /// `q` (stored in `context`) to generalized velocities `v`. `v` and `q̇`
  /// are related linearly by `q̇ = N(q)⋅v`. Although `N(q)` is not
  /// necessarily square, its left pseudo-inverse `N⁺(q)` can be used to
  /// invert that relationship without residual error, provided that `qdot` is
  /// in the range space of `N(q)` (that is, if it *could* have been produced as
  /// `q̇ = N(q)⋅v` for some `v`).
  /// Using the configuration `q` stored in the given `context` this method
  /// calculates `v = N⁺(q)⋅q̇`.
  ///
  /// @param[in] context
  ///   The context containing the state of the model.
  /// @param[in] qdot
  ///   A vector containing the time derivatives of the generalized positions.
  ///   This method aborts if `qdot` is not of size num_positions().
  /// @param[out] v
  ///   A valid (non-null) pointer to a vector in `ℛⁿ` with n the number of
  ///   generalized velocities. This method aborts if v is nullptr or if it
  ///   is not of size num_velocities().
  ///
  /// @see MapVelocityToQDot()
  /// @see Mobilizer::MapQDotToVelocity()
  void MapQDotToVelocity(
      const systems::Context<T>& context,
      const Eigen::Ref<const VectorX<T>>& qdot,
      EigenPtr<VectorX<T>> v) const {
    internal_tree().MapQDotToVelocity(context, qdot, v);
  }
  /// @} <!-- Kinematic and dynamic computations -->

  /// @anchor mbp_system_matrix_computations
  /// @name                System matrix computations
  /// Methods in this section compute and return various matrices that
  /// appear in the system equations of motion. For better performance, prefer
  /// to use direct computations where available rather than work with explicit
  /// matrices. See
  /// @ref mbp_kinematic_and_dynamic_computations
  /// "Kinematic and dynamics computations" for available computations. For
  /// example, you can obtain the mass matrix, Coriolis, centripetal, and
  /// gyroscopic "bias" terms, and a variety of Jacobian and actuation matrices.
  /// @{

  /// Performs the computation of the mass matrix `M(q)` of the model using
  /// inverse dynamics, where the generalized positions q are stored in
  /// `context`. See CalcInverseDynamics().
  ///
  /// Use CalcMassMatrix() for a faster implementation using the Composite Body
  /// Algorithm.
  ///
  /// @param[in] context
  ///   The context containing the state of the model.
  /// @param[out] M
  ///   A valid (non-null) pointer to a squared matrix in `ℛⁿˣⁿ` with n the
  ///   number of generalized velocities (num_velocities()) of the model.
  ///   This method aborts if H is nullptr or if it does not have the proper
  ///   size.
  ///
  /// The algorithm used to build `M(q)` consists in computing one column of
  /// `M(q)` at a time using inverse dynamics. The result from inverse dynamics,
  /// with no applied forces, is the vector of generalized forces: <pre>
  ///   tau = M(q)v̇ + C(q, v)v
  /// </pre>
  /// where q and v are the generalized positions and velocities, respectively.
  /// When `v = 0` the Coriolis and gyroscopic forces term `C(q, v)v` is zero.
  /// Therefore the `i-th` column of `M(q)` can be obtained performing inverse
  /// dynamics with an acceleration vector `v̇ = eᵢ`, with `eᵢ` the standard
  /// (or natural) basis of `ℛⁿ` with n the number of generalized velocities.
  /// We write this as: <pre>
  ///   M.ᵢ(q) = M(q) * e_i
  /// </pre>
  /// where `M.ᵢ(q)` (notice the dot for the rows index) denotes the `i-th`
  /// column in M(q).
  ///
  /// @warning This is an O(n²) algorithm. Avoid the explicit computation of the
  /// mass matrix whenever possible.
  void CalcMassMatrixViaInverseDynamics(
      const systems::Context<T>& context, EigenPtr<MatrixX<T>> M) const {
    internal_tree().CalcMassMatrixViaInverseDynamics(context, M);
  }

  /// Performs the computation of the mass matrix `M(q)` of the model, as a
  /// function of the generalized positions q stored in `context`.
  /// This method employs the Composite Body Algorithm, which is known to be the
  /// fastest O(n²) algorithm to compute the mass matrix of a multibody system.
  ///
  /// @param[in] context
  ///   The context containing the state of the model.
  /// @param[out] M
  ///   A valid (non-null) pointer to a squared matrix in `ℛⁿˣⁿ` with n the
  ///   number of generalized velocities (num_velocities()) of the model.
  ///   This method aborts if M is nullptr or if it does not have the proper
  ///   size.
  ///
  /// @warning This is an O(n²) algorithm. Avoid the explicit computation of the
  /// mass matrix whenever possible.
  void CalcMassMatrix(const systems::Context<T>& context,
                      EigenPtr<MatrixX<T>> M) const {
    internal_tree().CalcMassMatrix(context, M);
  }

  /// Computes the bias term `C(q, v)v` containing Coriolis, centripetal, and
  /// gyroscopic effects in the multibody equations of motion: <pre>
  ///   M(q) v̇ + C(q, v) v = tau_app + ∑ (Jv_V_WBᵀ(q) ⋅ Fapp_Bo_W)
  /// </pre>
  /// where `M(q)` is the multibody model's mass matrix and `tau_app` is a
  /// vector of generalized forces. The last term is a summation over all bodies
  /// of the dot-product of `Fapp_Bo_W` (applied spatial force on body B at Bo)
  /// with `Jv_V_WB(q)` (B's spatial Jacobian in world W with respect to
  /// generalized velocities v).
  /// Note: B's spatial velocity in W can be written `V_WB = Jv_V_WB * v`.
  ///
  /// @param[in] context
  ///   The context containing the state of the model. It stores the
  ///   generalized positions q and the generalized velocities v.
  /// @param[out] Cv
  ///   On output, `Cv` will contain the product `C(q, v)v`. It must be a valid
  ///   (non-null) pointer to a column vector in `ℛⁿ` with n the number of
  ///   generalized velocities (num_velocities()) of the model.
  ///   This method aborts if Cv is nullptr or if it does not have the
  ///   proper size.
  void CalcBiasTerm(
      const systems::Context<T>& context, EigenPtr<VectorX<T>> Cv) const {
    internal_tree().CalcBiasTerm(context, Cv);
  }

  /// For a point Fp that is fixed to a frame F, calculates Fp's translational
  /// acceleration "bias" term `abias_AFp = J̇s_v_AFp(q, s) * s` in frame A with
  /// respect to "speeds" 𝑠.
  /// <pre>
  ///   a_AFp = J𝑠_v_AFp(q)⋅ṡ + abias_AFp(q, v)
  /// </pre>
  /// a_AFp is point Fp's translational acceleration in frame A and 𝑠 is either
  /// q̇ ≜ [q̇₁ ... q̇ⱼ]ᵀ (time-derivatives of generalized positions) or
  /// v ≜ [v₁ ... vₖ]ᵀ (generalized velocities).
  /// Note: `abias_AFp = J̇s_v_AFp(q, s)⋅s`  is quadratic in 𝑠 ≜ [𝑠₁ ... 𝑠ₙ]ᵀ
  /// Note: This method is misnamed CalcBiasForJacobianTranslationalVelocity.
  /// Expect a name change to reflect its acceleration (not velocity) nature.
  ///
  /// This method computes `abias_AFp` for each point Fp in the `p_FP_list`.
  /// The `p_FP_list` is a list of position vectors from Fo (Frame F's origin)
  /// to each such point Fp, expressed in frame F.
  ///
  /// @see CalcJacobianTranslationalVelocity() to compute `J𝑠_v_AFp`, point Fp's
  /// translational velocity Jacobian in frame A with respect to s.
  ///
  /// @param[in] context The state of the multibody system, which includes the
  /// generalized positions q and generalized velocities v.
  /// @param[in] with_respect_to Enum equal to JacobianWrtVariable::kQDot or
  /// JacobianWrtVariable::kV, indicating whether the Jacobian `J𝑠_v_AFp` is
  /// partial derivatives with respect to 𝑠 = q̇ (time-derivatives of generalized
  /// positions) or with respect to 𝑠 = v (generalized velocities).
  /// @param[in] frame_F The frame on which point Fp is fixed/welded.
  /// @param[in] p_FP_list `3 x n` matrix of position vectors `p_FoFp_F` from
  /// Fo (frame F's origin) to each such point Fp, expressed in frame F.
  /// @param[in] frame_A The frame that measures `abias_AFp`.
  /// Currently, an exception is thrown if frame_A is not the World frame.
  /// @param[in] frame_E The frame in which `abias_AFp` is expressed on output.
  /// @returns abias_AFp_E matrix of translational acceleration bias terms
  /// in frame_A and expressed in frame_E for each of the `n` points associated
  /// with p_FP_list.  These bias terms are functions of the generalized
  /// positions q and the generalized velocities v and depend on whether
  /// `with_respect_to` is kQDot or kV.
  /// @throws std::exception if `p_FP_list` does not have 3 rows.
  /// @throws std::exception if `with_respect_to` is not JacobianWrtVariable::kV
  /// @throws std::exception if frame_A is not the world frame.
  VectorX<T> CalcBiasForJacobianTranslationalVelocity(
      const systems::Context<T>& context,
      JacobianWrtVariable with_respect_to,
      const Frame<T>& frame_F,
      const Eigen::Ref<const MatrixX<T>>& p_FP_list,
      const Frame<T>& frame_A,
      const Frame<T>& frame_E) const {
    // TODO(Mitiguy) Issue #12140: Rename to CalcBiasTranslationalAcceleration.
    // TODO(Mitiguy) Allow `with_respect_to` to be JacobianWrtVariable::kQDot
    // and/or allow frame_A to be a non-world frame.
    return internal_tree().CalcBiasForJacobianTranslationalVelocity(
        context, with_respect_to, frame_F, p_FP_list, frame_A, frame_E);
  }

  /// For a point Fp that is fixed to a frame F, calculates Fp's spatial
  /// acceleration "bias" term `Abias_AFp = J̇s_V_AFp * s` in frame A with
  /// respect to "speeds" 𝑠.
  /// <pre>
  ///   A_AFp = J𝑠_V_AFp(q)⋅ṡ + Abias_AFp(q, v)
  /// </pre>
  /// A_AFp is point Fp's spatial acceleration in frame A and 𝑠 is either
  /// q̇ ≜ [q̇₁ ... q̇ⱼ]ᵀ (time-derivatives of generalized positions) or
  /// v ≜ [v₁ ... vₖ]ᵀ (generalized velocities).
  /// Note: `Abias_AFp = J̇s_V_AFp(q, s)⋅s`  is quadratic in 𝑠 ≜ [𝑠₁ ... 𝑠ₙ]ᵀ
  /// Note: This method is misnamed CalcBiasForJacobianSpatialVelocity.
  /// Expect a name change to reflect its acceleration (not velocity) nature.
  ///
  /// @see CalcJacobianSpatialVelocity() to compute `J𝑠_V_AFp`, point Fp's
  /// spatial velocity Jacobian in frame A with respect to 𝑠.
  ///
  /// @param[in] context The state of the multibody system, which includes the
  /// generalized positions q and generalized velocities v.
  /// @param[in] with_respect_to Enum equal to JacobianWrtVariable::kQDot or
  /// JacobianWrtVariable::kV, indicating whether the Jacobian `J𝑠_v_AFp` is
  /// partial derivatives with respect to 𝑠 = q̇ (time-derivatives of generalized
  /// positions) or with respect to 𝑠 = v (generalized velocities).
  /// @param[in] frame_F The frame on which point Fp is fixed/welded.
  /// @param[in] p_FoFp_F position vector from Fo (frame F's origin) to
  /// point Fp, expressed in frame F.
  /// @param[in] frame_A The frame that measures `Abias_AFp`.
  /// Currently, an exception is thrown if frame_A is not the World frame.
  /// @param[in] frame_E The frame in which `Abias_AFp` is expressed on output.
  /// @returns Abias_AFp_E Fp's spatial acceleration bias in frame_A is returned
  /// in a `6 x 1` matrix whose first three elements are frame_F's angular
  /// acceleration bias in frame_A (expressed in frame_E) and whose last three
  /// elements are point Fp's translational acceleration bias in frame_A
  /// (expressed in frame_E).  These bias terms are functions of the generalized
  /// positions q and the generalized velocities v and depend on whether
  /// `with_respect_to` is kQDot or kV.  Note: Although the return quantity is a
  /// Vector6, it is actually a SpatialAcceleration (having units of that type).
  /// @throws std::exception if `with_respect_to` is not JacobianWrtVariable::kV
  /// @throws std::exception if frame_A is not the world frame.
  Vector6<T> CalcBiasForJacobianSpatialVelocity(
      const systems::Context<T>& context,
      JacobianWrtVariable with_respect_to,
      const Frame<T>& frame_F,
      const Eigen::Ref<const Vector3<T>>& p_FoFp_F,
      const Frame<T>& frame_A,
      const Frame<T>& frame_E) const {
    // TODO(Mitiguy) Issue #12140: Rename to CalcBiasSpatialAcceleration.
    // TODO(Mitiguy) Allow `with_respect_to` to be JacobianWrtVariable::kQDot
    // and/or allow frame_A to be a non-world frame.
    return internal_tree().CalcBiasForJacobianSpatialVelocity(
        context, with_respect_to, frame_F, p_FoFp_F, frame_A, frame_E);
  }

  /// For each point Bi of (fixed to) a frame B, calculates J𝑠_V_ABi, Bi's
  /// spatial velocity Jacobian in frame A with respect to "speeds" 𝑠.
  /// <pre>
  ///      J𝑠_V_ABi = [ ∂(V_ABi)/∂𝑠₁,  ...  ∂(V_ABi)/∂𝑠ₙ ]    (n is j or k)
  /// </pre>
  /// `V_ABi` is Bi's spatial velocity in frame A and "speeds" 𝑠 is either
  /// q̇ ≜ [q̇₁ ... q̇ⱼ]ᵀ (time-derivatives of j generalized positions) or
  /// v ≜ [v₁ ... vₖ]ᵀ (k generalized velocities).
  /// Note: `V_ABi = J𝑠_V_ABi ⋅ 𝑠`  which is linear in 𝑠 ≜ [𝑠₁ ... 𝑠ₙ]ᵀ.
  ///
  /// @param[in] context The state of the multibody system.
  /// @param[in] with_respect_to Enum equal to JacobianWrtVariable::kQDot or
  /// JacobianWrtVariable::kV, indicating whether the Jacobian `J𝑠_V_ABi` is
  /// partial derivatives with respect to 𝑠 = q̇ (time-derivatives of generalized
  /// positions) or with respect to 𝑠 = v (generalized velocities).
  /// @param[in] frame_B The frame on which point Bi is fixed (e.g., welded).
  /// @param[in] p_BoBi_B A position vector or list of p position vectors from
  /// Bo (frame_B's origin) to points Bi (regarded as fixed to B), where each
  /// position vector is expressed in frame_B.
  /// @param[in] frame_A The frame that measures `v_ABi` (Bi's velocity in A).
  /// Note: It is natural to wonder why there is no parameter p_AoAi_A (similar
  /// to the parameter p_BoBi_B for frame_B).  There is no need for p_AoAi_A
  /// because Bi's velocity in A is defined as the derivative in frame A of
  /// Bi's position vector from _any_ point fixed on A.
  /// @param[in] frame_E The frame in which `v_ABi` is expressed on input and
  /// the frame in which the Jacobian `J𝑠_V_ABi` is expressed on output.
  /// @param[out] J𝑠_V_ABi_E Point Bi's spatial velocity Jacobian in frame A
  /// with respect to speeds 𝑠 (which is either q̇ or v), expressed in frame E.
  /// `J𝑠_V_ABi_E` is a `6*p x n` matrix, where p is the number of points Bi and
  /// n is the number of elements in 𝑠.  The Jacobian is a function of only
  /// generalized positions q (which are pulled from the context).
  /// Note: If p = 1 (one point), a `6 x n` matrix is returned with the first
  /// three rows storing frame B's angular velocity Jacobian in A and rows 4-6
  /// storing point Bi's translational velocity Jacobian in A, i.e.,
  ///   ```
  ///     J𝑠_wAB_E = J𝑠_V_ABi_E.topRows<3>();
  ///     J𝑠_vAB1_E = J𝑠_V_ABi_E.bottomRows<3>();
  ///   ```
  /// If p = 2 (two points), a `12 x n` matrix is returned.  Rows 1-3 and 7-9
  /// store exactly identical information (B's angular velocity Jacobian in A).
  /// Rows 4-6 store point B1's translational velocity Jacobian which differs
  /// from rows 10-12 which store point B2's translational velocity Jacobian.
  /// If p is large and storage efficiency is a concern, calculate frame B's
  /// angular velocity Jacobian using CalcJacobianAngularVelocity() and then use
  /// CalcJacobianTranslationalVelocity().
  /// @throws std::exception if `J𝑠_V_ABi_E` is nullptr or not sized `3*p x n`.
  void CalcJacobianSpatialVelocity(const systems::Context<T>& context,
                                   JacobianWrtVariable with_respect_to,
                                   const Frame<T>& frame_B,
                                   const Eigen::Ref<const Vector3<T>>& p_BoBi_B,
                                   const Frame<T>& frame_A,
                                   const Frame<T>& frame_E,
                                   EigenPtr<MatrixX<T>> Jw_ABp_E) const {
    internal_tree().CalcJacobianSpatialVelocity(context, with_respect_to,
                                                frame_B, p_BoBi_B, frame_A,
                                                frame_E, Jw_ABp_E);
  }

  /// Calculates J𝑠_w_AB, a frame B's angular velocity Jacobian in a frame A
  /// with respect to "speeds" 𝑠.
  /// <pre>
  ///      J𝑠_w_AB = [ ∂(w_AB)/∂𝑠₁,  ...  ∂(w_AB)/∂𝑠ₙ ]    (n is j or k)
  /// </pre>
  /// `w_AB` is B's angular velocity in frame A and "speeds" 𝑠 is either
  /// q̇ ≜ [q̇₁ ... q̇ⱼ]ᵀ (time-derivatives of j generalized positions) or
  /// v ≜ [v₁ ... vₖ]ᵀ (k generalized velocities).
  /// Note: `w_AB = J𝑠_w_AB * 𝑠`  which is linear in 𝑠 ≜ [𝑠₁ ... 𝑠ₙ]ᵀ.
  ///
  /// @param[in] context The state of the multibody system.
  /// @param[in] with_respect_to Enum equal to JacobianWrtVariable::kQDot or
  /// JacobianWrtVariable::kV, indicating whether the Jacobian `J𝑠_w_AB` is
  /// partial derivatives with respect to 𝑠 = q̇ (time-derivatives of generalized
  /// positions) or with respect to 𝑠 = v (generalized velocities).
  /// @param[in] frame_B The frame B in `w_AB` (B's angular velocity in A).
  /// @param[in] frame_A The frame A in `w_AB` (B's angular velocity in A).
  /// @param[in] frame_E The frame in which `w_AB` is expressed on input and
  /// the frame in which the Jacobian `J𝑠_w_AB` is expressed on output.
  /// @param[out] J𝑠_w_AB_E Frame B's angular velocity Jacobian in frame A with
  /// respect to speeds 𝑠 (which is either q̇ or v), expressed in frame E.
  /// The Jacobian is a function of only generalized positions q (which are
  /// pulled from the context).  The previous definition shows `J𝑠_w_AB_E` is
  /// a matrix of size `3 x n`, where n is the number of elements in 𝑠.
  /// @throws std::exception if `J𝑠_w_AB_E` is nullptr or not of size `3 x n`.
  void CalcJacobianAngularVelocity(const systems::Context<T>& context,
                                   const JacobianWrtVariable with_respect_to,
                                   const Frame<T>& frame_B,
                                   const Frame<T>& frame_A,
                                   const Frame<T>& frame_E,
                                   EigenPtr<Matrix3X<T>> Js_w_AB_E) const {
    return internal_tree().CalcJacobianAngularVelocity(
        context, with_respect_to, frame_B, frame_A, frame_E, Js_w_AB_E);
  }

  /// For each point Bi of (fixed to) a frame B, calculates J𝑠_v_ABi, Bi's
  /// translational velocity Jacobian in frame A with respect to "speeds" 𝑠.
  /// <pre>
  ///      J𝑠_v_ABi = [ ∂(v_ABi)/∂𝑠₁,  ...  ∂(v_ABi)/∂𝑠ₙ ]    (n is j or k)
  /// </pre>
  /// `v_ABi` is Bi's translational velocity in frame A and "speeds" 𝑠 is either
  /// q̇ ≜ [q̇₁ ... q̇ⱼ]ᵀ (time-derivatives of j generalized positions) or
  /// v ≜ [v₁ ... vₖ]ᵀ (k generalized velocities).
  /// Note: `v_ABi = J𝑠_v_ABi ⋅ 𝑠`  which is linear in 𝑠 ≜ [𝑠₁ ... 𝑠ₙ]ᵀ.
  ///
  /// @param[in] context The state of the multibody system.
  /// @param[in] with_respect_to Enum equal to JacobianWrtVariable::kQDot or
  /// JacobianWrtVariable::kV, indicating whether the Jacobian `J𝑠_v_ABi` is
  /// partial derivatives with respect to 𝑠 = q̇ (time-derivatives of generalized
  /// positions) or with respect to 𝑠 = v (generalized velocities).
  /// @param[in] frame_B The frame on which point Bi is fixed (e.g., welded).
  /// @param[in] p_BoBi_B A position vector or list of p position vectors from
  /// Bo (frame_B's origin) to points Bi (regarded as fixed to B), where each
  /// position vector is expressed in frame_B.
  /// @param[in] frame_A The frame that measures `v_ABi` (Bi's velocity in A).
  /// Note: It is natural to wonder why there is no parameter p_AoAi_A (similar
  /// to the parameter p_BoBi_B for frame_B).  There is no need for p_AoAi_A
  /// because Bi's velocity in A is defined as the derivative in frame A of
  /// Bi's position vector from _any_ point fixed on A.
  /// @param[in] frame_E The frame in which `v_ABi` is expressed on input and
  /// the frame in which the Jacobian `J𝑠_v_ABi` is expressed on output.
  /// @param[out] J𝑠_v_ABi_E Point Bi's velocity Jacobian in frame A with
  /// respect to speeds 𝑠 (which is either q̇ or v), expressed in frame E.
  /// `J𝑠_v_ABi_E` is a `3*p x n` matrix, where p is the number of points Bi and
  /// n is the number of elements in 𝑠.  The Jacobian is a function of only
  /// generalized positions q (which are pulled from the context).
  /// @throws std::exception if `J𝑠_v_ABi_E` is nullptr or not sized `3*p x n`.
  /// @note When 𝑠 = q̇, `Jq̇_v_ABi = Jq_p_AoBi`.  In other words, point Bi's
  /// velocity Jacobian in frame A with respect to q̇ is equal to point Bi's
  /// position Jacobian from Ao (A's origin) in frame A with respect to q. <pre>
  /// [∂(v_ABi)/∂q̇₁,  ...  ∂(v_ABi)/∂q̇ⱼ] = [∂(p_AoBi)/∂q₁,  ...  ∂(p_AoBi)/∂qⱼ]
  /// </pre>
  /// Note: Each partial derivative of p_AoBi is taken in frame A.
  void CalcJacobianTranslationalVelocity(
      const systems::Context<T>& context, JacobianWrtVariable with_respect_to,
      const Frame<T>& frame_B, const Eigen::Ref<const Matrix3X<T>>& p_BoBi_B,
      const Frame<T>& frame_A, const Frame<T>& frame_E,
      EigenPtr<MatrixX<T>> Js_v_ABi_E) const {
    // TODO(amcastro-tri): provide the Jacobian-times-vector operation.  For
    // some applications it is all we need and it is more efficient to compute.
    internal_tree().CalcJacobianTranslationalVelocity(
        context, with_respect_to, frame_B, frame_B, p_BoBi_B, frame_A, frame_E,
        Js_v_ABi_E);
  }

  /// This method computes J𝑠_v_ACcm_E, point Ccm's translational velocity
  /// Jacobian in frame A with respect to "speeds" 𝑠, expressed in frame E,
  /// where point Ccm is the composite center of mass of the system of all
  /// bodies in the MultibodyPlant (except world_body()).
  ///
  /// @param[in] context The state of the multibody system.
  /// @param[in] with_respect_to Enum equal to JacobianWrtVariable::kQDot or
  /// JacobianWrtVariable::kV, indicating whether the Jacobian `J𝑠_v_ACcm_E` is
  /// partial derivatives with respect to 𝑠 = q̇ (time-derivatives of generalized
  /// positions) or with respect to 𝑠 = v (generalized velocities).
  /// @param[in] frame_A The frame in which the translational velocity
  /// v_ACcm and its Jacobian J𝑠_v_ACcm are measured.
  /// @param[in] frame_E The frame in which the Jacobian J𝑠_v_ACcm is
  /// expressed on output.
  /// @param[out] J𝑠_v_ACcm_E Point Ccm's translational velocity Jacobian in
  /// frame A with respect to speeds 𝑠 (𝑠 = q̇ or 𝑠 = v), expressed in frame E.
  /// J𝑠_v_ACcm_E is a 3 x n matrix, where n is the number of elements in 𝑠.
  /// The Jacobian is a function of only generalized positions q (which are
  /// pulled from the context).
  /// @throws std::runtime_error if CCm does not exist, which occurs if there
  /// are no massive bodies in MultibodyPlant (except world_body()).
  /// @throws std::runtime_error unless composite_mass > 0, where composite_mass
  /// is the total mass of all bodies except world_body() in MultibodyPlant.
  void CalcJacobianCenterOfMassTranslationalVelocity(
      const systems::Context<T>& context, JacobianWrtVariable with_respect_to,
      const Frame<T>& frame_A, const Frame<T>& frame_E,
      EigenPtr<Matrix3X<T>> Js_v_ACcm_E) const {
    // TODO(yangwill): Add an optional parameter to calculate this for a
    // subset of bodies instead of the full system
    internal_tree().CalcJacobianCenterOfMassTranslationalVelocity(
        context, with_respect_to, frame_A, frame_E, Js_v_ACcm_E);
  }

  /// Calculates abias_ACcm_E, point Ccm's translational "bias" acceleration
  /// term in frame A with respect to "speeds" 𝑠, expressed in frame E, where
  /// point Ccm is the composite center of mass of the system of all bodies
  /// (except world_body()) in the MultibodyPlant. abias_ACcm is the part of
  /// a_ACcm (Ccm's translational acceleration) that does not multiply ṡ, equal
  /// to abias_ACcm = J̇𝑠_v_ACcm * s. This allows a_ACcm to be written as
  /// a_ACcm = J̇𝑠_v_ACcm * s + abias_ACcm.
  ///
  /// @param[in] context The state of the multibody system.
  /// @param[in] with_respect_to Enum equal to JacobianWrtVariable::kQDot or
  /// JacobianWrtVariable::kV, indicating whether the Jacobian `abias_ACcm` is
  /// partial derivatives with respect to 𝑠 = q̇ (time-derivatives of generalized
  /// positions) or with respect to 𝑠 = v (generalized velocities).
  /// @param[in] frame_A The frame in which abias_ACcm is measured.
  /// @param[in] frame_E The frame in which abias_ACcm is expressed on output.
  /// @retval abias_ACcm_E Point Ccm's translational "bias" acceleration term
  /// in frame A with respect to "speeds" 𝑠, expressed in frame E.
  /// @throws std::runtime_error if Ccm does not exist, which occurs if there
  /// are no massive bodies in MultibodyPlant (except world_body()).
  /// @throws std::runtime_error unless composite_mass > 0, where composite_mass
  /// is the total mass of all bodies except world_body() in MultibodyPlant.
  /// @throws std::exception if frame_A is not the world frame.
  Vector3<T> CalcBiasCenterOfMassTranslationalAcceleration(
      const systems::Context<T>& context, JacobianWrtVariable with_respect_to,
      const Frame<T>& frame_A, const Frame<T>& frame_E) const {
    // TODO(yangwill): Add an optional parameter to calculate this for a
    // subset of bodies instead of the full system
    return internal_tree().CalcBiasCenterOfMassTranslationalAcceleration(
        context, with_respect_to, frame_A, frame_E);
  }

  /// This method allows users to map the state of `this` model, x, into a
  /// vector of selected state xₛ with a given preferred ordering.
  /// The mapping, or selection, is returned in the form of a selector matrix
  /// Sx such that `xₛ = Sx⋅x`. The size nₛ of xₛ is always smaller or equal
  /// than the size of the full state x. That is, a user might be interested in
  /// only a given portion of the full state x.
  ///
  /// This selection matrix is particularly useful when adding PID control
  /// on a portion of the state, see systems::controllers::PidController.
  ///
  /// A user specifies the preferred order in xₛ via `user_to_joint_index_map`.
  /// The selected state is built such that selected positions are followed
  /// by selected velocities, as in `xₛ = [qₛ, vₛ]`.
  /// The positions in qₛ are a concatenation of the positions for each joint
  /// in the order they appear in `user_to_joint_index_map`. That is, the
  /// positions for `user_to_joint_index_map[0]` are first, followed by the
  /// positions for `user_to_joint_index_map[1]`, etc. Similarly for the
  /// selected velocities vₛ.
  ///
  /// @throws std::logic_error if there are repeated indexes in
  /// `user_to_joint_index_map`.
  MatrixX<double> MakeStateSelectorMatrix(
      const std::vector<JointIndex>& user_to_joint_index_map) const {
    // TODO(amcastro-tri): consider having an extra `free_body_index_map`
    // so that users could also re-order free bodies if they wanted to.
    return internal_tree().MakeStateSelectorMatrix(user_to_joint_index_map);
  }

  /// This method allows user to map a vector `uₛ` containing the actuation
  /// for a set of selected actuators into the vector u containing the actuation
  /// values for `this` full model.
  /// The mapping, or selection, is returned in the form of a selector matrix
  /// Su such that `u = Su⋅uₛ`. The size nₛ of uₛ is always smaller or equal
  /// than the size of the full vector of actuation values u. That is, a user
  /// might be interested in only a given subset of actuators in the model.
  ///
  /// This selection matrix is particularly useful when adding PID control
  /// on a portion of the state, see systems::controllers::PidController.
  ///
  /// A user specifies the preferred order in uₛ via
  /// `user_to_actuator_index_map`. The actuation values in uₛ are a
  /// concatenation of the values for each actuator in the order they appear in
  /// `user_to_actuator_index_map`.
  /// The full vector of actuation values u is ordered by JointActuatorIndex.
  MatrixX<double> MakeActuatorSelectorMatrix(
      const std::vector<JointActuatorIndex>& user_to_actuator_index_map) const {
    return internal_tree().MakeActuatorSelectorMatrix(
        user_to_actuator_index_map);
  }

  /// This method creates an actuation matrix B mapping a vector of actuation
  /// values u into generalized forces `tau_u = B * u`, where B is a matrix of
  /// size `nv x nu` with `nu` equal to num_actuators() and `nv` equal to
  /// num_velocities().
  /// The vector u of actuation values is of size num_actuators(). For a given
  /// JointActuator, `u[JointActuator::index()]` stores the value for the
  /// external actuation corresponding to that actuator. `tau_u` on the other
  /// hand is indexed by generalized velocity indexes according to
  /// `Joint::velocity_start()`.
  /// @warning B is a permutation matrix. While making a permutation has
  /// `O(n)` complexity, making a full B matrix has `O(n²)` complexity. For most
  /// applications this cost can be neglected but it could become significant
  /// for very large systems.
  MatrixX<T> MakeActuationMatrix() const;

  /// Alternative signature to build an actuation selector matrix `Su` such
  /// that `u = Su⋅uₛ`, where u is the vector of actuation values for the full
  /// model (ordered by JointActuatorIndex) and uₛ is a vector of actuation
  /// values for the actuators acting on the joints listed by
  /// `user_to_joint_index_map`. It is assumed that all joints referenced by
  /// `user_to_joint_index_map` are actuated.
  /// See MakeActuatorSelectorMatrix(const std::vector<JointActuatorIndex>&) for
  /// details.
  /// @throws std::logic_error if any of the joints in
  /// `user_to_joint_index_map` does not have an actuator.
  MatrixX<double> MakeActuatorSelectorMatrix(
      const std::vector<JointIndex>& user_to_joint_index_map) const {
    return internal_tree().MakeActuatorSelectorMatrix(user_to_joint_index_map);
  }
  /// @} <!-- System matrix computations -->

  /// @anchor mbp_introspection
  /// @name                    Introspection
  /// These methods allow a user to query whether a given multibody element is
  /// part of this plant's model. These queries can be performed at any time
  /// during the lifetime of a %MultibodyPlant model, i.e. there is no
  /// restriction on whether they must be called before or after Finalize().
  /// These queries can be performed while new multibody elements are
  /// being added to the model.
  /// These methods allow a user to retrieve a reference to a multibody element
  /// by its name. An exception is thrown if there is no element with the
  /// requested name.
  ///
  /// If the named element is present in more than one model instance and a
  /// model instance is not explicitly specified, std::logic_error is thrown.
  /// @{

  /// The time step (or period) used to model `this` plant as a discrete system
  /// with periodic updates. Returns 0 (zero) if the plant is modeled as a
  /// continuous system.
  /// This property of the plant is specified at construction and therefore this
  /// query can be performed either pre- or post-finalize, see Finalize().
  /// @see MultibodyPlant::MultibodyPlant(double)
  double time_step() const { return time_step_; }

  /// Returns `true` if this %MultibodyPlant was finalized with a call to
  /// Finalize().
  /// @see Finalize().
  bool is_finalized() const { return internal_tree().topology_is_valid(); }

  /// Returns a constant reference to the *world* body.
  const RigidBody<T>& world_body() const {
    return internal_tree().world_body();
  }

  /// Returns a constant reference to the *world* frame.
  const BodyFrame<T>& world_frame() const {
    return internal_tree().world_frame();
  }

  /// Returns the number of bodies in the model, including the "world" body,
  /// which is always part of the model.
  /// @see AddRigidBody().
  int num_bodies() const {
    return internal_tree().num_bodies();
  }

  /// Returns a constant reference to the body with unique index `body_index`.
  /// @throws std::exception if `body_index` does not correspond to a body in
  /// this model.
  const Body<T>& get_body(BodyIndex body_index) const {
    return internal_tree().get_body(body_index);
  }

  /// Returns `true` if @p body is anchored (i.e. the kinematic path between
  /// @p body and the world only contains weld joints.)
  /// @throws std::exception if called pre-finalize.
  bool IsAnchored(const Body<T>& body) const {
    DRAKE_MBP_THROW_IF_NOT_FINALIZED();
    return internal_tree().get_topology().IsBodyAnchored(body.index());
  }

  /// @returns `true` if a body named `name` was added to the %MultibodyPlant.
  /// @see AddRigidBody().
  ///
  /// @throws std::logic_error if the body name occurs in multiple model
  /// instances.
  bool HasBodyNamed(const std::string& name) const {
    return internal_tree().HasBodyNamed(name);
  }

  /// @returns `true` if a body named `name` was added to the %MultibodyPlant
  /// in @p model_instance.
  /// @see AddRigidBody().
  ///
  /// @throws std::exception if @p model_instance is not valid for this model.
  bool HasBodyNamed(
      const std::string& name, ModelInstanceIndex model_instance) const {
    return internal_tree().HasBodyNamed(name, model_instance);
  }

  /// Returns a constant reference to a body that is identified
  /// by the string `name` in `this` %MultibodyPlant.
  /// @throws std::logic_error if there is no body with the requested name.
  /// @throws std::logic_error if the body name occurs in multiple model
  /// instances.
  /// @see HasBodyNamed() to query if there exists a body in `this`
  /// %MultibodyPlant with a given specified name.
  const Body<T>& GetBodyByName(const std::string& name) const {
    return internal_tree().GetBodyByName(name);
  }

  /// Returns a constant reference to the body that is uniquely identified
  /// by the string `name` and @p model_instance in `this` %MultibodyPlant.
  /// @throws std::logic_error if there is no body with the requested name.
  /// @see HasBodyNamed() to query if there exists a body in `this`
  /// %MultibodyPlant with a given specified name.
  const Body<T>& GetBodyByName(
      const std::string& name, ModelInstanceIndex model_instance) const {
    return internal_tree().GetBodyByName(name, model_instance);
  }

  /// Returns a list of body indices associated with `model_instance`.
  std::vector<BodyIndex> GetBodyIndices(ModelInstanceIndex model_instance)
  const {
    return internal_tree().GetBodyIndices(model_instance);
  }

  /// Returns a constant reference to a rigid body that is identified
  /// by the string `name` in `this` model.
  /// @throws std::logic_error if there is no body with the requested name.
  /// @throws std::logic_error if the body name occurs in multiple model
  /// instances.
  /// @throws std::logic_error if the requested body is not a RigidBody.
  /// @see HasBodyNamed() to query if there exists a body in `this` model with a
  /// given specified name.
  const RigidBody<T>& GetRigidBodyByName(const std::string& name) const {
    return internal_tree().GetRigidBodyByName(name);
  }

  /// Returns a constant reference to the rigid body that is uniquely identified
  /// by the string `name` in @p model_instance.
  /// @throws std::logic_error if there is no body with the requested name.
  /// @throws std::logic_error if the requested body is not a RigidBody.
  /// @throws std::runtime_error if @p model_instance is not valid for this
  ///         model.
  /// @see HasBodyNamed() to query if there exists a body in `this` model with a
  /// given specified name.
  const RigidBody<T>& GetRigidBodyByName(
      const std::string& name, ModelInstanceIndex model_instance) const {
    return internal_tree().GetRigidBodyByName(name, model_instance);
  }

  /// Returns all bodies that are transitively welded, or rigidly affixed, to
  /// `body`, per these two definitions:
  ///
  /// 1. A body is always considered welded to itself.
  /// 2. Two unique bodies are considered welded together exclusively by the
  /// presence of a weld joint, not by other constructs that prevent mobility
  /// (e.g. constraints).
  ///
  /// This method can be called at any time during the lifetime of `this` plant,
  /// either pre- or post-finalize, see Finalize().
  ///
  /// Meant to be used with `CollectRegisteredGeometries`.
  ///
  /// The following example demonstrates filtering collisions between all
  /// bodies rigidly affixed to a door (which could be moving) and all bodies
  /// rigidly affixed to the world:
  /// @code
  /// GeometrySet g_world = plant.CollectRegisteredGeometries(
  ///     plant.GetBodiesWeldedTo(plant.world_body()));
  /// GeometrySet g_door = plant.CollectRegisteredGeometries(
  ///     plant.GetBodiesWeldedTo(plant.GetBodyByName("door")));
  /// scene_graph.ExcludeCollisionsBetweeen(g_world, g_door);
  /// @endcode
  /// @note Usages akin to this example may introduce redundant collision
  /// filtering; this will not have a functional impact, but may have a minor
  /// performance impact.
  ///
  /// @returns all bodies rigidly fixed to `body`. This does not return the
  /// bodies in any prescribed order.
  /// @throws std::exception if `body` is not part of this plant.
  std::vector<const Body<T>*> GetBodiesWeldedTo(const Body<T>& body) const;

  /// Returns the number of joints in the model.
  /// @see AddJoint().
  int num_joints() const {
    return internal_tree().num_joints();
  }

  /// Returns a constant reference to the joint with unique index `joint_index`.
  /// @throws std::runtime_error when `joint_index` does not correspond to a
  /// joint in this model.
  const Joint<T>& get_joint(JointIndex joint_index) const {
    return internal_tree().get_joint(joint_index);
  }

  /// @returns `true` if a joint named `name` was added to this model.
  /// @see AddJoint().
  /// @throws std::logic_error if the joint name occurs in multiple model
  /// instances.
  bool HasJointNamed(const std::string& name) const {
    return internal_tree().HasJointNamed(name);
  }

  /// @returns `true` if a joint named `name` was added to @p model_instance.
  /// @see AddJoint().
  /// @throws std::exception if @p model_instance is not valid for this model.
  bool HasJointNamed(
      const std::string& name, ModelInstanceIndex model_instance) const {
    return internal_tree().HasJointNamed(name, model_instance);
  }

  /// Returns a mutable reference to the joint with unique index `joint_index`.
  /// @throws std::runtime_error when `joint_index` does not correspond to a
  /// joint in this model.
  Joint<T>& get_mutable_joint(JointIndex joint_index) {
    return this->mutable_tree().get_mutable_joint(joint_index);
  }

  /// Returns a list of joint indices associated with `model_instance`.
  std::vector<JointIndex> GetJointIndices(ModelInstanceIndex model_instance)
  const {
    return internal_tree().GetJointIndices(model_instance);
  }

  /// Returns a constant reference to a joint that is identified
  /// by the string `name` in `this` %MultibodyPlant.  If the optional
  /// template argument is supplied, then the returned value is downcast to
  /// the specified `JointType`.
  /// @tparam JointType The specific type of the Joint to be retrieved. It must
  /// be a subclass of Joint.
  /// @throws std::logic_error if the named joint is not of type `JointType` or
  /// if there is no Joint with that name.
  /// @throws std::exception if @p model_instance is not valid for this model.
  /// @see HasJointNamed() to query if there exists a joint in `this`
  /// %MultibodyPlant with a given specified name.
  template <template <typename> class JointType = Joint>
  const JointType<T>& GetJointByName(
      const std::string& name,
      std::optional<ModelInstanceIndex> model_instance = std::nullopt) const {
    return internal_tree().template GetJointByName<JointType>(
        name, model_instance);
  }

  /// A version of GetJointByName that returns a mutable reference.
  /// @see GetJointByName.
  template <template <typename> class JointType = Joint>
  JointType<T>& GetMutableJointByName(
      const std::string& name,
      std::optional<ModelInstanceIndex> model_instance = std::nullopt) {
    return this->mutable_tree().template GetMutableJointByName<JointType>(
        name, model_instance);
  }

  /// Returns the number of Frame objects in this model.
  /// Frames include body frames associated with each of the bodies,
  /// including the _world_ body. This means the minimum number of frames is
  /// one.
  int num_frames() const {
    return internal_tree().num_frames();
  }

  /// Returns a constant reference to the frame with unique index `frame_index`.
  /// @throws std::exception if `frame_index` does not correspond to a frame in
  /// this plant.
  const Frame<T>& get_frame(FrameIndex frame_index) const {
    return internal_tree().get_frame(frame_index);
  }

  /// @returns `true` if a frame named `name` was added to the model.
  /// @see AddFrame().
  /// @throws std::logic_error if the frame name occurs in multiple model
  /// instances.
  bool HasFrameNamed(const std::string& name) const {
    return internal_tree().HasFrameNamed(name);
  }

  /// @returns `true` if a frame named `name` was added to @p model_instance.
  /// @see AddFrame().
  /// @throws std::exception if @p model_instance is not valid for this model.
  bool HasFrameNamed(const std::string& name,
                     ModelInstanceIndex model_instance) const {
    return internal_tree().HasFrameNamed(name, model_instance);
  }

  /// Returns a constant reference to a frame that is identified by the
  /// string `name` in `this` model.
  /// @throws std::logic_error if there is no frame with the requested name.
  /// @throws std::logic_error if the frame name occurs in multiple model
  /// instances.
  /// @see HasFrameNamed() to query if there exists a frame in `this` model with
  /// a given specified name.
  const Frame<T>& GetFrameByName(const std::string& name) const {
    return internal_tree().GetFrameByName(name);
  }

  /// Returns a constant reference to the frame that is uniquely identified
  /// by the string `name` in @p model_instance.
  /// @throws std::logic_error if there is no frame with the requested name.
  /// @throws std::runtime_error if @p model_instance is not valid for this
  ///         model.
  /// @see HasFrameNamed() to query if there exists a frame in `this` model with
  /// a given specified name.
  const Frame<T>& GetFrameByName(
      const std::string& name, ModelInstanceIndex model_instance) const {
    return internal_tree().GetFrameByName(name, model_instance);
  }

  /// Returns the number of joint actuators in the model.
  /// @see AddJointActuator().
  int num_actuators() const {
    return internal_tree().num_actuators();
  }

  /// Returns the total number of actuated degrees of freedom.
  /// That is, the vector of actuation values u has this size.
  /// See AddJointActuator().
  int num_actuated_dofs() const { return internal_tree().num_actuated_dofs(); }

  /// Returns the total number of actuated degrees of freedom for a specific
  /// model instance.  That is, the vector of actuation values u has this size.
  /// See AddJointActuator().
  int num_actuated_dofs(ModelInstanceIndex model_instance) const {
    return internal_tree().num_actuated_dofs(model_instance);
  }

  /// Returns a constant reference to the joint actuator with unique index
  /// `actuator_index`.
  /// @throws std::exception if `actuator_index` does not correspond to a joint
  /// actuator in this tree.
  const JointActuator<T>& get_joint_actuator(
      JointActuatorIndex actuator_index) const {
    return internal_tree().get_joint_actuator(actuator_index);
  }

  /// @returns `true` if an actuator named `name` was added to this model.
  /// @see AddJointActuator().
  /// @throws std::logic_error if the actuator name occurs in multiple model
  /// instances.
  bool HasJointActuatorNamed(const std::string& name) const {
    return internal_tree().HasJointActuatorNamed(name);
  }

  /// @returns `true` if an actuator named `name` was added to
  /// @p model_instance.
  /// @see AddJointActuator().
  /// @throws std::exception if @p model_instance is not valid for this model.
  bool HasJointActuatorNamed(
      const std::string& name, ModelInstanceIndex model_instance) const {
    return internal_tree().HasJointActuatorNamed(name, model_instance);
  }

  /// Returns a constant reference to an actuator that is identified
  /// by the string `name` in `this` %MultibodyPlant.
  /// @throws std::logic_error if there is no actuator with the requested name.
  /// @throws std::logic_error if the actuator name occurs in multiple model
  /// instances.
  /// @see HasJointActuatorNamed() to query if there exists an actuator in
  /// `this` %MultibodyPlant with a given specified name.
  const JointActuator<T>& GetJointActuatorByName(
      const std::string& name) const {
    return internal_tree().GetJointActuatorByName(name);
  }

  /// Returns a constant reference to the actuator that is uniquely identified
  /// by the string `name` and @p model_instance in `this` %MultibodyPlant.
  /// @throws std::logic_error if there is no actuator with the requested name.
  /// @throws std::exception if @p model_instance is not valid for this model.
  /// @see HasJointActuatorNamed() to query if there exists an actuator in
  /// `this` %MultibodyPlant with a given specified name.
  const JointActuator<T>& GetJointActuatorByName(
      const std::string& name, ModelInstanceIndex model_instance) const {
    return internal_tree().GetJointActuatorByName(name, model_instance);
  }

  /// Returns the number of ForceElement objects.
  /// @see AddForceElement().
  int num_force_elements() const {
    return internal_tree().num_force_elements();
  }

  /// Returns a constant reference to the force element with unique index
  /// `force_element_index`.
  /// @throws std::runtime_error when `force_element_index` does not correspond
  /// to a force element in this model.
  const ForceElement<T>& get_force_element(
      ForceElementIndex force_element_index) const {
    return internal_tree().get_force_element(force_element_index);
  }

  /// Returns a constant reference to a force element identified by its unique
  /// index in `this` %MultibodyPlant.  If the optional template argument is
  /// supplied, then the returned value is downcast to the specified
  /// `ForceElementType`.
  /// @tparam ForceElementType The specific type of the ForceElement to be
  /// retrieved. It must be a subclass of ForceElement.
  /// @throws std::logic_error if the force element is not of type
  /// `ForceElementType` or if there is no ForceElement with that index.
  template <template <typename> class ForceElementType = ForceElement>
  const ForceElementType<T>& GetForceElement(
      ForceElementIndex force_element_index) const {
    return internal_tree().template GetForceElement<ForceElementType>(
        force_element_index);
  }

  /// An accessor to the current gravity field.
  const UniformGravityFieldElement<T>& gravity_field() const {
    return internal_tree().gravity_field();
  }

  /// A mutable accessor to the current gravity field.
  UniformGravityFieldElement<T>& mutable_gravity_field() {
    return this->mutable_tree().mutable_gravity_field();
  }

  /// Returns the number of model instances in the model.
  /// @see AddModelInstance().
  int num_model_instances() const {
    return internal_tree().num_model_instances();
  }

  /// Returns the name of a `model_instance`.
  /// @throws std::logic_error when `model_instance` does not correspond to a
  /// model in this model.
  const std::string& GetModelInstanceName(
      ModelInstanceIndex model_instance) const {
    return internal_tree().GetModelInstanceName(model_instance);
  }

  /// @returns `true` if a model instance named `name` was added to this model.
  /// @see AddModelInstance().
  bool HasModelInstanceNamed(const std::string& name) const {
    return internal_tree().HasModelInstanceNamed(name);
  }

  /// Returns the index to the model instance that is uniquely identified
  /// by the string `name` in `this` %MultibodyPlant.
  /// @throws std::logic_error if there is no instance with the requested name.
  /// @see HasModelInstanceNamed() to query if there exists an instance in
  /// `this` %MultibodyPlant with a given specified name.
  ModelInstanceIndex GetModelInstanceByName(const std::string& name) const {
    return internal_tree().GetModelInstanceByName(name);
  }

  /// Returns a Graphviz string describing the topology of this plant.
  /// To render the string, use the Graphviz tool, ``dot``.
  /// http://www.graphviz.org/
  ///
  /// Note: this method can be called either before or after `Finalize()`.
  std::string GetTopologyGraphvizString() const;

  /// Returns the size of the generalized position vector q for this model.
  int num_positions() const { return internal_tree().num_positions(); }

  /// Returns the size of the generalized position vector qᵢ for model
  /// instance i.
  int num_positions(ModelInstanceIndex model_instance) const {
    return internal_tree().num_positions(model_instance);
  }

  /// Returns the size of the generalized velocity vector v for this model.
  int num_velocities() const { return internal_tree().num_velocities(); }

  /// Returns the size of the generalized velocity vector vᵢ for model
  /// instance i.
  int num_velocities(ModelInstanceIndex model_instance) const {
    return internal_tree().num_velocities(model_instance);
  }

  // N.B. The state in the Context may at some point contain values such as
  // integrated power and other discrete states, hence the specific name.
  /// Returns the size of the multibody system state vector x = [q v]. This
  /// will be `num_positions()` plus `num_velocities()`.
  int num_multibody_states() const { return internal_tree().num_states(); }

  /// Returns the size of the multibody system state vector xᵢ = [qᵢ vᵢ] for
  /// model instance i. (Here qᵢ ⊆ q and vᵢ ⊆ v.)
  /// will be `num_positions(model_instance)` plus
  /// `num_velocities(model_instance)`.
  int num_multibody_states(ModelInstanceIndex model_instance) const {
    return internal_tree().num_states(model_instance);
  }

  /// Returns a vector of size `num_positions()` containing the lower position
  /// limits for every generalized position coordinate. These include joint and
  /// free body coordinates. Any unbounded or unspecified limits will be
  /// -infinity.
  /// @throws std::logic_error if called pre-finalize.
  VectorX<double> GetPositionLowerLimits() const {
    return internal_tree().GetPositionLowerLimits();
  }

  /// Upper limit analog of GetPositionsLowerLimits(), where any unbounded or
  /// unspecified limits will be +infinity.
  /// @see GetPositionLowerLimits() for more information.
  VectorX<double> GetPositionUpperLimits() const {
    return internal_tree().GetPositionUpperLimits();
  }

  /// Returns a vector of size `num_velocities()` containing the lower velocity
  /// limits for every generalized velocity coordinate. These include joint and
  /// free body coordinates. Any unbounded or unspecified limits will be
  /// -infinity.
  /// @throws std::logic_error if called pre-finalize.
  VectorX<double> GetVelocityLowerLimits() const {
    return internal_tree().GetVelocityLowerLimits();
  }

  /// Upper limit analog of GetVelocitysLowerLimits(), where any unbounded or
  /// unspecified limits will be +infinity.
  /// @see GetVelocityLowerLimits() for more information.
  VectorX<double> GetVelocityUpperLimits() const {
    return internal_tree().GetVelocityUpperLimits();
  }

  /// Returns a vector of size `num_velocities()` containing the lower
  /// acceleration limits for every generalized velocity coordinate. These
  /// include joint and free body coordinates. Any unbounded or unspecified
  /// limits will be -infinity.
  /// @throws std::logic_error if called pre-finalize.
  VectorX<double> GetAccelerationLowerLimits() const {
    return internal_tree().GetAccelerationLowerLimits();
  }

  /// Upper limit analog of GetAccelerationsLowerLimits(), where any unbounded
  /// or unspecified limits will be +infinity.
  /// @see GetAccelerationLowerLimits() for more information.
  VectorX<double> GetAccelerationUpperLimits() const {
    return internal_tree().GetAccelerationUpperLimits();
  }

  /// Returns the model used for contact. See documentation for ContactModel.
  ContactModel get_contact_model() const;

  /// Returns the friction coefficients provided during geometry registration
  /// for the given geometry `id`. We call these the "default" coefficients but
  /// note that we mean user-supplied per-geometry default, not something more
  /// global.
  /// @throws std::exception if `id` does not correspond to a geometry in `this`
  /// model registered for contact modeling.
  /// @see RegisterCollisionGeometry() for details on geometry registration.
  const CoulombFriction<double>& default_coulomb_friction(
      geometry::GeometryId id) const {
    // TODO(amcastro-tri): This API might change or disappear completely as GS
    // provides support for the specification of surface properties.
    DRAKE_DEMAND(is_collision_geometry(id));
    const int collision_index = geometry_id_to_collision_index_.at(id);
    return default_coulomb_friction_[collision_index];
  }

  /// Returns the number of geometries registered for visualization.
  /// This method can be called at any time during the lifetime of `this` plant,
  /// either pre- or post-finalize, see Finalize().
  /// Post-finalize calls will always return the same value.
  int num_visual_geometries() const {
    return static_cast<int>(geometry_id_to_visual_index_.size());
  }

  /// Returns the number of geometries registered for contact modeling.
  /// This method can be called at any time during the lifetime of `this` plant,
  /// either pre- or post-finalize, see Finalize().
  /// Post-finalize calls will always return the same value.
  int num_collision_geometries() const {
    return geometry_id_to_collision_index_.size();
  }

  /// Returns the unique id identifying `this` plant as a source for a
  /// SceneGraph.
  /// Returns `nullopt` if `this` plant did not register any geometry.
  /// This method can be called at any time during the lifetime of `this` plant
  /// to query if `this` plant has been registered with a SceneGraph, either
  /// pre- or post-finalize, see Finalize(). However, a geometry::SourceId is
  /// only assigned once at the first call of any of this plant's geometry
  /// registration methods, and it does not change after that.
  /// Post-finalize calls will always return the same value.
  std::optional<geometry::SourceId> get_source_id() const {
    return source_id_;
  }

  /// Returns `true` if `this` %MultibodyPlant was registered with a
  /// SceneGraph.
  /// This method can be called at any time during the lifetime of `this` plant
  /// to query if `this` plant has been registered with a SceneGraph, either
  /// pre- or post-finalize, see Finalize().
  bool geometry_source_is_registered() const {
    if (source_id_) {
      if (!is_finalized()) {
        DRAKE_DEMAND(scene_graph_ != nullptr);
      }
      return true;
    } else {
      return false;
    }
  }
  /// @} <!-- Introspection -->

  using internal::MultibodyTreeSystem<T>::is_discrete;
  using internal::MultibodyTreeSystem<T>::EvalPositionKinematics;
  using internal::MultibodyTreeSystem<T>::EvalVelocityKinematics;

 private:
  using internal::MultibodyTreeSystem<T>::internal_tree;

  // Allow different specializations to access each other's private data for
  // scalar conversion.
  template <typename U> friend class MultibodyPlant;

  // Friend class to facilitate testing.
  friend class MultibodyPlantTester;

  // This struct stores in one single place all indexes related to
  // MultibodyPlant specific cache entries. These are initialized at Finalize()
  // when the plant declares its cache entries.
  struct CacheIndexes {
    systems::CacheIndex aba_accelerations;
    systems::CacheIndex aba_force_cache;
    systems::CacheIndex contact_info_and_body_spatial_forces;
    systems::CacheIndex contact_jacobians;
    systems::CacheIndex contact_results;
    systems::CacheIndex contact_surfaces;
    systems::CacheIndex generalized_accelerations;
    systems::CacheIndex generalized_contact_forces_continuous;
    systems::CacheIndex hydro_fallback;
    systems::CacheIndex point_pairs;
    systems::CacheIndex spatial_contact_forces_continuous;
    systems::CacheIndex tamsi_solver_results;
  };

  // Constructor to bridge testing from MultibodyTree to MultibodyPlant.
  // WARNING: This may *not* result in a plant with a valid state. Use
  // sparingly to test forwarding methods when the overhead is high to
  // reproduce the testing (e.g. benchmarks).
  explicit MultibodyPlant(
      std::unique_ptr<internal::MultibodyTree<T>> tree_in,
      double time_step = 0);

  // Helper method for throwing an exception within public methods that should
  // not be called post-finalize. The invoking method should pass its name so
  // that the error message can include that detail.
  void ThrowIfFinalized(const char* source_method) const;

  // Helper method for throwing an exception within public methods that should
  // not be called pre-finalize. The invoking method should pass it's name so
  // that the error message can include that detail.
  void ThrowIfNotFinalized(const char* source_method) const;

  // Helper method that is used to finalize the plant's internals after
  // MultibodyTree::Finalize() was called.
  void FinalizePlantOnly();

  // MemberSceneGraph is an alias for SceneGraph<T>, except when T = Expression.
  struct SceneGraphStub;
  using MemberSceneGraph = typename std::conditional<
      std::is_same<T, symbolic::Expression>::value,
      SceneGraphStub, geometry::SceneGraph<T>>::type;

  // Returns the SceneGraph that pre-Finalize geometry operations should
  // interact with.  In most cases, that will be whatever the user has passed
  // into RegisterAsSourceForSceneGraph.  However, when T = Expression, the
  // result will be a stub type instead.  (We can get rid of the stub once
  // SceneGraph supports symbolic::Expression.)
  MemberSceneGraph& member_scene_graph();

  // Checks that the provided State is consistent with this plant.
  void CheckValidState(const systems::State<T>*) const;

  // Helper method to apply collision filters based on body-adjacency. By
  // default, we don't consider collisions between geometries affixed to
  // bodies connected by a joint.
  void FilterAdjacentBodies();

  // For discrete models, MultibodyPlant uses a penalty method to impose joint
  // limits. In this penalty method a force law of the form:
  //   τ = -k(q - qᵤ) - cv if q > qᵤ
  //   τ = -k(q - qₗ) - cv if q < qₗ
  // is used to limit the position q to be within the lower/upper limits
  // (qₗ, qᵤ).
  // The penalty parameters k (stiffness) and c (damping) are estimated using
  // a harmonic oscillator model of the form ẍ + 2ζω₀ ẋ + ω₀² x = 0, with
  // x = (q - qᵤ) near the upper limit when q > qᵤ and x = (q - qₗ) near the
  // lower limit when q < qₗ and where ω₀² = k / m̃ is the characteristic
  // numerical stiffness frequency and m̃ is an inertia term that for prismatic
  // joints reduces to a simple function of the mass of the bodies adjancent to
  // a particular joint. For revolute joints m̃ relates to the rotational inertia
  // of the adjacent bodies to a joint. See the implementation notes for further
  // details. Both ω₀ and ζ are non-negative numbers.
  // The characteristic frequency ω₀ is entirely a function the time step of the
  // discrete model so that, from a stability analysis of the simplified
  // harmonic oscillator model, we guarantee the resulting time stepping is
  // stable. That is, the numerical stiffness of the method is such that it
  // corresponds to the largest penalty parameter (smaller violation errors)
  // that still guarantees stability.
  void SetUpJointLimitsParameters();

  // This is a *temporary* method to eliminate visual geometries from collision
  // while we wait for geometry roles to be introduced.
  // TODO(SeanCurtis-TRI): Remove this when geometry roles are introduced.
  void ExcludeCollisionsWithVisualGeometry();

  // Helper method to declare state, cache entries, and ports after Finalize().
  void DeclareStateCacheAndPorts();

  // Declare the system-level cache entries specific to MultibodyPlant.
  void DeclareCacheEntries();

  // Helper method to assemble actuation input vector from the appropriate
  // ports.
  VectorX<T> AssembleActuationInput(
      const systems::Context<T>& context) const;

  // Computes all externally applied forces including:
  //  - Force elements.
  //  - Joint actuation.
  //  - Externally applied spatial forces.
  //  - Joint limits.
  void CalcAppliedForces(const drake::systems::Context<T>& context,
                         MultibodyForces<T>* forces) const;

  // Given the state x and inputs u in `context`, this method uses the `O(n)`
  // Articulated Body Algorithm (ABA) to compute accelerations.
  // N.B. Please refer to @ref internal_forward_dynamics for further details on
  // the algorithm and implementation.
  void CalcForwardDynamics(const systems::Context<T>& context,
                           internal::AccelerationKinematicsCache<T>* ac) const;

  // Eval version of the method CalcForwardDynamics().
  const internal::AccelerationKinematicsCache<T>& EvalForwardDynamics(
      const systems::Context<T>& context) const {
    return this->get_cache_entry(cache_indexes_.aba_accelerations)
        .template Eval<internal::AccelerationKinematicsCache<T>>(context);
  }

  // Performs an O(n) tip-to-base recursion to compute bias forces Z_B and
  // Zplus_B, among other quantities needed by ABA.
  // N.B. Please refer to @ref internal_forward_dynamics for further details on
  // the algorithm and implementation.
  void CalcArticulatedBodyForceCache(
      const systems::Context<T>& context,
      internal::ArticulatedBodyForceCache<T>* aba_force_cache) const;

  // Eval version of the method CalcArticulatedBodyForceCache().
  const internal::ArticulatedBodyForceCache<T>&
  EvalArticulatedBodyForceCache(const systems::Context<T>& context) const {
    return this->get_cache_entry(cache_indexes_.aba_force_cache)
        .template Eval<internal::ArticulatedBodyForceCache<T>>(context);
  }

  // Implements the system dynamics according to this class's documentation.
  void DoCalcTimeDerivatives(
      const systems::Context<T>& context,
      systems::ContinuousState<T>* derivatives) const override;

  // If the plant is modeled as a discrete system with periodic updates (see
  // is_discrete()), this method computes the periodic updates of the state
  // using a semi-explicit Euler strategy, that is:
  //   vⁿ⁺¹ = vⁿ + dt v̇ⁿ
  //   qⁿ⁺¹ = qⁿ + dt N(qⁿ) vⁿ⁺¹
  // This semi-explicit update inherits some of the nice properties of the
  // semi-implicit Euler scheme (which uses v̇ⁿ⁺¹ for the v updated instead) when
  // there are no velocity-dependent forces (including Coriolis and gyroscopic
  // terms). The semi-implicit Euler scheme is a symplectic integrator, which
  // for a Hamiltonian system has the nice property of nearly conserving energy
  // (in many cases we can write a "modified energy functional" which can be
  // shown to be exactly conserved and to be within O(dt) of the real energy of
  // the mechanical system.)
  // TODO(amcastro-tri): Update this docs when contact is added.
  void DoCalcDiscreteVariableUpdates(
      const drake::systems::Context<T>& context0,
      const std::vector<const drake::systems::DiscreteUpdateEvent<T>*>& events,
      drake::systems::DiscreteValues<T>* updates) const override;

  // Helper method used within DoCalcDiscreteVariableUpdates() to update
  // generalized velocities from previous step value v0 to next step value v.
  // This helper uses num_substeps within a time interval of duration dt
  // to perform the update using a step size dt_substep = dt/num_substeps.
  // During the time span dt the problem data M, Jn, Jt and minus_tau, are
  // approximated to be constant, a first order approximation.
  TamsiSolverResult SolveUsingSubStepping(
      int num_substeps,
      const MatrixX<T>& M0, const MatrixX<T>& Jn, const MatrixX<T>& Jt,
      const VectorX<T>& minus_tau,
      const VectorX<T>& stiffness, const VectorX<T>& damping,
      const VectorX<T>& mu,
      const VectorX<T>& v0, const VectorX<T>& phi0) const;

  // This method uses the time stepping method described in
  // TamsiSolver to advance the model's state stored in
  // `context0` taking a time step of size time_step().
  // Contact forces and velocities are computed and stored in `results`. See
  // TamsiSolverResults for further details on the returned data.
  void CalcTamsiResults(
      const drake::systems::Context<T>& context0,
      internal::TamsiSolverResults<T>* results) const;

  // Eval version of the method CalcTamsiResults().
  const internal::TamsiSolverResults<T>& EvalTamsiResults(
      const systems::Context<T>& context) const {
    return this
        ->get_cache_entry(cache_indexes_.tamsi_solver_results)
        .template Eval<internal::TamsiSolverResults<T>>(context);
  }

  // Computes the vector of ContactSurfaces for hydroelastic contact.
  void CalcContactSurfaces(
      const drake::systems::Context<T>& context,
      std::vector<geometry::ContactSurface<T>>* contact_surfaces) const;

  // Eval version of the method CalcContactSurfaces().
  const std::vector<geometry::ContactSurface<T>>& EvalContactSurfaces(
      const systems::Context<T>& context) const {
    switch (contact_model_) {
      case ContactModel::kHydroelasticWithFallback: {
        const auto& data =
            this->get_cache_entry(cache_indexes_.hydro_fallback)
                .template Eval<internal::HydroelasticFallbackCacheData<T>>(
                    context);
        return data.contact_surfaces;
      }
      case ContactModel::kHydroelasticsOnly:
        return this->get_cache_entry(cache_indexes_.contact_surfaces)
            .template Eval<std::vector<geometry::ContactSurface<T>>>(context);
      default:
        throw std::logic_error(
            "Attempting to evaluate contact surface for contact model that "
            "doesn't use it");
    }
  }

  // Computes the hydroelastic fallback method -- all contacts are partitioned
  // between ContactSurfaces and point pair contacts.
  void CalcHydroelasticWithFallback(
      const drake::systems::Context<T>& context,
      internal::HydroelasticFallbackCacheData<T>* data) const;

  // Helper method to fill in the ContactResults given the current context when
  // the model is continuous.
  void CalcContactResultsContinuous(const systems::Context<T>& context,
                                    ContactResults<T>* contact_results) const;

  // Helper method for the continuous mode plant, to fill in the ContactResults
  // for the point pair model, given the current context. Called by
  // CalcContactResultsContinuous.
  void CalcContactResultsContinuousPointPair(
      const systems::Context<T>& context,
      ContactResults<T>* contact_results) const;

  // Helper method for the continuous mode plant, to fill in the ContactResults
  // for the hydroelastic model, given the current context. Called by
  // CalcContactResultsContinuous.
  void CalcContactResultsContinuousHydroelastic(
      const systems::Context<T>& context,
      ContactResults<T>* contact_results) const;

  // Helper method to fill in the ContactResults given the current context when
  // the model is discrete. If cached contact solver results are not up-to-date
  // with `context`, they'll be  recomputed, see EvalTamsiResults(). The solver
  // results are then used to compute contact results into `contacts`.
  void CalcContactResultsDiscrete(const systems::Context<T>& context,
                                  ContactResults<T>* contact_results) const;

  // Evaluate contact results.
  const ContactResults<T>& EvalContactResults(
      const systems::Context<T>& context) const {
    return this->get_cache_entry(cache_indexes_.contact_results)
        .template Eval<ContactResults<T>>(context);
  }

  // Given the state x and input u in `context`, this method computes the
  // generalized acceleration into vdot.
  void CalcGeneralizedAccelerations(const drake::systems::Context<T>& context,
                                    VectorX<T>* vdot) const;

  // Discrete system version of CalcGeneralizedAccelerations().
  void CalcGeneralizedAccelerationsDiscrete(
      const drake::systems::Context<T>& context, VectorX<T>* vdot) const;

  // Continuous system version of CalcGeneralizedAccelerations().
  void CalcGeneralizedAccelerationsContinuous(
      const drake::systems::Context<T>& context, VectorX<T>* vdot) const;

  // Eval() version of the method CalcGeneralizedAccelerations().
  const VectorX<T>& EvalGeneralizedAccelerations(
      const systems::Context<T>& context) const {
    return this->get_cache_entry(cache_indexes_.generalized_accelerations)
        .template Eval<VectorX<T>>(context);
  }

  // Calc method for the reaction forces output port.
  // A joint constraints the motion between a frame Jp on a "parent" P and a
  // frame Jc on a "child" frame C. This generates reaction forces on bodies P
  // and C in order to satisfy the kinematic constraint between Jp and Jc. This
  // method computes the spatial force F_CJc_Jc on body C at frame Jc and
  // expressed in frame Jc. See get_reaction_forces_output_port() for further
  // details.
  void CalcReactionForces(const systems::Context<T>& context,
                          std::vector<SpatialForce<T>>* F_CJc_Jc) const;

  void DoMapQDotToVelocity(
      const systems::Context<T>& context,
      const Eigen::Ref<const VectorX<T>>& qdot,
      systems::VectorBase<T>* generalized_velocity) const override;

  void DoMapVelocityToQDot(
      const systems::Context<T>& context,
      const Eigen::Ref<const VectorX<T>>& generalized_velocity,
      systems::VectorBase<T>* qdot) const override;

  void AddAppliedExternalSpatialForces(
      const systems::Context<T>& context, MultibodyForces<T>* forces) const;

  // Helper method to register geometry for a given body, either visual or
  // collision. The registration includes:
  // 1. Register a frame for this body if not already done so. The body gets
  //    associated with a FrameId.
  // 2. Register geometry for the corresponding FrameId. This associates a
  //    GeometryId with the body FrameId.
  // This assumes:
  // 1. Finalize() was not called on `this` plant.
  // 2. RegisterAsSourceForSceneGraph() was called on `this` plant.
  // 3. `scene_graph` points to the same SceneGraph instance previously
  //    passed to RegisterAsSourceForSceneGraph().
  geometry::GeometryId RegisterGeometry(
      const Body<T>& body, const math::RigidTransform<double>& X_BG,
      const geometry::Shape& shape,
      const std::string& name);

  // Registers a geometry frame for every body. If the body already has a
  // geometry frame, it is unchanged. This registration is part of finalization.
  // This requires RegisterAsSourceForSceneGraph() was called on `this` plant.
  void RegisterGeometryFramesForAllBodies();

  bool body_has_registered_frame(const Body<T>& body) const {
    return body_index_to_frame_id_.find(body.index()) !=
        body_index_to_frame_id_.end();
  }

  // Registers the given body with this plant's SceneGraph instance (if it has
  // one).
  void RegisterRigidBodyWithSceneGraph(const Body<T>& body);

  // Calc method for the multibody state vector output port. It only copies the
  // multibody state [q, v], ignoring any miscellaneous state z if present.
  void CopyMultibodyStateOut(
      const systems::Context<T>& context, systems::BasicVector<T>* state) const;

  // Calc method for the per-model-instance multibody state vector output port.
  // It only copies the per-model-instance multibody state [q, v], ignoring any
  // miscellaneous state z if present.
  void CopyMultibodyStateOut(
      ModelInstanceIndex model_instance,
      const systems::Context<T>& context, systems::BasicVector<T>* state) const;

  // Evaluates the pose X_WB of each body in the model and copies it into
  // X_WB_all, indexed by BodyIndex.
  void CalcBodyPosesOutput(
      const systems::Context<T>& context,
      std::vector<math::RigidTransform<T>>* X_WB_all) const;

  // Method to compute spatial contact forces for continuous plants.
  void CalcSpatialContactForcesContinuous(
      const drake::systems::Context<T>& context,
      std::vector<SpatialForce<T>>* F_BBo_W_array) const;

  // Eval() version of the method CalcSpatialContactForcesContinuous().
  const std::vector<SpatialForce<T>>& EvalSpatialContactForcesContinuous(
      const systems::Context<T>& context) const {
    return this->get_cache_entry(
        cache_indexes_.spatial_contact_forces_continuous).
            template Eval<std::vector<SpatialForce<T>>>(context);
  }

  // Method to compute generalized contact forces for continuous plants.
  void CalcGeneralizedContactForcesContinuous(
    const drake::systems::Context<T>& context, VectorX<T>* tau_contact) const;

  // Eval() version of the method CalcGeneralizedContactForcesContinuous().
  const VectorX<T>& EvalGeneralizedContactForcesContinuous(
      const systems::Context<T>& context) const {
    return this->get_cache_entry(
        cache_indexes_.generalized_contact_forces_continuous).
            template Eval<VectorX<T>>(context);
  }

  // Calc method to output per model instance vector of generalized contact
  // forces.
  void CopyGeneralizedContactForcesOut(
      const internal::TamsiSolverResults<T>&,
      ModelInstanceIndex, systems::BasicVector<T>* tau_vector) const;

  // Helper method to declare output ports used by this plant to communicate
  // with a SceneGraph.
  void DeclareSceneGraphPorts();

  void CalcFramePoseOutput(const systems::Context<T>& context,
                           geometry::FramePoseVector<T>* poses) const;

  void CopyContactResultsOutput(
      const systems::Context<T>& context,
      ContactResults<T>* contact_results) const;

  // Helper to evaluate if a GeometryId corresponds to a collision model.
  bool is_collision_geometry(geometry::GeometryId id) const {
    return geometry_id_to_collision_index_.count(id) > 0;
  }

  // Helper method to compute penetration point pairs for a given `context`.
  // Having this as a separate method allows us to control specializations for
  // different scalar types.
  std::vector<geometry::PenetrationAsPointPair<T>>
  CalcPointPairPenetrations(const systems::Context<T>& context) const;

  // This helper method combines the friction properties for each pair of
  // contact points in `point_pairs` according to
  // CalcContactFrictionFromSurfaceProperties().
  // The i-th entry in the returned std::vector corresponds to the combined
  // friction properties for the i-th point pair in `point_pairs`.
  std::vector<CoulombFriction<double>> CalcCombinedFrictionCoefficients(
      const std::vector<geometry::PenetrationAsPointPair<T>>&
      point_pairs) const;

  // (Advanced) Helper method to compute contact forces in the normal direction
  // using a penalty method.
  void CalcAndAddContactForcesByPenaltyMethod(
      const systems::Context<T>& context,
      std::vector<SpatialForce<T>>* F_BBo_W_array) const;

  // Helper method to compute contact forces using the hydroelastic model.
  // F_BBo_W_array is indexed by BodyNodeIndex and it gets overwritten on
  // output. F_BBo_W_array must be of size num_bodies() or an exception is
  // thrown.
  void CalcHydroelasticContactForces(
      const systems::Context<T>& context,
      internal::HydroelasticContactInfoAndBodySpatialForces<T>* F_BBo_W_array)
      const;

  // Eval version of CalcHydroelasticContactForces().
  const internal::HydroelasticContactInfoAndBodySpatialForces<T>&
  EvalHydroelasticContactForces(const systems::Context<T>& context) const {
    return this
        ->get_cache_entry(cache_indexes_.contact_info_and_body_spatial_forces)
        .template Eval<
            internal::HydroelasticContactInfoAndBodySpatialForces<T>>(context);
  }

  // Helper method to add the contribution of external actuation forces to the
  // set of multibody `forces`. External actuation is applied through the
  // plant's input ports.
  void AddJointActuationForces(
      const systems::Context<T>& context, MultibodyForces<T>* forces) const;

  // Helper method to apply penalty forces that enforce joint limits.
  // At each joint with joint limits this penalty method applies a force law of
  // the form:
  //   τ = min(-k(q - qᵤ) - cv, 0) if q > qᵤ
  //   τ = max(-k(q - qₗ) - cv, 0) if q < qₗ
  // is used to limit the position q to be within the lower/upper limits
  // (qₗ, qᵤ).
  // The penalty parameters k (stiffness) and c (damping) are estimated using
  // a harmonic oscillator model within SetUpJointLimitsParameters().
  void AddJointLimitsPenaltyForces(
      const systems::Context<T>& context, MultibodyForces<T>* forces) const;

  // Given a set of point pairs in `point_pairs_set`, this method computes the
  // normal velocities Jacobian Jn(q) and the tangential velocities Jacobian
  // Jt(q).
  //
  // The normal velocities Jacobian Jn(q) is defined such that:
  //   vn = Jn(q) v
  // where the i-th component of vn corresponds to the "separation velocity"
  // for the i-th point pair in the set. The i-th separation velocity is defined
  // positive for when the depth in the i-th point pair (
  // PenetrationAsPointPair::depth) is decreasing. Since for contact problems
  // the (positive) depth in PenetrationAsPointPair is defined so that it
  // corresponds to interpenetrating body geometries, a positive separation
  // velocity corresponds to bodies moving apart.
  //
  // The tangential velocities Jacobian Jt(q) is defined such that:
  //   vt = Jt(q) v
  // where v ∈ ℝⁿᵛ is the vector of generalized velocities, Jt(q) is a matrix
  // of size 2⋅nc×nv and vt is a vector of size 2⋅nc. vt is defined such that
  // its 2⋅i-th and (2⋅i+1)-th entries correspond to relative velocity of the
  // i-th point pair in these two orthogonal directions. That is:
  //   vt(2 * i)     = vx_AB_C = Cx ⋅ v_AB
  //   vt(2 * i + 1) = vy_AB_C = Cy ⋅ v_AB
  //
  // If the optional argument R_WC_set is non-null, on output the i-th entry of
  // R_WC_set will contain the orientation R_WC (with columns Cx, Cy, Cz) in the
  // world using the mean of the pair of witnesses for point_pairs_set[i] as the
  // contact point.
  void CalcNormalAndTangentContactJacobians(
      const systems::Context<T>& context,
      const std::vector<geometry::PenetrationAsPointPair<T>>& point_pairs_set,
      MatrixX<T>* Jn, MatrixX<T>* Jt,
      std::vector<math::RotationMatrix<T>>* R_WC_set = nullptr) const;

  // Evaluates the contact Jacobians for the given state of the plant stored in
  // `context`.
  // This method first evaluates the point pair penetrations in the system for
  // the given `context`, see EvalPointPairPenetrations(). For each penetration
  // pair involving bodies A and B, a contact frame C is defined by the
  // rotation matrix `R_WC = [Cx_W, Cy_W, Cz_W]` where `Cz_W = nhat_BA_W`
  // equals the normal vector pointing from body B into body A, expressed in
  // the world frame W. See PenetrationAsPointPair for further details on the
  // definition of each contact pair. Versors `Cx_W` and `Cy_W` constitute a
  // basis of the plane normal to `Cz_W` and are arbitrarily chosen. The
  // contact frame basis can be accessed in the results, see
  // ContactJacobians::R_WC_list. Further, for each contact pair evaluated,
  // this method computes the Jacobians `Jn` and `Jt`. With the vector of
  // generalized velocities v of size `nv` and `nc` the number of contact
  // pairs;
  //   - `Jn` is a matrix of size `nc x nv` such that `vn = Jn⋅v` is the
  //     separation speed for each contact point, defined to be positive when
  //     bodies are moving away at the contact.
  //   - `Jt` is a matrix of size `2⋅nc x nv` such that `vt = Jt⋅v`
  //     concatenates the tangential components of the relative velocity vector
  //     `v_AcBc` in the frame C of contact. That is, for the k-th contact
  //     pair, `vt.segment<2>(2 * ik)` stores the components of `v_AcBc` in the
  //     `Cx` and `Cy` directions.
  //
  // If no geometry was registered or if `nc = 0`, ContactJacobians holds empty
  // results.
  //
  // See ContactJacobians for specifics on the returned data storage.
  // This method throws std::exception if called pre-finalize. See Finalize().
  const internal::ContactJacobians<T>& EvalContactJacobians(
      const systems::Context<T>& context) const {
    DRAKE_MBP_THROW_IF_NOT_FINALIZED();
    return this->get_cache_entry(cache_indexes_.contact_jacobians)
        .template Eval<internal::ContactJacobians<T>>(context);
  }

  // Registers a joint in the graph.
  void RegisterJointInGraph(const Joint<T>& joint) {
    const std::string type_name = joint.type_name();
    if (!multibody_graph_.IsJointTypeRegistered(type_name)) {
      multibody_graph_.RegisterJointType(type_name);
    }
    // Note changes in the graph.
    multibody_graph_.AddJoint(joint.name(), joint.model_instance(), type_name,
                              joint.parent_body().index(),
                              joint.child_body().index());
  }

  // Geometry source identifier for this system to interact with geometry
  // system. It is made optional for plants that do not register geometry
  // (dynamics only).
  std::optional<geometry::SourceId> source_id_{std::nullopt};

  // Frame Id's for each body in the model:
  // Not all bodies need to be in this map.

  // Map provided at construction that tells how bodies (referenced by name),
  // map to frame ids.
  std::unordered_map<std::string, geometry::FrameId> body_name_to_frame_id_;

  // This struct contains the parameters to compute forces to enforce
  // no-interpenetration between bodies by a penalty method.
  struct ContactByPenaltyMethodParameters {
    // Penalty method coefficients used to compute contact forces.
    // TODO(amcastro-tri): consider having these per body. That would allow us
    // for instance to calibrate the stiffness at the fingers (stiffness related
    // to the weight of the objects being manipulated) of a walking robot (
    // stiffness related to the weight of the entire robot) with the same
    // penetration allowance.
    double stiffness{0};
    double damping{0};
    // An estimated time scale in which objects come to a relative stop during
    // contact.
    double time_scale{-1.0};
    // Acceleration of gravity in the model. Used to estimate penalty method
    // constants from a static equilibrium analysis.
    std::optional<double> gravity;
  };
  ContactByPenaltyMethodParameters penalty_method_contact_parameters_;

  // Stribeck model of friction.
  class StribeckModel {
   public:
    DRAKE_DEFAULT_COPY_AND_MOVE_AND_ASSIGN(StribeckModel)

    /// Creates an uninitialized Stribeck model with an invalid value (negative)
    /// of the stiction tolerance.
    StribeckModel() = default;

    /// Computes the friction coefficient based on the tangential *speed*
    /// `speed_BcAc` of the contact point `Ac` on A relative to the
    /// contact point `Bc` on B. That is, `speed_BcAc = ‖vt_BcAc‖`, where
    /// `vt_BcAc` is the tangential component of the velocity `v_BcAc` of
    /// contact point `Ac` relative to point `Bc`.
    ///
    /// See contact_model_doxygen.h @section tangent_force for details.
    T ComputeFrictionCoefficient(
        const T& speed_BcAc,
        const CoulombFriction<double>& friction) const;

    /// Evaluates an S-shaped quintic curve, f(x), mapping the domain [0, 1] to
    /// the range [0, 1] where f(0) = f''(0) = f''(1) = f'(0) = f'(1) = 0 and
    /// f(1) = 1.
    static T step5(const T& x);

    /// Sets the stiction tolerance `v_stiction` for the Stribeck model, where
    /// `v_stiction` must be specified in m/s (meters per second.)
    /// @throws std::exception if `v_stiction` is non-positive.
    void set_stiction_tolerance(double v_stiction) {
      DRAKE_THROW_UNLESS(v_stiction > 0);
      v_stiction_tolerance_ = v_stiction;
      inv_v_stiction_tolerance_ = 1.0 / v_stiction;
    }

    /// Returns the value of the stiction tolerance for `this` %MultibodyPlant.
    /// It returns a negative value when the stiction tolerance has not been set
    /// previously with set_stiction_tolerance().
    double stiction_tolerance() const { return v_stiction_tolerance_; }

   private:
    // Stiction velocity tolerance for the Stribeck model.
    // A negative value indicates it was not properly initialized.
    double v_stiction_tolerance_{-1};
    // Note: this is the *inverse* of the v_stiction_tolerance_ parameter to
    // optimize for the division.
    // A negative value indicates it was not properly initialized.
    double inv_v_stiction_tolerance_{-1};
  };
  StribeckModel friction_model_;

  // This structure aids in the bookkeeping of parameters associated with joint
  // limits and the penalty method parameters used to enforce them.
  struct JointLimitsParameters {
    // list of joints that have limits. These are all single-dof joints.
    std::vector<JointIndex> joints_with_limits;
    // Position lower/upper bounds for each joint in joints_with_limits. The
    // Units depend on the particular joint type. For instance, radians for
    // RevoluteJoint or meters for PrismaticJoint.
    std::vector<double> lower_limit;
    std::vector<double> upper_limit;
    // Penalty parameters. These are defined in accordance to the penalty force
    // internally implemented by MultibodyPlant in
    // AddJointLimitsPenaltyForces().
    std::vector<double> stiffness;
    std::vector<double> damping;
  } joint_limits_parameters_;

  // Iteration order on this map DOES matter, and therefore we use an std::map.
  std::map<BodyIndex, geometry::FrameId> body_index_to_frame_id_;

  // Data to get back from a SceneGraph-reported frame id to its associated
  // body.
  std::unordered_map<geometry::FrameId, BodyIndex> frame_id_to_body_index_;

  // Map from GeometryId to BodyIndex. During contact queries, it allows to find
  // out to which body a given geometry corresponds to.
  std::unordered_map<geometry::GeometryId, BodyIndex>
      geometry_id_to_body_index_;

  // Maps a GeometryId with a visual index. This allows, for instance, to find
  // out visual properties for a given geometry.
  // TODO(amcastro-tri): verify insertions were correct once visual_index gets
  // used with the landing of visual properties in SceneGraph.
  std::unordered_map<geometry::GeometryId, int> geometry_id_to_visual_index_;

  // Per-body arrays of visual geometries indexed by BodyIndex.
  // That is, visual_geometries_[body_index] corresponds to the array of visual
  // geometries for body with index body_index.
  std::vector<std::vector<geometry::GeometryId>> visual_geometries_;

  // Per-body arrays of collision geometries indexed by BodyIndex.
  // That is, collision_geometries_[body_index] corresponds to the array of
  // collision geometries for body with index body_index.
  std::vector<std::vector<geometry::GeometryId>> collision_geometries_;

  // Maps a GeometryId with a collision index. This allows, for instance, to
  // find out collision properties (such as friction coefficient) for a given
  // geometry.
  std::unordered_map<geometry::GeometryId, int> geometry_id_to_collision_index_;

  // Friction coefficients ordered by collision index.
  // See geometry_id_to_collision_index_.
  std::vector<CoulombFriction<double>> default_coulomb_friction_;

  // The model used by the plant to compute contact forces.
  ContactModel contact_model_{ContactModel::kPointContactOnly};

  // Port handles for geometry:
  systems::InputPortIndex geometry_query_port_;
  systems::OutputPortIndex geometry_pose_port_;

  // For geometry registration with a GS, we save a pointer to the GS instance
  // on which this plants calls RegisterAsSourceForSceneGraph(). This will be
  // set to `nullptr` after finalization, to mirror constraints presented by
  // scalar conversion (where we cannot easily obtain a reference to the
  // scalar-converted scene graph).
  geometry::SceneGraph<T>* scene_graph_{nullptr};

  // Input/Output port indexes:

  // A vector containing actuation ports for each model instance indexed by
  // ModelInstanceIndex. Every model instance has a corresponding port even
  // if that instance has no actuators.
  std::vector<systems::InputPortIndex> instance_actuation_ports_;

  // If only one model instance has actuated dofs, remember it here.  If
  // multiple instances have actuated dofs, this index will not be valid.
  ModelInstanceIndex actuated_instance_;

  // A port for externally applied generalized forces u.
  systems::InputPortIndex applied_generalized_force_input_port_;

  // Port for externally applied spatial forces F.
  systems::InputPortIndex applied_spatial_force_input_port_;

  // Port for the pose of all bodies in the model.
  systems::OutputPortIndex body_poses_port_;

  // A port presenting state x=[q v] for the whole system, and a vector of
  // ports presenting state subsets xᵢ=[qᵢ vᵢ] ⊆ x for each model instance i,
  // indexed by ModelInstanceIndex. Every model instance has a corresponding
  // port even if it has no states.
  systems::OutputPortIndex state_output_port_;
  std::vector<systems::OutputPortIndex> instance_state_output_ports_;

  // A port presenting generalized accelerations v̇ for the whole system, and
  // a vector of ports presenting acceleration subsets v̇ᵢ ⊆ v̇ for each model
  // instance i, indexed by ModelInstanceIndex. Every model instance has a
  // corresponding port even if it has no states.
  systems::OutputPortIndex generalized_acceleration_output_port_;
  std::vector<systems::OutputPortIndex>
      instance_generalized_acceleration_output_ports_;

  // Index for the output port of ContactResults.
  systems::OutputPortIndex contact_results_port_;

  // Joint reactions forces port index.
  systems::OutputPortIndex reaction_forces_port_;

  // A vector containing the index for the generalized contact forces port for
  // each model instance. This vector is indexed by ModelInstanceIndex. An
  // invalid value indicates that the model instance has no generalized
  // velocities and thus no generalized forces.
  std::vector<systems::OutputPortIndex>
      instance_generalized_contact_forces_output_ports_;

  // A graph representing the body/joint topology of the multibody plant (Not
  // to be confused with the spanning-tree model we will build for analysis.)
  internal::MultibodyGraph multibody_graph_;

  // If the plant is modeled as a discrete system with periodic updates,
  // time_step_ corresponds to the period of those updates. Otherwise, if the
  // plant is modeled as a continuous system, it is exactly zero.
  double time_step_{0};

  // The solver used when the plant is modeled as a discrete system.
  std::unique_ptr<TamsiSolver<T>> tamsi_solver_;

  hydroelastics::internal::HydroelasticEngine<T> hydroelastics_engine_;

  // All MultibodyPlant cache indexes are stored in cache_indexes_.
  CacheIndexes cache_indexes_;

  // Vector (with size num_bodies()) of default poses for each body. This is
  // only used if Body::is_floating() is true.
  std::vector<math::RigidTransform<double>> X_WB_default_list_;
};

/// @cond
// Undef macros defined at the top of the file. From the GSG:
// "Exporting macros from headers (i.e. defining them in a header without
// #undefing them before the end of the header) is extremely strongly
// discouraged."
// This will require us to re-define them in the .cc file.
#undef DRAKE_MBP_THROW_IF_FINALIZED
#undef DRAKE_MBP_THROW_IF_NOT_FINALIZED
/// @endcond

// Forward declare to permit exclusive friendship for construction.
template <typename T>
struct AddMultibodyPlantSceneGraphResult;

/// Makes a new MultibodyPlant with discrete update period `time_step` and
/// adds it to a diagram builder together with the provided SceneGraph instance,
/// connecting the geometry ports.
/// @note Usage examples in @ref add_multibody_plant_scene_graph
/// "AddMultibodyPlantSceneGraph".
///
/// @param[in,out] builder
///   Builder to add to.
/// @param[in] time_step
///   The discrete update period for the new MultibodyPlant to be added.
///   Please refer to the documentation provided in
///   MultibodyPlant::MultibodyPlant(double) for further details on the
///   parameter `time_step`.
/// @param[in] scene_graph (optional)
///   Constructed scene graph. If none is provided, one will be created and
///   used.
/// @return Pair of the registered plant and scene graph.
/// @pre `builder` must be non-null.
/// @relates MultibodyPlant
template <typename T>
AddMultibodyPlantSceneGraphResult<T>
AddMultibodyPlantSceneGraph(
    systems::DiagramBuilder<T>* builder,
    double time_step,
    std::unique_ptr<geometry::SceneGraph<T>> scene_graph = nullptr);

/// Adds a MultibodyPlant and a SceneGraph instance to a diagram
/// builder, connecting the geometry ports.
/// @note Usage examples in @ref add_multibody_plant_scene_graph
/// "AddMultibodyPlantSceneGraph".
///
/// @param[in,out] builder
///   Builder to add to.
/// @param[in] plant
///   Plant to be added to the builder.
/// @param[in] scene_graph (optional)
///   Constructed scene graph. If none is provided, one will be created and
///   used.
/// @return Pair of the registered plant and scene graph.
/// @pre `builder` and `plant` must be non-null.
/// @relates MultibodyPlant
template <typename T>
AddMultibodyPlantSceneGraphResult<T>
AddMultibodyPlantSceneGraph(
    systems::DiagramBuilder<T>* builder,
    std::unique_ptr<MultibodyPlant<T>> plant,
    std::unique_ptr<geometry::SceneGraph<T>> scene_graph = nullptr);

/// Temporary result from `AddMultibodyPlantSceneGraph`. This cannot be
/// constructed outside of this method.
/// @warning Do NOT use this as a function argument or member variable. The
/// lifetime of this object should be as short as possible.
template <typename T>
struct AddMultibodyPlantSceneGraphResult final {
  MultibodyPlant<T>& plant;
  geometry::SceneGraph<T>& scene_graph;

  /// For assignment to a plant reference (ignoring the scene graph).
  operator MultibodyPlant<T>&() { return plant; }

  /// For assignment to a std::tie of pointers.
  operator std::tuple<MultibodyPlant<T>*&, geometry::SceneGraph<T>*&>() {
    return std::tie(plant_ptr, scene_graph_ptr);
  }

#ifndef DRAKE_DOXYGEN_CXX
  // Returns the N-th member referenced by this struct.
  // If N = 0, returns the reference to the MultibodyPlant.
  // If N = 1, returns the reference to the geometry::SceneGraph.
  // Provided to support C++17's structured binding.
  template <std::size_t N>
  decltype(auto) get() const {
    if constexpr (N == 0)
      return plant;
    else if constexpr (N == 1)
      return scene_graph;
  }
#endif

#ifndef DRAKE_DOXYGEN_CXX
  // Only the move constructor is enabled; copy/assign/move-assign are deleted.
  AddMultibodyPlantSceneGraphResult(
      AddMultibodyPlantSceneGraphResult&&) = default;
  AddMultibodyPlantSceneGraphResult(
      const AddMultibodyPlantSceneGraphResult&) = delete;
  void operator=(const AddMultibodyPlantSceneGraphResult&) = delete;
  void operator=(AddMultibodyPlantSceneGraphResult&&) = delete;
#endif

 private:
  // Deter external usage by hiding construction.
  friend AddMultibodyPlantSceneGraphResult AddMultibodyPlantSceneGraph<T>(
    systems::DiagramBuilder<T>*, std::unique_ptr<MultibodyPlant<T>>,
    std::unique_ptr<geometry::SceneGraph<T>>);

  AddMultibodyPlantSceneGraphResult(
      MultibodyPlant<T>* plant_in, geometry::SceneGraph<T>* scene_graph_in)
      : plant(*plant_in), scene_graph(*scene_graph_in),
        plant_ptr(plant_in), scene_graph_ptr(scene_graph_in) {}

  // Pointers to enable implicit casts for `std::tie()` assignments using
  // `T*&`.
  MultibodyPlant<T>* plant_ptr{};
  geometry::SceneGraph<T>* scene_graph_ptr{};
};

#ifndef DRAKE_DOXYGEN_CXX
// Forward-declare specializations, prior to DRAKE_DECLARE... below.
// See the .cc file for an explanation why we specialize these methods.
template <>
typename MultibodyPlant<symbolic::Expression>::SceneGraphStub&
MultibodyPlant<symbolic::Expression>::member_scene_graph();
template <>
std::vector<geometry::PenetrationAsPointPair<double>>
MultibodyPlant<double>::CalcPointPairPenetrations(
    const systems::Context<double>&) const;
template <>
std::vector<geometry::PenetrationAsPointPair<AutoDiffXd>>
MultibodyPlant<AutoDiffXd>::CalcPointPairPenetrations(
    const systems::Context<AutoDiffXd>&) const;
template <>
void MultibodyPlant<symbolic::Expression>::CalcHydroelasticContactForces(
    const systems::Context<symbolic::Expression>&,
    internal::HydroelasticContactInfoAndBodySpatialForces<
        symbolic::Expression>*) const;
template <>
void MultibodyPlant<symbolic::Expression>::
    CalcContactResultsContinuousHydroelastic(
        const systems::Context<symbolic::Expression>&,
        ContactResults<symbolic::Expression>*) const;
template <>
void MultibodyPlant<symbolic::Expression>::CalcContactSurfaces(
    const systems::Context<symbolic::Expression>&,
    std::vector<geometry::ContactSurface<symbolic::Expression>>*) const;
template <>
void MultibodyPlant<double>::CalcHydroelasticWithFallback(
    const systems::Context<double>&,
    internal::HydroelasticFallbackCacheData<double>*) const;
#endif

}  // namespace multibody
}  // namespace drake

#ifndef DRAKE_DOXYGEN_CXX
// Specializations provided to support C++17's structured binding for
// AddMultibodyPlantSceneGraphResult.
namespace std {
// The GCC standard library defines tuple_size as class and struct which
// triggers a warning here.
// We found this solution in: https://github.com/nlohmann/json/issues/1401
#if defined(__clang__)
#pragma GCC diagnostic push
#pragma GCC diagnostic ignored "-Wmismatched-tags"
#endif
template <typename T>
struct tuple_size<drake::multibody::AddMultibodyPlantSceneGraphResult<T>>
    : std::integral_constant<std::size_t, 2> {};

template <typename T>
struct tuple_element<0,
                     drake::multibody::AddMultibodyPlantSceneGraphResult<T>> {
  using type = drake::multibody::MultibodyPlant<T>;
};

template <typename T>
struct tuple_element<1,
                     drake::multibody::AddMultibodyPlantSceneGraphResult<T>> {
  using type = drake::geometry::SceneGraph<T>;
};
#if defined(__clang__)
#pragma GCC diagnostic pop
#endif
}  // namespace std
#endif

DRAKE_DECLARE_CLASS_TEMPLATE_INSTANTIATIONS_ON_DEFAULT_SCALARS(
    class drake::multibody::MultibodyPlant)
DRAKE_DECLARE_CLASS_TEMPLATE_INSTANTIATIONS_ON_DEFAULT_SCALARS(
    struct drake::multibody::AddMultibodyPlantSceneGraphResult)<|MERGE_RESOLUTION|>--- conflicted
+++ resolved
@@ -1901,11 +1901,7 @@
     X_WB_default_list_[body.index()] = X_WB;
   }
 
-<<<<<<< HEAD
-  /// Gets the default pose of `body` as set by `SetDefaultFreeBodyPose`.
-=======
   /// Gets the default pose of `body` as set by SetDefaultFreeBodyPose().
->>>>>>> adcd44ef
   /// @param[in] body
   ///   Body whose default pose will be retrieved.
   const math::RigidTransform<double>& GetDefaultFreeBodyPose(
