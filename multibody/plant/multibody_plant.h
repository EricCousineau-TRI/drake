#pragma once

#include <map>
#include <memory>
#include <string>
#include <unordered_map>
#include <utility>
#include <vector>

#include "drake/common/drake_deprecated.h"
#include "drake/common/drake_optional.h"
#include "drake/common/nice_type_name.h"
#include "drake/geometry/geometry_set.h"
#include "drake/geometry/scene_graph.h"
#include "drake/multibody/multibody_tree/force_element.h"
#include "drake/multibody/multibody_tree/joints/weld_joint.h"
#include "drake/multibody/multibody_tree/multibody_tree.h"
#include "drake/multibody/multibody_tree/multibody_tree_system.h"
#include "drake/multibody/multibody_tree/rigid_body.h"
#include "drake/multibody/multibody_tree/uniform_gravity_field_element.h"
#include "drake/multibody/plant/contact_results.h"
#include "drake/multibody/plant/coulomb_friction.h"
#include "drake/multibody/plant/implicit_stribeck_solver.h"
#include "drake/systems/framework/leaf_system.h"
#include "drake/systems/framework/scalar_conversion_traits.h"

namespace drake {
namespace multibody {

/// @cond
// Helper macro to throw an exception within methods that should not be called
// post-finalize.
#define DRAKE_MBP_THROW_IF_FINALIZED() ThrowIfFinalized(__func__)

// Helper macro to throw an exception within methods that should not be called
// pre-finalize.
#define DRAKE_MBP_THROW_IF_NOT_FINALIZED() ThrowIfNotFinalized(__func__)
/// @endcond

/// %MultibodyPlant is a Drake system framework representation (see
/// systems::System) for the model of a physical system consisting of a
/// collection of interconnected bodies.  See @ref multibody for an overview of
/// concepts/notation.
///
/// %MultibodyPlant provides a user-facing API to:
///
/// - add bodies, joints, force elements, and constraints,
/// - register geometries to a provided SceneGraph instance,
/// - create and manipulate its Context,
/// - perform Context-dependent computational queries.
///
/// @section equations_of_motion System dynamics
///
/// @cond
/// TODO(amcastro-tri): Update this documentation to include:
///   - Input actuation and ports and connection to the B matrix.
///   - Externally applied forces and ports to apply them.
///   - Bilateral constraints.
///   - Unilateral constraints and contact.
/// @endcond
///
/// The state of a multibody system `x = [q; v]` is given by its generalized
/// positions vector q, of size `nq` (see num_positions()), and by its
/// generalized velocities vector v, of size `nv` (see num_velocities()).
/// As a Drake System, %MultibodyPlant implements the governing equations for a
/// multibody dynamical system in the form `ẋ = f(t, x, u)` with t being the
/// time and u the input vector of actuation forces. The governing equations for
/// the dynamics of a multibody system modeled with %MultibodyPlant are
/// [Featherstone 2008, Jain 2010]: <pre>
///          q̇ = N(q)v
///   (1)    M(q)v̇ + C(q, v)v = tau
/// </pre>
/// where `M(q)` is the mass matrix of the multibody system, `C(q, v)v`
/// corresponds to the bias term containing Coriolis and gyroscopic effects and
/// `N(q)` is the kinematic coupling matrix describing the relationship between
/// the rate of change of the generalized coordinates and the generalized
/// velocities, [Seth 2010]. N(q) is an `nq x nv` matrix.
/// The vector `tau ∈ ℝⁿᵛ` on the right hand side of Eq. (1) corresponds to
/// generalized forces applied on the system. These can include externally
/// applied body forces, constraint forces, and contact forces.
///
/// @section sdf_loading Loading models from SDF files
///
/// Drake has the capability of loading multibody models from SDF and URDF
/// files.  Consider the example below which loads an acrobot model:
/// @code
///   MultibodyPlant<T> acrobot;
///   SceneGraph<T> scene_graph;
///   Parser parser(&acrobot, &scene_graph);
///   const std::string relative_name =
///     "drake/multibody/benchmarks/acrobot/acrobot.sdf";
///   const std::string full_name = FindResourceOrThrow(relative_name);
///   parser.AddModelFromFile(full_name);
/// @endcode
/// As in the example above, for models including visual geometry, collision
/// geometry or both, the user must specify a SceneGraph for geometry handling.
/// You can find a full example of the LQR controlled acrobot in
/// examples/multibody/acrobot/run_lqr.cc.
///
/// AddModelFromFile() can be invoked multiple times on the same plant in order
/// to load multiple model instances.  Other methods are available on Parser
/// such as AddAllModelsFromFile() which allows creating model instances per
/// each `<model>` tag found in the file. Please refer to each of these
/// methods' documentation for further details.
///
/// @section adding_elements Adding modeling elements
///
/// @cond
/// TODO(amcastro-tri): Update this section to add force elements and
/// constraints.
/// @endcond
///
/// Clients of a %MultibodyPlant can add multibody elements with the following
/// methods:
///
/// - Bodies: AddRigidBody().
/// - Joints: AddJoint().
///
/// All modeling elements **must** be added pre-finalize.
///
/// @section geometry_registration Registering geometry with a SceneGraph
///
/// %MultibodyPlant users can register geometry with a SceneGraph for
/// essentially two purposes; a) visualization and, b) contact modeling.
/// @cond
/// // TODO(SeanCurtis-TRI): update this comment as the number of SceneGraph
/// // roles changes.
/// @endcond
/// Before any geometry registration takes place, a user **must** first make a
/// call to RegisterAsSourceForSceneGraph() in order to register the
/// %MultibodyPlant as a client of a SceneGraph instance, point at which the
/// plant will have assigned a valid geometry::SourceId.
/// At Finalize(), %MultibodyPlant will declare input/output ports as
/// appropriate to communicate with the SceneGraph instance on which
/// registrations took place. All geometry registration **must** be performed
/// pre-finalize.
///
/// If %MultibodyPlant registers geometry with a SceneGraph via calls to
/// RegisterCollisionGeometry(), an input port for geometric queries will be
/// declared at Finalize() time, see get_geometry_query_input_port(). Users must
/// connect this input port to the output port for geometric queries of the
/// SceneGraph used for registration, which can be obtained with
/// SceneGraph::get_query_output_port().
/// In summary, if %MultibodyPlant registers collision geometry, the setup
/// process will include:
///
/// 1. Call to RegisterAsSourceForSceneGraph().
/// 2. Calls to RegisterCollisionGeometry(), as many as needed.
/// 3. Call to Finalize(), user is done specifying the model.
/// 4. Connect SceneGraph::get_query_output_port() to
///    get_geometry_query_input_port().
///
/// Refer to the documentation provided in each of the methods above for further
/// details.
///
/// @section finalize_stage Finalize() stage
///
/// Once the user is done adding modeling elements and registering geometry, a
/// call to Finalize() must be performed. This call will:
///
/// - Build the underlying MultibodyTree topology, see MultibodyTree::Finalize()
///   for details,
/// - declare the plant's state,
/// - declare the plant's input and output ports,
/// - declare input and output ports for communication with a SceneGraph.
///
/// @cond
/// TODO(amcastro-tri): Consider making the actual geometry registration with GS
/// AFTER Finalize() so that we can tell if there are any bodies welded to the
/// world to which we could just assign anchored geometry instead of dynamic
/// geometry. This is an optimization and the API, and pre/post-finalize
/// conditions should not change.
/// @endcond
///
/// <h3> References </h3>
///
/// - [Featherstone 2008] Featherstone, R., 2008.
///     Rigid body dynamics algorithms. Springer.
/// - [Jain 2010] Jain, A., 2010.
///     Robot and multibody dynamics: analysis and algorithms.
///     Springer Science & Business Media.
/// - [Seth 2010] Seth, A., Sherman, M., Eastman, P. and Delp, S., 2010.
///     Minimal formulation of joint motion for biomechanisms.
///     Nonlinear dynamics, 62(1), pp.291-303.
///
/// @tparam T The scalar type. Must be a valid Eigen scalar.
///
/// Instantiated templates for the following kinds of T's are provided:
///
/// - double
/// - AutoDiffXd
///
/// They are already available to link against in the containing library.
/// No other values for T are currently supported.
/// @ingroup systems
template <typename T>
class MultibodyPlant : public MultibodyTreeSystem<T> {
 public:
  DRAKE_NO_COPY_NO_MOVE_NO_ASSIGN(MultibodyPlant)

  /// Default constructor creates a plant with a single "world" body.
  /// Therefore, right after creation, num_bodies() returns one.
  /// @param[in] time_step
  ///   An optional parameter indicating whether `this` plant is modeled as a
  ///   continuous system (`time_step = 0`) or as a discrete system with
  ///   periodic updates of period `time_step > 0`. @default 0.0.
  /// @throws std::exception if `time_step` is negative.
  explicit MultibodyPlant(double time_step = 0);

  /// Scalar-converting copy constructor.  See @ref system_scalar_conversion.
  template <typename U>
  MultibodyPlant(const MultibodyPlant<U>& other)
      : MultibodyTreeSystem<T>(
            systems::SystemTypeTag<multibody::MultibodyPlant>{},
            other.tree().template CloneToScalar<T>(), other.is_discrete()) {
    DRAKE_THROW_UNLESS(other.is_finalized());
    time_step_ = other.time_step_;
    // Copy of all members related with geometry registration.
    source_id_ = other.source_id_;
    body_index_to_frame_id_ = other.body_index_to_frame_id_;
    frame_id_to_body_index_ = other.frame_id_to_body_index_;
    geometry_id_to_body_index_ = other.geometry_id_to_body_index_;
    geometry_id_to_visual_index_ = other.geometry_id_to_visual_index_;
    geometry_id_to_collision_index_ = other.geometry_id_to_collision_index_;
    visual_geometries_ = other.visual_geometries_;
    collision_geometries_ = other.collision_geometries_;
    if (geometry_source_is_registered())
      DeclareSceneGraphPorts();

    // MultibodyTree::CloneToScalar() already called MultibodyTree::Finalize()
    // on the new MultibodyTree on U. Therefore we only Finalize the plant's
    // internals (and not the MultibodyTree).
    FinalizePlantOnly();
  }

  /// Returns the number of Frame objects in this model.
  /// Frames include body frames associated with each of the bodies,
  /// including the _world_ body. This means the minimum number of frames is
  /// one.
  int num_frames() const {
    return tree().num_frames();
  }

  /// Returns the number of bodies in the model, including the "world" body,
  /// which is always part of the model.
  /// @see AddRigidBody().
  int num_bodies() const {
    return tree().num_bodies();
  }

  /// Returns the number of joints in the model.
  /// @see AddJoint().
  int num_joints() const {
    return tree().num_joints();
  }

  /// Returns the number of joint actuators in the model.
  /// @see AddJointActuator().
  int num_actuators() const {
    return tree().num_actuators();
  }

  /// Returns the number of ForceElement objects.
  /// @see AddForceElement().
  int num_force_elements() const {
    return tree().num_force_elements();
  }

  /// Returns the number of model instances in the model.
  /// @see AddModelInstance().
  int num_model_instances() const {
    return tree().num_model_instances();
  }

  /// Returns the size of the generalized position vector `q` for this model.
  int num_positions() const { return tree().num_positions(); }

  /// Returns the size of the generalized position vector `q` for a specific
  /// model instance.
  int num_positions(ModelInstanceIndex model_instance) const {
    return tree().num_positions(model_instance);
  }

  /// Returns the size of the generalized velocity vector `v` for this model.
  int num_velocities() const { return tree().num_velocities(); }

  /// Returns the size of the generalized velocity vector `v` for a specific
  /// model instance.
  int num_velocities(ModelInstanceIndex model_instance) const {
    return tree().num_velocities(model_instance);
  }

  // N.B. The state in the Context may at some point contain values such as
  // integrated power and other discrete states, hence the specific name.
  /// Returns the size of the multibody system state vector `x = [q; v]`. This
  /// will be num_positions() plus num_velocities().
  int num_multibody_states() const { return tree().num_states(); }

  /// Returns the total number of actuated degrees of freedom.
  /// That is, the vector of actuation values u has this size.
  /// See AddJointActuator().
  int num_actuated_dofs() const { return tree().num_actuated_dofs(); }

  /// Returns the total number of actuated degrees of freedom for a specific
  /// model instance.  That is, the vector of actuation values u has this size.
  /// See AddJointActuator().
  int num_actuated_dofs(ModelInstanceIndex model_instance) const {
    return tree().num_actuated_dofs(model_instance);
  }

  /// @name Position and velocity state component accessors and mutators.
  /// Various methods for accessing and mutating `[q; v]`, where `q` is the
  /// vector of generalized positions and `v` is the vector of generalized
  /// velocities, or some portion thereof (e.g., only `v`).
  /// @{

  /// Returns a const vector reference containing the vector
  /// `[q; v]` with `q` the vector of generalized positions and
  /// `v` the vector of generalized velocities.
  /// @note This method returns a reference to existing data, exhibits constant
  ///       i.e., O(1) time complexity, and runs very quickly.
  /// @throws std::exception if the `context` does not
  /// correspond to the context for a multibody model.
  Eigen::VectorBlock<const VectorX<T>> GetPositionsAndVelocities(
      const systems::Context<T>& context) const {
    return tree().GetPositionsAndVelocities(context);
  }

  /// Returns the vector `[q; v]`
  /// of the model with `q` the vector of generalized positions and `v` the
  /// vector of generalized velocities for model instance `model_instance`.
  /// @throws std::exception if the `context` does not correspond to the context
  /// for a multibody model or `model_instance` is invalid.
  /// @note returns a dense vector of dimension `q.size() + v.size()` associated
  ///          with `model_instance` in O(`q.size()`) time.
  VectorX<T> GetPositionsAndVelocities(
      const systems::Context<T>& context,
      ModelInstanceIndex model_instance) const {
    return tree().GetPositionsAndVelocities(context, model_instance);
  }

  /// (Advanced) Returns a mutable vector containing the vector `[q; v]`
  /// of the model with `q` the vector of generalized positions and `v` the
  /// vector of generalized velocities (**see warning**).
  /// @warning You should use SetPositionsAndVelocities() instead of this method
  ///          unless you are fully aware of the interactions with the caching
  ///          mechanism (see @ref dangerous_get_mutable).
  /// @throws std::exception if the `context` is nullptr or if it does not
  /// correspond to the context for a multibody model.
  Eigen::VectorBlock<VectorX<T>> GetMutablePositionsAndVelocities(
      systems::Context<T>* context) const {
    return tree().GetMutablePositionsAndVelocities(context);
  }

  /// Sets `context` to store the pose `X_WB` of a given `body` B in the world
  /// frame W.
  /// @note In general setting the pose and/or velocity of a body in the model
  /// would involve a complex inverse kinematics problem. This method allows us
  /// to simplify this process when we know the body is free in space.
  /// @throws std::exception if `body` is not a free body in the model.
  /// @throws std::exception if called pre-finalize.
  void SetFreeBodyPose(
      systems::Context<T>* context, const Body<T>& body,
      const Isometry3<T>& X_WB) const {
    tree().SetFreeBodyPoseOrThrow(body, X_WB, context);
  }

  /// Sets `state` to store the pose `X_WB` of a given `body` B in the world
  /// frame W, for a given `context` of `this` model.
  /// @note In general setting the pose and/or velocity of a body in the model
  /// would involve a complex inverse kinematics problem. This method allows us
  /// to simplify this process when we know the body is free in space.
  /// @throws std::exception if `body` is not a free body in the model.
  /// @throws std::exception if called pre-finalize.
  void SetFreeBodyPose(
      const systems::Context<T>& context, systems::State<T>* state,
      const Body<T>& body, const Isometry3<T>& X_WB) const {
    tree().SetFreeBodyPoseOrThrow(body, X_WB, context, state);
  }

  /// Sets `context` to store the spatial velocity `V_WB` of a given `body` B in
  /// the world frame W.
  /// @note In general setting the pose and/or velocity of a body in the model
  /// would involve a complex inverse kinematics problem. This method allows us
  /// to simplify this process when we know the body is free in space.
  /// @throws std::exception if `body` is not a free body in the model.
  /// @throws std::exception if called pre-finalize.
  void SetFreeBodySpatialVelocity(
      systems::Context<T>* context, const Body<T>& body,
      const SpatialVelocity<T>& V_WB) const {
    tree().SetFreeBodySpatialVelocityOrThrow(body, V_WB, context);
  }

  /// Sets `state` to store the spatial velocity `V_WB` of a given `body` B in
  /// the world frame W, for a given `context` of `this` model.
  /// @note In general setting the pose and/or velocity of a body in the model
  /// would involve a complex inverse kinematics problem. This method allows us
  /// to simplify this process when we know the body is free in space.
  /// @throws std::exception if `body` is not a free body in the model.
  /// @throws std::exception if called pre-finalize.
  void SetFreeBodySpatialVelocity(
      const systems::Context<T>& context, systems::State<T>* state,
      const Body<T>& body, const SpatialVelocity<T>& V_WB) const {
    tree().SetFreeBodySpatialVelocityOrThrow(body, V_WB, context, state);
  }

  /// Sets all generalized positions and velocities from the given vector
  /// [q; v].
  /// @throws std::exception if the `context` is nullptr, if the context does
  /// not correspond to the context for a multibody model, or if the length of
  /// `q_v` is not equal to `num_positions() + num_velocities()`.
  void SetPositionsAndVelocities(
      systems::Context<T>* context, const VectorX<T>& q_v) const {
    tree().GetMutablePositionsAndVelocities(context) = q_v;
  }

  /// Sets generalized positions and velocities from the given vector
  /// [q; v] for the specified model instance.
  /// @throws std::exception if the `context` is nullptr, if the context does
  /// not correspond to the context for a multibody model, if the model instance
  /// index is invalid, or if the length of `q_v` is not equal to
  /// `num_positions(model_instance) + num_velocities(model_instance)`.
  void SetPositionsAndVelocities(
      systems::Context<T>* context, ModelInstanceIndex model_instance,
      const VectorX<T>& q_v) const {
    tree().SetPositionsAndVelocities(model_instance, q_v, context);
  }

  /// Returns a const vector reference containing the vector of
  /// generalized positions.
  /// @note This method returns a reference to existing data, exhibits constant
  ///       i.e., O(1) time complexity, and runs very quickly.
  /// @throws std::exception if the `context` does not
  /// correspond to the context for a multibody model.
  Eigen::VectorBlock<const VectorX<T>> GetPositions(
      const systems::Context<T>& context) const {
    // Note: the nestedExpression() is necessary to treat the VectorBlock<T>
    // returned from GetPositionsAndVelocities() as a VectorX<T> so that we can
    // call head() on it.
    return GetPositionsAndVelocities(context).nestedExpression().head(
        num_positions());
  }

  /// Returns an vector containing the generalized positions (`q`) for the
  /// given model instance.
  /// @throws std::exception if the `context` does not
  /// correspond to the context for a multibody model.
  /// @note returns a dense vector of dimension `q.size()` associated with
  ///          `model_instance` in O(`q.size()`) time.
  VectorX<T> GetPositions(
      const systems::Context<T>& context,
      ModelInstanceIndex model_instance) const {
    return tree().GetPositionsFromArray(
        model_instance, GetPositions(context));
  }

  /// (Advanced) Returns a mutable vector reference containing the vector
  /// of generalized positions (**see warning**).
  /// @note This method returns a reference to existing data, exhibits constant
  ///       i.e., O(1) time complexity, and runs very quickly.
  /// @warning You should use SetPositions() instead of this method
  ///          unless you are fully aware of the possible interactions with the
  ///          caching mechanism (see @ref dangerous_get_mutable).
  /// @throws std::exception if the `context` is nullptr or if it does not
  /// correspond to the context for a multibody model.
  Eigen::VectorBlock<VectorX<T>> GetMutablePositions(
      systems::Context<T>* context) const {
    // Note: the nestedExpression() is necessary to treat the VectorBlock<T>
    // returned from GetMutablePositionsAndVelocities() as a VectorX<T> so that
    // we can call head() on it.
    return tree().GetMutablePositionsAndVelocities(context).nestedExpression().
        head(num_positions());
  }

  /// Sets all generalized positions from the given vector.
  /// @throws std::exception if the `context` is nullptr, if the context does
  /// not correspond to the context for a multibody model, or if the length of
  /// `q` is not equal to `num_positions()`.
  void SetPositions(systems::Context<T>* context, const VectorX<T>& q) const {
    GetMutablePositions(context) = q;
  }

  /// Sets the positions for a particular model instance from the given vector.
  /// @throws std::exception if the `context` is nullptr, if the context does
  /// not correspond to the context for a multibody model, if the model instance
  /// index is invalid, or if the length of `q_instance` is not equal to
  /// `num_positions(model_instance)`.
  void SetPositions(
      systems::Context<T>* context,
      ModelInstanceIndex model_instance, const VectorX<T>& q_instance) const {
    Eigen::VectorBlock<VectorX<T>> q = GetMutablePositions(context);
    tree().SetPositionsInArray(model_instance, q_instance, &q);
  }

  /// Returns a const vector reference containing the generalized velocities.
  /// @note This method returns a reference to existing data, exhibits constant
  ///       i.e., O(1) time complexity, and runs very quickly.
  Eigen::VectorBlock<const VectorX<T>> GetVelocities(
      const systems::Context<T>& context) const {
    // Note: the nestedExpression() is necessary to treat the VectorBlock<T>
    // returned from GetPositionsAndVelocities() as a VectorX<T> so that we can
    // call tail() on it.
    return GetPositionsAndVelocities(context).nestedExpression().tail(
        num_velocities());
  }

  /// Returns a vector containing the generalized velocities (`v`) for
  /// the given model instance.
  /// @throws std::exception if the `context` does not
  /// correspond to the context for a multibody model.
  /// @note returns a dense vector of dimension `v.size()` associated with
  ///          `model_instance` in O(`v.size()`) time.
  VectorX<T> GetVelocities(
      const systems::Context<T>& context,
      ModelInstanceIndex model_instance) const {
    return tree().GetVelocitiesFromArray(
        model_instance, GetVelocities(context));
  }

  /// (Advanced) Returns a mutable vector reference containing the vector
  /// of generalized velocities (**see warning**).
  /// @note This method returns a reference to existing data, exhibits constant
  ///       i.e., O(1) time complexity, and runs very quickly.
  /// @warning You should use SetVelocities() instead of this method
  ///          unless you are fully aware of the possible interactions with the
  ///          caching mechanism (see @ref dangerous_get_mutable).
  /// @throws std::exception if the `context` is nullptr or the context does
  /// not correspond to the context for a multibody model.
  Eigen::VectorBlock<VectorX<T>> GetMutableVelocities(
      systems::Context<T>* context) const {
    // Note: the nestedExpression() is necessary to treat the VectorBlock<T>
    // returned from GetMutablePositionsAndVelocities() as a VectorX<T> so that
    // we can call tail() on it.
    return GetMutablePositionsAndVelocities(context).nestedExpression().
        tail(num_velocities());
  }

  /// Sets all generalized velocities from the given vector.
  /// @throws std::exception if the `context` is nullptr, if the context does
  /// not correspond to the context for a multibody model, or if the length of
  /// `v` is not equal to `num_velocities()`.
  void SetVelocities(systems::Context<T>* context, const VectorX<T>& v) const {
    GetMutableVelocities(context) = v;
  }

  /// Sets the generalized velocities for a particular model instance from the
  /// given vector.
  /// @throws std::exception if the `context` is nullptr, if the context does
  /// not correspond to the context for a multibody model, if the model instance
  /// index is invalid, or if the length of `v_instance` is not equal to
  /// `num_velocities(model_instance)`.
  void SetVelocities(
      systems::Context<T>* context,
      ModelInstanceIndex model_instance, const VectorX<T>& v_instance) const {
    Eigen::VectorBlock<VectorX<T>> v = GetMutableVelocities(context);
    tree().SetVelocitiesInArray(model_instance, v_instance, &v);
  }
  /// @}
  // end multibody state accessors.

  /// @name Adding new multibody elements
  /// %MultibodyPlant users will add modeling elements like bodies,
  /// joints, force elements, constraints, etc, using one of these methods.
  /// Once a user is done adding __all__ modeling elements, the Finalize()
  /// method **must** be called before invoking any %MultibodyPlant service to
  /// perform computations.
  /// An attempt to call any of these methods **after** a call to Finalize() on
  /// the plant, will result on an exception being thrown. See Finalize() for
  /// details.
  /// @{

  /// Creates a rigid body with the provided name and spatial inertia.  This
  /// method returns a constant reference to the body just added, which will
  /// remain valid for the lifetime of `this` %MultibodyPlant.
  ///
  /// Example of usage:
  /// @code
  ///   MultibodyPlant<T> plant;
  ///   // ... Code to define spatial_inertia, a SpatialInertia<T> object ...
  ///   ModelInstanceIndex model_instance = plant.AddModelInstance("instance");
  ///   const RigidBody<T>& body =
  ///     plant.AddRigidBody("BodyName", model_instance, spatial_inertia);
  /// @endcode
  ///
  /// @param[in] name
  ///   A string that identifies the new body to be added to `this` model. A
  ///   std::runtime_error is thrown if a body named `name` already is part of
  ///   @p model_instance. See HasBodyNamed(), Body::name().
  /// @param[in] model_instance
  ///   A model instance index which this body is part of.
  /// @param[in] M_BBo_B
  ///   The SpatialInertia of the new rigid body to be added to `this`
  ///   %MultibodyPlant, computed about the body frame origin `Bo` and expressed
  ///   in the body frame B.
  /// @returns A constant reference to the new RigidBody just added, which will
  ///          remain valid for the lifetime of `this` %MultibodyPlant.
  const RigidBody<T>& AddRigidBody(
      const std::string& name, ModelInstanceIndex model_instance,
      const SpatialInertia<double>& M_BBo_B) {
    DRAKE_MBP_THROW_IF_FINALIZED();
    const RigidBody<T>& body = this->mutable_tree().AddRigidBody(
        name, model_instance, M_BBo_B);
    // Each entry of visual_geometries_, ordered by body index, contains a
    // std::vector of geometry ids for that body. The emplace_back() below
    // resizes visual_geometries_ to store the geometry ids for the body we
    // just added.
    // Similarly for the collision_geometries_ vector.
    DRAKE_DEMAND(visual_geometries_.size() == body.index());
    visual_geometries_.emplace_back();
    DRAKE_DEMAND(collision_geometries_.size() == body.index());
    collision_geometries_.emplace_back();
    return body;
  }

  /// Creates a rigid body with the provided name and spatial inertia.  This
  /// method returns a constant reference to the body just added, which will
  /// remain valid for the lifetime of `this` %MultibodyPlant.  The body will
  /// use the default model instance
  /// (@ref model_instance "more on model instances").
  ///
  /// Example of usage:
  /// @code
  ///   MultibodyPlant<T> plant;
  ///   // ... Code to define spatial_inertia, a SpatialInertia<T> object ...
  ///   const RigidBody<T>& body =
  ///     plant.AddRigidBody("BodyName", spatial_inertia);
  /// @endcode
  ///
  /// @param[in] name
  ///   A string that identifies the new body to be added to `this` model. A
  ///   std::runtime_error is thrown if a body named `name` already is part of
  ///   the model in the default model instance. See HasBodyNamed(),
  ///   Body::name().
  /// @param[in] M_BBo_B
  ///   The SpatialInertia of the new rigid body to be added to `this`
  ///   %MultibodyPlant, computed about the body frame origin `Bo` and expressed
  ///   in the body frame B.
  /// @returns A constant reference to the new RigidBody just added, which will
  ///          remain valid for the lifetime of `this` %MultibodyPlant.
  /// @throws std::logic_error if additional model instances have been created
  ///                          beyond the world and default instances.
  const RigidBody<T>& AddRigidBody(
      const std::string& name, const SpatialInertia<double>& M_BBo_B) {
    if (num_model_instances() != 2) {
      throw std::logic_error(
          "This model has more model instances than the default.  Please "
          "call AddRigidBody with an explicit model instance.");
    }

    return AddRigidBody(name, default_model_instance(), M_BBo_B);
  }

  /// This method adds a Frame of type `FrameType<T>`. For more information,
  /// please see the corresponding constructor of `FrameType`.
  /// @tparam FrameType Template which will be instantiated on `T`.
  /// @param frame Unique pointer frame instance.
  /// @returns A constant reference to the new Frame just added, which will
  ///          remain valid for the lifetime of `this` %MultibodyPlant.
  template <template<typename> class FrameType>
  const FrameType<T>& AddFrame(std::unique_ptr<FrameType<T>> frame) {
    return this->mutable_tree().AddFrame(std::move(frame));
  }

  /// This method adds a Joint of type `JointType` between two bodies.
  /// For more information, see the below overload of `AddJoint<>`, and the
  /// related `MultibodyTree::AddJoint<>` method.
  template <template<typename Scalar> class JointType>
  const JointType<T>& AddJoint(std::unique_ptr<JointType<T>> joint) {
    static_assert(std::is_convertible<JointType<T>*, Joint<T>*>::value,
                  "JointType must be a sub-class of Joint<T>.");
    return this->mutable_tree().AddJoint(std::move(joint));
  }

  /// This method adds a Joint of type `JointType` between two bodies.
  /// The two bodies connected by this Joint object are referred to as the
  /// _parent_ and _child_ bodies. Although the terms _parent_ and _child_ are
  /// sometimes used synonymously to describe the relationship between inboard
  /// and outboard bodies in multibody models, this usage is wholly unrelated
  /// and implies nothing about the inboard-outboard relationship between the
  /// bodies.
  /// As explained in the Joint class's documentation, in Drake we define a
  /// frame F attached to the parent body P with pose `X_PF` and a frame M
  /// attached to the child body B with pose `X_BM`. This method helps creating
  /// a joint between two bodies with fixed poses `X_PF` and `X_BM`.
  /// Refer to the Joint class's documentation for more details.
  ///
  /// @param name
  ///   A string that uniquely identifies the new joint to be added to `this`
  ///   model. A std::runtime_error is thrown if a joint named `name` already is
  ///   part of the model. See HasJointNamed(), Joint::name().
  /// @param[in] parent
  ///   The parent body connected by the new joint.
  /// @param[in] X_PF
  ///   The fixed pose of frame F attached to the parent body, measured in
  ///   the frame P of that body. `X_PF` is an optional parameter; empty curly
  ///   braces `{}` imply that frame F **is** the same body frame P. If instead
  ///   your intention is to make a frame F with pose `X_PF` equal to the
  ///   identity pose, provide `Isometry3<double>::Identity()` as your input.
  /// @param[in] child
  ///   The child body connected by the new joint.
  /// @param[in] X_BM
  ///   The fixed pose of frame M attached to the child body, measured in
  ///   the frame B of that body. `X_BM` is an optional parameter; empty curly
  ///   braces `{}` imply that frame M **is** the same body frame B. If instead
  ///   your intention is to make a frame M with pose `X_BM` equal to the
  ///   identity pose, provide `Isometry3<double>::Identity()` as your input.
  /// @param[in] args
  ///   Zero or more parameters provided to the constructor of the new joint. It
  ///   must be the case that
  ///   `JointType<T>(
  ///   const std::string&, const Frame<T>&, const Frame<T>&, args)` is a valid
  ///   constructor.
  /// @tparam JointType The type of the Joint to add.
  /// @returns A constant reference to the new joint just added, of type
  ///   `JointType<T>` specialized on the scalar type T of `this`
  ///   %MultibodyPlant. It will remain valid for the lifetime of `this`
  ///   %MultibodyPlant.
  ///
  /// Example of usage:
  /// @code
  ///   MultibodyPlant<T> plant;
  ///   // Code to define bodies serving as the joint's parent and child bodies.
  ///   const RigidBody<double>& body_1 =
  ///     plant.AddRigidBody("Body1", SpatialInertia<double>(...));
  ///   const RigidBody<double>& body_2 =
  ///     plant.AddRigidBody("Body2", SpatialInertia<double>(...));
  ///   // Body 1 serves as parent, Body 2 serves as child.
  ///   // Define the pose X_BM of a frame M rigidly atached to child body B.
  ///   const RevoluteJoint<double>& elbow =
  ///     plant.AddJoint<RevoluteJoint>(
  ///       "Elbow",                /* joint name */
  ///       body_1,                 /* parent body */
  ///       {},                     /* frame F IS the parent body frame P */
  ///       body_2,                 /* child body, the pendulum */
  ///       X_BM,                   /* pose of frame M in the body frame B */
  ///       Vector3d::UnitZ());     /* revolute axis in this case */
  /// @endcode
  ///
  /// @throws std::exception if `this` %MultibodyPlant already contains a joint
  /// with the given `name`.  See HasJointNamed(), Joint::name().
  ///
  /// @see The Joint class's documentation for further details on how a Joint
  /// is defined.
  template<template<typename> class JointType, typename... Args>
  const JointType<T>& AddJoint(
      const std::string& name,
      const Body<T>& parent, const optional<Isometry3<double>>& X_PF,
      const Body<T>& child, const optional<Isometry3<double>>& X_BM,
      Args&&... args) {
    DRAKE_MBP_THROW_IF_FINALIZED();
    return this->mutable_tree().template AddJoint<JointType>(
        name, parent, X_PF, child, X_BM, std::forward<Args>(args)...);
  }

  /// Adds a new force element model of type `ForceElementType` to `this`
  /// %MultibodyPlant.  The arguments to this method `args` are forwarded to
  /// `ForceElementType`'s constructor.
  /// @param[in] args
  ///   Zero or more parameters provided to the constructor of the new force
  ///   element. It must be the case that
  ///   `JointType<T>(args)` is a valid constructor.
  /// @tparam ForceElementType The type of the ForceElement to add.
  /// This method can only be called once for elements of type
  /// UniformGravityFieldElement. That is, gravity can only be specified once.
  /// @returns A constant reference to the new ForceElement just added, of type
  ///   `ForceElementType<T>` specialized on the scalar type T of `this`
  ///   %MultibodyPlant. It will remain valid for the lifetime of `this`
  ///   %MultibodyPlant.
  /// @see The ForceElement class's documentation for further details on how a
  /// force element is defined.
  template<template<typename Scalar> class ForceElementType, typename... Args>
#ifdef DRAKE_DOXYGEN_CXX
  const ForceElementType<T>&
#else
  typename std::enable_if<!std::is_same<
      ForceElementType<T>,
      UniformGravityFieldElement<T>>::value, const ForceElementType<T>&>::type
#endif
  AddForceElement(Args&&... args) {
    DRAKE_MBP_THROW_IF_FINALIZED();
    return this->mutable_tree().template AddForceElement<ForceElementType>(
        std::forward<Args>(args)...);
  }

  // SFINAE overload for ForceElementType = UniformGravityFieldElement.
  // This allow us to keep track of the gravity field parameters.
  template <template <typename Scalar> class ForceElementType, typename... Args>
  typename std::enable_if<
      std::is_same<ForceElementType<T>, UniformGravityFieldElement<T>>::value,
      const ForceElementType<T>&>::type
  AddForceElement(Args&&... args) {
    DRAKE_MBP_THROW_IF_FINALIZED();
    DRAKE_DEMAND(!gravity_field_.has_value());
    // We save the force element so that we can grant users access to it for
    // gravity field specific queries.
    gravity_field_ = &this->mutable_tree()
                          .template AddForceElement<UniformGravityFieldElement>(
                              std::forward<Args>(args)...);
    return *gravity_field_.value();
  }

  /// Creates and adds a JointActuator model for an actuator acting on a given
  /// `joint`.
  /// This method returns a constant reference to the actuator just added, which
  /// will remain valid for the lifetime of `this` plant.
  ///
  /// @param[in] name
  ///   A string that uniquely identifies the new actuator to be added to `this`
  ///   model. A std::runtime_error is thrown if an actuator with the same name
  ///   already exists in the model. See HasJointActuatorNamed().
  /// @param[in] joint
  ///   The Joint to be actuated by the new JointActuator.
  /// @returns A constant reference to the new JointActuator just added, which
  /// will remain valid for the lifetime of `this` plant.
  /// @throws std::exception if `joint.num_velocities() > 1` since for now we
  /// only support actuators for single dof joints.
  const JointActuator<T>& AddJointActuator(
      const std::string& name, const Joint<T>& joint) {
    DRAKE_THROW_UNLESS(joint.num_velocities() == 1);
    return this->mutable_tree().AddJointActuator(name, joint);
  }

  /// Creates a new model instance.  Returns the index for the model
  /// instance.
  ///
  /// @param[in] name
  ///   A string that uniquely identifies the new instance to be added to `this`
  ///   model. An exception is thrown if an instance with the same name
  ///   already exists in the model. See HasModelInstanceNamed().
  ModelInstanceIndex AddModelInstance(const std::string& name) {
    return this->mutable_tree().AddModelInstance(name);
  }

  /// Welds frames A and B with relative pose `X_AB`. That is, the pose of
  /// frame B in frame A is fixed, with value `X_AB`.
  /// The call to this method creates and adds a new WeldJoint to the model.
  /// The new WeldJoint is named as: A.name() + "_welds_to_" + B.name().
  /// @returns a constant reference to the WeldJoint welding frames A and B.
  const WeldJoint<T>& WeldFrames(
      const Frame<T>& A, const Frame<T>& B,
      const Isometry3<double>& X_AB = Isometry3<double>::Identity());
  /// @}

  /// @name Querying for multibody elements by name
  /// These methods allow a user to query whether a given multibody element is
  /// part of this plant's model. These queries can be performed at any time
  /// during the lifetime of a %MultibodyPlant model, i.e. there is no
  /// restriction on whether they must be called before or after Finalize().
  /// That is, these queries can be performed while new multibody elements are
  /// being added to the model.
  /// @{

  /// @returns `true` if a body named `name` was added to the %MultibodyPlant.
  /// @see AddRigidBody().
  ///
  /// @throws std::logic_error if the body name occurs in multiple model
  /// instances.
  bool HasBodyNamed(const std::string& name) const {
    return tree().HasBodyNamed(name);
  }

  /// @returns `true` if a body named `name` was added to the %MultibodyPlant
  /// in @p model_instance.
  /// @see AddRigidBody().
  ///
  /// @throws std::exception if @p model_instance is not valid for this model.
  bool HasBodyNamed(
      const std::string& name, ModelInstanceIndex model_instance) const {
    return tree().HasBodyNamed(name, model_instance);
  }

  /// @returns `true` if a frame named `name` was added to the model.
  /// @see AddFrame().
  /// @throws std::logic_error if the frame name occurs in multiple model
  /// instances.
  bool HasFrameNamed(const std::string& name) const {
    return tree().HasFrameNamed(name);
  }

  /// @returns `true` if a frame named `name` was added to @p model_instance.
  /// @see AddFrame().
  /// @throws std::exception if @p model_instance is not valid for this model.
  bool HasFrameNamed(const std::string& name,
                     ModelInstanceIndex model_instance) const {
    return tree().HasFrameNamed(name, model_instance);
  }

  /// @returns `true` if a joint named `name` was added to this model.
  /// @see AddJoint().
  /// @throws std::logic_error if the joint name occurs in multiple model
  /// instances.
  bool HasJointNamed(const std::string& name) const {
    return tree().HasJointNamed(name);
  }

  /// @returns `true` if a joint named `name` was added to @p model_instance.
  /// @see AddJoint().
  /// @throws std::exception if @p model_instance is not valid for this model.
  bool HasJointNamed(
      const std::string& name, ModelInstanceIndex model_instance) const {
    return tree().HasJointNamed(name, model_instance);
  }

  /// @returns `true` if an actuator named `name` was added to this model.
  /// @see AddJointActuator().
  /// @throws std::logic_error if the actuator name occurs in multiple model
  /// instances.
  bool HasJointActuatorNamed(const std::string& name) const {
    return tree().HasJointActuatorNamed(name);
  }

  /// @returns `true` if an actuator named `name` was added to
  /// @p model_instance.
  /// @see AddJointActuator().
  /// @throws std::exception if @p model_instance is not valid for this model.
  bool HasJointActuatorNamed(
      const std::string& name, ModelInstanceIndex model_instance) const {
    return tree().HasJointActuatorNamed(name, model_instance);
  }

  /// @returns `true` if a model instance named `name` was added to this model.
  /// @see AddModelInstance().
  bool HasModelInstanceNamed(const std::string& name) const {
    return tree().HasModelInstanceNamed(name);
  }
  /// @}

  /// @name Retrieving multibody elements by name
  /// These methods allow a user to retrieve a reference to a multibody element
  /// by its name. An exception is thrown if there is no element with the
  /// requested name.

  /// These queries can be performed at any time during the lifetime of a
  /// %MultibodyPlant, i.e. there is no restriction on whether they must
  /// be called before or after Finalize(). This implies that these queries can
  /// be performed while new multibody elements are being added to the model.
  ///
  /// If the named element is present in more than one model instance and a
  /// model instance is not explicitly specified, std::logic_error is thrown.
  ///
  /// @{

  /// Returns a constant reference to a body that is identified
  /// by the string `name` in `this` %MultibodyPlant.
  /// @throws std::logic_error if there is no body with the requested name.
  /// @throws std::logic_error if the body name occurs in multiple model
  /// instances.
  /// @see HasBodyNamed() to query if there exists a body in `this`
  /// %MultibodyPlant with a given specified name.
  const Body<T>& GetBodyByName(const std::string& name) const {
    return tree().GetBodyByName(name);
  }

  /// Returns a constant reference to the body that is uniquely identified
  /// by the string `name` and @p model_instance in `this` %MultibodyPlant.
  /// @throws std::logic_error if there is no body with the requested name.
  /// @see HasBodyNamed() to query if there exists a body in `this`
  /// %MultibodyPlant with a given specified name.
  const Body<T>& GetBodyByName(
      const std::string& name, ModelInstanceIndex model_instance) const {
    return tree().GetBodyByName(name, model_instance);
  }

  /// Returns a constant reference to a frame that is identified by the
  /// string `name` in `this` model.
  /// @throws std::logic_error if there is no frame with the requested name.
  /// @throws std::logic_error if the frame name occurs in multiple model
  /// instances.
  /// @see HasFrameNamed() to query if there exists a frame in `this` model with
  /// a given specified name.
  const Frame<T>& GetFrameByName(const std::string& name) const {
    return tree().GetFrameByName(name);
  }

  /// Returns a constant reference to the frame that is uniquely identified
  /// by the string `name` in @p model_instance.
  /// @throws std::logic_error if there is no frame with the requested name.
  /// @throws std::runtime_error if @p model_instance is not valid for this
  ///         model.
  /// @see HasFrameNamed() to query if there exists a frame in `this` model with
  /// a given specified name.
  const Frame<T>& GetFrameByName(
      const std::string& name, ModelInstanceIndex model_instance) const {
    return tree().GetFrameByName(name, model_instance);
  }

  /// Returns a constant reference to a rigid body that is identified
  /// by the string `name` in `this` model.
  /// @throws std::logic_error if there is no body with the requested name.
  /// @throws std::logic_error if the body name occurs in multiple model
  /// instances.
  /// @throws std::logic_error if the requested body is not a RigidBody.
  /// @see HasBodyNamed() to query if there exists a body in `this` model with a
  /// given specified name.
  const RigidBody<T>& GetRigidBodyByName(const std::string& name) const {
    return tree().GetRigidBodyByName(name);
  }

  /// Returns a constant reference to the rigid body that is uniquely identified
  /// by the string `name` in @p model_instance.
  /// @throws std::logic_error if there is no body with the requested name.
  /// @throws std::logic_error if the requested body is not a RigidBody.
  /// @throws std::runtime_error if @p model_instance is not valid for this
  ///         model.
  /// @see HasBodyNamed() to query if there exists a body in `this` model with a
  /// given specified name.
  const RigidBody<T>& GetRigidBodyByName(
      const std::string& name, ModelInstanceIndex model_instance) const {
    return tree().GetRigidBodyByName(name, model_instance);
  }

  /// Returns a constant reference to a joint that is identified
  /// by the string `name` in `this` %MultibodyPlant.
  /// @throws std::logic_error if there is no joint with the requested name.
  /// @throws std::logic_error if the joint name occurs in multiple model
  /// instances.
  /// @see HasJointNamed() to query if there exists a joint in `this`
  /// %MultibodyPlant with a given specified name.
  const Joint<T>& GetJointByName(const std::string& name) const {
    return tree().GetJointByName(name);
  }

  /// Returns a constant reference to the joint that is uniquely identified
  /// by the string `name` and @p model_instance in `this` %MultibodyPlant.
  /// @throws std::logic_error if there is no joint with the requested name.
  /// @throws std::exception if @p model_instance is not valid for this model.
  /// @see HasJointNamed() to query if there exists a joint in `this`
  /// %MultibodyPlant with a given specified name.
  const Joint<T>& GetJointByName(
      const std::string& name, ModelInstanceIndex model_instance) const {
    return tree().GetJointByName(name, model_instance);
  }

  /// A templated version of GetJointByName() to return a constant reference of
  /// the specified type `JointType` in place of the base Joint class. See
  /// GetJointByName() for details.
  /// @tparam JointType The specific type of the Joint to be retrieved. It must
  /// be a subclass of Joint.
  /// @throws std::logic_error if the named joint is not of type `JointType` or
  /// if there is no Joint with that name.
  /// @throws std::logic_error if the joint name occurs in multiple model
  /// instances.
  /// @see HasJointNamed() to query if there exists a joint in `this`
  /// %MultibodyPlant with a given specified name.
  template <template<typename> class JointType>
  const JointType<T>& GetJointByName(const std::string& name) const {
    return tree().template GetJointByName<JointType>(name);
  }

  /// A templated version of GetJointByName() to return a constant reference of
  /// the specified type `JointType` in place of the base Joint class. See
  /// GetJointByName() for details.
  /// @tparam JointType The specific type of the Joint to be retrieved. It must
  /// be a subclass of Joint.
  /// @throws std::logic_error if the named joint is not of type `JointType` or
  /// if there is no Joint with that name.
  /// @throws std::exception if @p model_instance is not valid for this model.
  /// @see HasJointNamed() to query if there exists a joint in `this`
  /// %MultibodyPlant with a given specified name.
  template <template<typename> class JointType>
  const JointType<T>& GetJointByName(
      const std::string& name, ModelInstanceIndex model_instance) const {
    return tree().template GetJointByName<JointType>(name, model_instance);
  }

  /// Returns a constant reference to an actuator that is identified
  /// by the string `name` in `this` %MultibodyPlant.
  /// @throws std::logic_error if there is no actuator with the requested name.
  /// @throws std::logic_error if the actuator name occurs in multiple model
  /// instances.
  /// @see HasJointActuatorNamed() to query if there exists an actuator in
  /// `this` %MultibodyPlant with a given specified name.
  const JointActuator<T>& GetJointActuatorByName(
      const std::string& name) const {
    return tree().GetJointActuatorByName(name);
  }

  /// Returns a constant reference to the actuator that is uniquely identified
  /// by the string `name` and @p model_instance in `this` %MultibodyPlant.
  /// @throws std::logic_error if there is no actuator with the requested name.
  /// @throws std::exception if @p model_instance is not valid for this model.
  /// @see HasJointActuatorNamed() to query if there exists an actuator in
  /// `this` %MultibodyPlant with a given specified name.
  const JointActuator<T>& GetJointActuatorByName(
      const std::string& name, ModelInstanceIndex model_instance) const {
    return tree().GetJointActuatorByName(name, model_instance);
  }

  /// Returns the index to the model instance that is uniquely identified
  /// by the string `name` in `this` %MultibodyPlant.
  /// @throws std::logic_error if there is no instance with the requested name.
  /// @see HasModelInstanceNamed() to query if there exists an instance in
  /// `this` %MultibodyPlant with a given specified name.
  ModelInstanceIndex GetModelInstanceByName(const std::string& name) const {
    return tree().GetModelInstanceByName(name);
  }
  /// @}

  /// @name Model instance accessors
  /// Many functions on %MultibodyTree expect vectors of tree state or
  /// joint actuator inputs which encompass the entire tree.  Methods
  /// in this section are convenience accessors for the portion of
  /// those vectors which apply to a single model instance only.
  /// @{

  /// Given the actuation values `u_instance` for all actuators in
  /// `model_instance`, this method sets the actuation vector u for the entire
  /// MultibodyTree model to which this actuator belongs to. This method throws
  /// an exception if the size of `u_instance` is not equal to the number of
  /// degrees of freedom of all of the actuated joints in `model_instance`.
  /// @param[in] u_instance Actuation values for the actuators. It must be of
  ///   size equal to the number of degrees of freedom of all of the actuated
  ///   joints in `model_instance`.
  /// @param[out] u
  ///   The vector containing the actuation values for the entire MultibodyTree.
  void SetActuationInArray(
      ModelInstanceIndex model_instance,
      const Eigen::Ref<const VectorX<T>>& u_instance,
      EigenPtr<VectorX<T>> u) const {
    tree().SetActuationInArray(model_instance, u_instance, u);
  }

  /// Returns a vector of generalized positions for `model_instance` from a
  /// vector `q_array` of generalized positions for the entire MultibodyTree
  /// model.  This method throws an exception if `q` is not of size
  /// MultibodyTree::num_positions().
  VectorX<T> GetPositionsFromArray(
      ModelInstanceIndex model_instance,
      const Eigen::Ref<const VectorX<T>>& q) const {
    return tree().GetPositionsFromArray(model_instance, q);
  }

  /// Sets the vector of generalized positions for `model_instance` in
  /// `q` using `q_instance`, leaving all other elements in the array
  /// untouched. This method throws an exception if `q` is not of size
  /// MultibodyTree::num_positions() or `q_instance` is not of size
  /// `MultibodyTree::num_positions(model_instance)`.
  void SetPositionsInArray(
      ModelInstanceIndex model_instance,
      const Eigen::Ref<const VectorX<T>>& q_instance,
      EigenPtr<VectorX<T>> q) const {
    tree().SetPositionsInArray(model_instance, q_instance, q);
  }

  /// Returns a vector of generalized velocities for `model_instance` from a
  /// vector `v` of generalized velocities for the entire MultibodyTree
  /// model.  This method throws an exception if the input array is not of size
  /// MultibodyTree::num_velocities().
  VectorX<T> GetVelocitiesFromArray(
      ModelInstanceIndex model_instance,
      const Eigen::Ref<const VectorX<T>>& v_array) const {
    return tree().GetVelocitiesFromArray(model_instance, v_array);
  }

  /// Sets the vector of generalized velocities for `model_instance` in
  /// `v` using `v_instance`, leaving all other elements in the array
  /// untouched. This method throws an exception if `v` is not of size
  /// MultibodyTree::num_velocities() or `v_instance` is not of size
  /// `MultibodyTree::num_positions(model_instance)`.
  void SetVelocitiesInArray(
      ModelInstanceIndex model_instance,
      const Eigen::Ref<const VectorX<T>>& model_v,
      EigenPtr<VectorX<T>> v_array) const {
    tree().SetVelocitiesInArray(model_instance, model_v, v_array);
  }

  /// @}

  /// @name Accessing the state
  /// @{

  /// Sets `context` to store the pose `X_WB` of a given `body` B in the world
  /// frame W.
  /// @param[in] context
  ///   The context to store the pose `X_WB` of `body_B`.
  /// @param[in] body_B
  ///   The body B corresponding to the pose `X_WB` to be stored in `context`.
  /// @retval X_WB
  ///   The pose of body frame B in the world frame W.
  /// @note In general setting the pose and/or velocity of a body in the model
  /// would involve a complex inverse kinematics problem. This method allows us
  /// to simplify this process when we know the body is free in space.
  /// @throws std::exception if `body` is not a free body in the model.
  /// @throws std::logic_error if called pre-finalize.
  void SetFreeBodyPoseInWorldFrame(
      systems::Context<T>* context,
      const Body<T>& body, const Isometry3<T>& X_WB) const;

  /// Updates `context` to store the pose `X_FB` of a given `body` B in a frame
  /// F.
  /// Frame F must be anchored, meaning that it is either directly welded to the
  /// world frame W or, more generally, that there is a kinematic path between
  /// frame F and the world frame W that only includes weld joints.
  /// @throws std::logic_error if called pre-finalize.
  /// @throws std::logic_error if frame F is not anchored to the world.
  void SetFreeBodyPoseInAnchoredFrame(
      systems::Context<T>* context,
      const Frame<T>& frame_F, const Body<T>& body,
      const Isometry3<T>& X_FB) const;

  /// Computes the relative transform `X_AB(q)` from a frame B to a frame A, as
  /// a function of the generalized positions q of the model.
  /// That is, the position `p_AQ` of a point Q measured and expressed in
  /// frame A can be computed from the position `p_BQ` of this point measured
  /// and expressed in frame B using the transformation `p_AQ = X_AB⋅p_BQ`.
  ///
  /// @param[in] context
  ///   The context containing the state of the %MultibodyTree model. It stores
  ///   the generalized positions q of the model.
  /// @param[in] frame_A
  ///   The target frame A in the computed relative transform `X_AB`.
  /// @param[in] frame_B
  ///   The source frame B in the computed relative transform `X_AB`.
  /// @retval X_AB
  ///   The relative transform from frame B to frame A, such that
  ///   `p_AQ = X_AB⋅p_BQ`.
  Isometry3<T> CalcRelativeTransform(
      const systems::Context<T>& context,
      const Frame<T>& frame_A, const Frame<T>& frame_B) const {
    return tree().CalcRelativeTransform(context, frame_A, frame_B);
  }

  /// Given the positions `p_BQi` for a set of points `Qi` measured and
  /// expressed in a frame B, this method computes the positions `p_AQi(q)` of
  /// each point `Qi` in the set as measured and expressed in another frame A,
  /// as a function of the generalized positions q of the model.
  ///
  /// @param[in] context
  ///   The context containing the state of the %MultibodyTree model. It stores
  ///   the generalized positions q of the model.
  /// @param[in] frame_B
  ///   The frame B in which the positions `p_BQi` of a set of points `Qi` are
  ///   given.
  /// @param[in] p_BQi
  ///   The input positions of each point `Qi` in frame B. `p_BQi ∈ ℝ³ˣⁿᵖ` with
  ///   `np` the number of points in the set. Each column of `p_BQi` corresponds
  ///   to a vector in ℝ³ holding the position of one of the points in the set
  ///   as measured and expressed in frame B.
  /// @param[in] frame_A
  ///   The frame A in which it is desired to compute the positions `p_AQi` of
  ///   each point `Qi` in the set.
  /// @param[out] p_AQi
  ///   The output positions of each point `Qi` now computed as measured and
  ///   expressed in frame A. The output `p_AQi` **must** have the same size as
  ///   the input `p_BQi` or otherwise this method aborts. That is `p_AQi`
  ///   **must** be in `ℝ³ˣⁿᵖ`.
  ///
  /// @note Both `p_BQi` and `p_AQi` must have three rows. Otherwise this
  /// method will throw a std::runtime_error exception. This method also throws
  /// a std::runtime_error exception if `p_BQi` and `p_AQi` differ in the number
  /// of columns.
  void CalcPointsPositions(
      const systems::Context<T>& context,
      const Frame<T>& frame_B,
      const Eigen::Ref<const MatrixX<T>>& p_BQi,
      const Frame<T>& frame_A,
      EigenPtr<MatrixX<T>> p_AQi) const {
    return tree().CalcPointsPositions(context, frame_B, p_BQi, frame_A, p_AQi);
  }

  /// Evaluate the pose `X_WB` of a body B in the world frame W.
  /// @param[in] context
  ///   The context storing the state of the %MultibodyTree model.
  /// @param[in] body_B
  ///   The body B for which the pose is requested.
  /// @retval X_WB
  ///   The pose of body frame B in the world frame W.
  /// @throws std::exception if Finalize() was not called on `this` model or if
  /// `body_B` does not belong to this model.
  const Isometry3<T>& EvalBodyPoseInWorld(
      const systems::Context<T>& context,
      const Body<T>& body_B) const {
    return tree().EvalBodyPoseInWorld(context, body_B);
  }

  /// Evaluate the spatial velocity `V_WB` of a body B in the world frame W.
  /// @param[in] context
  ///   The context storing the state of the %MultibodyTree model.
  /// @param[in] body_B
  ///   The body B for which the spatial velocity is requested.
  /// @returns V_WB
  ///   The spatial velocity of body frame B in the world frame W.
  /// @throws std::exception if Finalize() was not called on `this` model or if
  /// `body_B` does not belong to this model.
  const SpatialVelocity<T>& EvalBodySpatialVelocityInWorld(
      const systems::Context<T>& context,
      const Body<T>& body_B) const {
    return tree().EvalBodySpatialVelocityInWorld(context, body_B);
  }

  /// Given a list of points with fixed position vectors `p_FP` in a frame
  /// F, (that is, their time derivative `DtF(p_FP)` in frame F is zero),
  /// this method computes the geometric Jacobian `Jv_WFp` defined by:
  /// <pre>
  ///   v_WP(q, v) = Jv_WFp(q)⋅v
  /// </pre>
  /// where `v_WP(q, v)` is the translational velocity of point `P` in the
  /// world frame W and q and v are the vectors of generalized position and
  /// velocity, respectively.
  ///
  /// @param[in] context
  ///   The context containing the state of the model. It stores the
  ///   generalized positions q.
  /// @param[in] frame_F
  ///   The positions `p_FP` of each point in the input set are measured and
  ///   expressed in this frame F and are constant (fixed) in this frame.
  /// @param[in] p_FP_list
  ///   A matrix with the fixed position of a set of points `P` measured and
  ///   expressed in `frame_F`.
  ///   Each column of this matrix contains the position vector `p_FP` for a
  ///   point `P` measured and expressed in frame F. Therefore this input
  ///   matrix lives in ℝ³ˣⁿᵖ with `np` the number of points in the set.
  /// @param[out] p_WP_list
  ///   The output positions of each point `P` now measured and expressed in
  //    the world frame W. These positions are computed in the process of
  ///   computing the geometric Jacobian `J_WP` and therefore external storage
  ///   must be provided.
  ///   The output `p_WP_list` **must** have the same size as the input set
  ///   `p_FP_list` or otherwise this method throws a
  ///   std::runtime_error exception. That is `p_WP_list` **must** be in
  ///   `ℝ³ˣⁿᵖ`.
  /// @param[out] Jv_WFp
  ///   The geometric Jacobian `Jv_WFp(q)`, function of the generalized
  ///   positions q only. This Jacobian relates the translational velocity
  ///   `v_WP` of each point `P` in the input set by: <pre>
  ///     v_WP(q, v) = Jv_WFp(q)⋅v
  ///   </pre>
  ///   so that `v_WP` is a column vector of size `3⋅np` concatenating the
  ///   velocity of all points `P` in the same order they were given in the
  ///   input set. Therefore `J_WFp` is a matrix of size `3⋅np x nv`, with `nv`
  ///   the number of generalized velocities. On input, matrix `J_WFp` **must**
  ///   have size `3⋅np x nv` or this method throws a std::runtime_error
  ///   exception.
  ///
  /// @throws std::exception if the output `p_WP_list` is nullptr or does not
  ///  have the same size as the input array `p_FP_list`.
  /// @throws std::exception if `Jv_WFp` is nullptr or if it does not have the
  /// appropriate size, see documentation for `Jv_WFp` for details.
  // TODO(amcastro-tri): provide the Jacobian-times-vector operation, since for
  // most applications it is all we need and it is more efficient to compute.
  // TODO(amcastro-tri): Rework this method as per issue #10155.
  void CalcPointsGeometricJacobianExpressedInWorld(
      const systems::Context<T>& context,
      const Frame<T>& frame_F, const Eigen::Ref<const MatrixX<T>>& p_FP_list,
      EigenPtr<MatrixX<T>> p_WP_list, EigenPtr<MatrixX<T>> Jv_WFp) const {
    return tree().CalcPointsGeometricJacobianExpressedInWorld(
        context, frame_F, p_FP_list, p_WP_list, Jv_WFp);
  }

  /// Computes the bias term `b_WFp` associated with the translational
  /// acceleration `a_WFp` of a point `P` instantaneously moving with a frame F.
  /// That is, the translational acceleration of point `P` can be computed as:
  /// <pre>
  ///   a_WFp = Jv_WFp(q)⋅v̇ + b_WFp(q, v)
  /// </pre>
  /// where `b_WFp = J̇v_WFp(q, v)⋅v`.
  ///
  /// This method computes `b_WFp` for each point `P` in `p_FP_list` defined by
  /// its position `p_FP` in `frame_F`.
  ///
  /// @see CalcPointsGeometricJacobianExpressedInWorld() to compute the
  /// geometric Jacobian `Jv_WFp(q)`.
  ///
  /// @param[in] context
  ///   The context containing the state of the model. It stores the
  ///   generalized positions q and generalized velocities v.
  /// @param[in] frame_F
  ///   Points `P` in the list instantaneously move with this frame.
  /// @param[in] p_FP_list
  ///   A matrix with the fixed position of a list of points `P` measured and
  ///   expressed in `frame_F`.
  ///   Each column of this matrix contains the position vector `p_FP` for a
  ///   point `P` measured and expressed in frame F. Therefore this input
  ///   matrix lives in ℝ³ˣⁿᵖ with `np` the number of points in the list.
  /// @returns b_WFp
  ///   The bias term, function of the generalized positions q and the
  ///   generalized velocities v as stored in `context`.
  ///   The returned vector has size `3⋅np`, with np the number of points in
  ///   `p_FP_list`, and concatenates the bias terms for each point `P` in the
  ///   list in the same order they are specified on input.
  ///
  /// @throws std::exception if `p_FP_list` does not have 3 rows.
  // TODO(amcastro-tri): Rework this method as per issue #10155.
  VectorX<T> CalcBiasForPointsGeometricJacobianExpressedInWorld(
      const systems::Context<T>& context,
      const Frame<T>& frame_F,
      const Eigen::Ref<const MatrixX<T>>& p_FP_list) const {
    return tree().CalcBiasForPointsGeometricJacobianExpressedInWorld(
        context, frame_F, p_FP_list);
  }

  // TODO(eric.cousineau): Reduce duplicate text between overloads.
  /// This is a variant to compute the geometric Jacobian `Jv_WFp` for a list of
  /// points `P` moving with `frame_F`, given that we know the position `p_WP`
  /// of each point in the list measured and expressed in the world frame W. The
  /// geometric Jacobian `Jv_WFp` is defined such that: <pre>
  ///   v_WP(q, v) = Jv_WFp(q)⋅v
  /// </pre>
  /// where `v_WP(q, v)` is the translational velocity of point `P` in the
  /// world frame W and q and v are the vectors of generalized position and
  /// velocity, respectively. Since the spatial velocity of each
  /// point `P` is linear in the generalized velocities, the geometric
  /// Jacobian `Jv_WFp` is a function of the generalized coordinates q only.
  ///
  /// @param[in] context
  ///   The context containing the state of the model. It stores the
  ///   generalized positions q.
  /// @param[in] frame_F
  ///   Points `P` in the list instantaneously move with this frame.
  /// @param[in] p_WP_list
  ///   A matrix with the fixed position of a list of points `P` measured and
  ///   expressed in the world frame W.
  ///   Each column of this matrix contains the position vector `p_WP` for a
  ///   point `P` measured and expressed in the world frame W. Therefore this
  ///   input matrix lives in ℝ³ˣⁿᵖ with `np` the number of points in the list.
  /// @param[out] Jv_WFp
  ///   The geometric Jacobian `Jv_WFp(q)`, function of the generalized
  ///   positions q only. This Jacobian relates the translational velocity
  ///   `v_WP` of each point `P` in the input list by: <pre>
  ///     `v_WP(q, v) = Jv_WFp(q)⋅v`
  ///   </pre>
  ///   so that `v_WP` is a column vector of size `3⋅np` concatenating the
  ///   velocity of all points `P` in the same order they were given in the
  ///   input list. Therefore `J_WP` is a matrix of size `3⋅np x nv`, with `nv`
  ///   the number of generalized velocities. On input, matrix `J_WP` **must**
  ///   have size `3⋅np x nv` or this method throws a std::runtime_error
  ///   exception.
  ///
  /// @throws std::exception if `Jv_WFp` is nullptr or if it does not have the
  /// appropriate size, see documentation for `Jv_WFp` for details.
  // TODO(amcastro-tri): provide the Jacobian-times-vector operation, since for
  // most applications it is all we need and it is more efficient to compute.
  // TODO(amcastro-tri): Rework this method as per issue #10155.
  void CalcPointsGeometricJacobianExpressedInWorld(
      const systems::Context<T>& context,
      const Frame<T>& frame_F, const Eigen::Ref<const MatrixX<T>>& p_WP_list,
      EigenPtr<MatrixX<T>> Jv_WFp) const {
    return tree().CalcPointsGeometricJacobianExpressedInWorld(
        context, frame_F, p_WP_list, Jv_WFp);
  }

  /// Given a list of points with fixed position vectors `p_FP` in a frame
  /// F, (that is, their time derivative `DtF(p_FP)` in frame F is zero),
  /// this method computes the analytical Jacobian `Jq_WFp(q)`.
  /// The analytical Jacobian `Jq_WFp(q)` is defined by: <pre>
  ///   Jq_WFp(q) = d(p_WFp(q))/dq
  /// </pre>
  /// where `p_WFp(q)` is the position of point P, which moves with frame F, in
  /// the world frame W.
  ///
  /// @param[in] context
  ///   The context containing the state of the model. It stores the
  ///   generalized positions q.
  /// @param[in] frame_F
  ///   The positions `p_FP` of each point in the input set are measured and
  ///   expressed in this frame F and are constant (fixed) in this frame.
  /// @param[in] p_FP_list
  ///   A matrix with the fixed position of a set of points `P` measured and
  ///   expressed in `frame_F`.
  ///   Each column of this matrix contains the position vector `p_FP` for a
  ///   point `P` measured and expressed in frame F. Therefore this input
  ///   matrix lives in ℝ³ˣⁿᵖ with `np` the number of points in the set.
  /// @param[out] p_WP_list
  ///   The output positions of each point `P` now measured and expressed in
  //    the world frame W. These positions are computed in the process of
  ///   computing the geometric Jacobian `J_WP` and therefore external storage
  ///   must be provided.
  ///   The output `p_WP_list` **must** have the same size as the input set
  ///   `p_FP_list` or otherwise this method throws a
  ///   std::runtime_error exception. That is `p_WP_list` **must** be in
  ///   `ℝ³ˣⁿᵖ`.
  /// @param[out] Jq_WFp
  ///   The analytical Jacobian `Jq_WFp(q)`, function of the generalized
  ///   positions q only.
  ///   We stack the positions of each point P in the world frame W into a
  ///   column vector p_WFp = [p_WFp1; p_WFp2; ...] of size 3⋅np, with np
  ///   the number of points in p_FP_list. Then the analytical Jacobian is
  ///   defined as: <pre>
  ///     Jq_WFp(q) = ∇(p_WFp(q))
  ///   </pre>
  ///   with `∇(⋅)` the gradient operator with respect to the generalized
  ///   positions q. Therefore `Jq_WFp` is a matrix of size `3⋅np x nq`, with
  ///   `nq` the number of generalized positions. On input, matrix `Jq_WFp`
  ///   **must** have size `3⋅np x nq` or this method throws a
  ///   std::runtime_error exception.
  ///
  /// @throws std::exception if the output `p_WP_list` is nullptr or does not
  /// have the same size as the input array `p_FP_list`.
  /// @throws std::exception if `Jq_WFp` is nullptr or if it does not have the
  /// appropriate size, see documentation for `Jq_WFp` for details.
  // TODO(amcastro-tri): provide the Jacobian-times-vector operation, since for
  // most applications it is all we need and it is more efficient to compute.
  // TODO(amcastro-tri): Rework this method as per issue #10155.
  void CalcPointsAnalyticalJacobianExpressedInWorld(
      const systems::Context<T>& context,
      const Frame<T>& frame_F, const Eigen::Ref<const MatrixX<T>>& p_FP_list,
      EigenPtr<MatrixX<T>> p_WP_list, EigenPtr<MatrixX<T>> Jq_WFp) const {
    tree().CalcPointsAnalyticalJacobianExpressedInWorld(
        context, frame_F, p_FP_list, p_WP_list, Jq_WFp);
  }

  /// Given a frame `Fp` defined by shifting a frame F from its origin `Fo` to
  /// a new origin `P`, this method computes the geometric Jacobian `Jv_WFp`
  /// for frame `Fp`. The new origin `P` is specified by the position vector
  /// `p_FP` in frame F. The frame geometric Jacobian `Jv_WFp` is defined by:
  /// <pre>
  ///   V_WFp(q, v) = Jv_WFp(q)⋅v
  /// </pre>
  /// where `V_WFp(q, v)` is the spatial velocity of frame `Fp` measured and
  /// expressed in the world frame W and q and v are the vectors of generalized
  /// position and velocity, respectively.
  /// The geometric Jacobian `Jv_WFp(q)` is a function of the generalized
  /// coordinates q only.
  ///
  /// @param[in] context
  ///   The context containing the state of the model. It stores the
  ///   generalized positions q.
  /// @param[in] frame_F
  ///   The position `p_FP` of frame `Fp` is measured and expressed in this
  ///   frame F.
  /// @param[in] p_FP
  ///   The (fixed) position of the origin `P` of frame `Fp` as measured and
  ///   expressed in frame F.
  /// @param[out] Jv_WFp
  ///   The geometric Jacobian `Jv_WFp(q)`, function of the generalized
  ///   positions q only. This Jacobian relates to the spatial velocity `V_WFp`
  ///   of frame `Fp` by: <pre>
  ///     V_WFp(q, v) = Jv_WFp(q)⋅v
  ///   </pre>
  ///   Therefore `Jv_WFp` is a matrix of size `6 x nv`, with `nv`
  ///   the number of generalized velocities. On input, matrix `Jv_WFp` **must**
  ///   have size `6 x nv` or this method throws an exception. The top rows of
  ///   this matrix (which can be accessed with Jv_WFp.topRows<3>()) is the
  ///   Jacobian `Hw_WFp` related to the angular velocity of `Fp` in W by
  ///   `w_WFp = Hw_WFp⋅v`. The bottom rows of this matrix (which can be
  ///   accessed with Jv_WFp.bottomRows<3>()) is the Jacobian `Hv_WFp` related
  ///   to the translational velocity of the origin `P` of frame `Fp` in W by
  ///   `v_WFpo = Hv_WFp⋅v`. This ordering is consistent with the internal
  ///   storage of the SpatialVelocity class. Therefore the following operations
  ///   results in a valid spatial velocity: <pre>
  ///     SpatialVelocity<double> Jv_WFp_times_v(Jv_WFp * v);
  ///   </pre>
  ///
  /// @throws std::exception if `J_WFp` is nullptr or if it is not of size
  ///   `6 x nv`.
  // TODO(amcastro-tri): Rework this method as per issue #10155.
  void CalcFrameGeometricJacobianExpressedInWorld(
      const systems::Context<T>& context,
      const Frame<T>& frame_F, const Eigen::Ref<const Vector3<T>>& p_FP,
      EigenPtr<MatrixX<T>> Jv_WFp) const {
    tree().CalcFrameGeometricJacobianExpressedInWorld(
        context, frame_F, p_FP, Jv_WFp);
  }

  /// Computes the geometric Jacobian for a point moving with a given frame.
  /// Consider a point P instantaneously moving with a frame B with position
  /// `p_BP` in that frame. Frame `Bp` is the frame defined by shifting frame B
  /// with origin at `Bo` to a new origin at point P. The spatial
  /// velocity `V_ABp_E` of frame `Bp` measured in a frame A and expressed in a
  /// frame E relates to the generalized velocities of the system by the
  /// geometric Jacobian `Jv_ABp_E(q)` by: <pre>
  ///   V_ABp_E(q, v) = Jv_ABp_E(q)⋅v
  /// </pre>
  /// This method computes the geometric Jacobian `Jv_ABp_E(q)`.
  ///
  /// @param[in] context
  ///   The context containing the state of the model. It stores the
  ///   generalized positions q.
  /// @param[in] frame_B
  ///   The position `p_BP` of point P is measured and expressed in this frame.
  /// @param[in] p_BP
  ///   The (fixed) position of the origin `P` of frame `Bp` as measured and
  ///   expressed in frame B.
  /// @param[in] frame_A
  ///   The second frame in which the spatial velocity `V_ABp` is measured and
  ///   expressed.
  /// @param[in] frame_E
  ///   Frame in which the velocity V_ABp_E is expressed.
  /// @param[out] Jv_ABp_E
  ///   The geometric Jacobian `Jv_ABp_E(q)`, function of the generalized
  ///   positions q only. This Jacobian relates to the spatial velocity
  ///   `V_ABp_E` of frame `Bp` in A and expressed in E by: <pre>
  ///     V_ABp_E(q, v) = Jv_ABp_E(q)⋅v
  ///   </pre>
  ///   Therefore `Jv_ABp_E` is a matrix of size `6 x nv`, with `nv`
  ///   the number of generalized velocities. On input, matrix `Jv_ABp_E`
  ///   **must** have size `6 x nv` or this method throws an exception.
  ///   Given a `6 x nv` spatial Jacobian Jv, let Jvr be the `3 x nv`
  ///   rotational part (top 3 rows) and Jvt be the translational part
  ///   (bottom 3 rows). These can be obtained as follows: <pre>
  ///     Jvr_ABp = Jv_ABp.topRows<3>();
  ///     Jvt_ABp = Jv_ABp.bottomRows<3>();
  ///   </pre>
  ///   This ordering is consistent with the internal storage of the
  ///   SpatialVelocity class. Therefore the following operations results in
  ///   a valid spatial velocity: <pre>
  ///     SpatialVelocity<double> V_ABp(Jv_ABp * v);
  ///   </pre>
  ///
  /// @throws std::exception if `J_ABp` is nullptr or if it is not of size
  ///   `6 x nv`.
  // TODO(amcastro-tri): Rework this method as per issue #10155.
  void CalcRelativeFrameGeometricJacobian(
      const systems::Context<T>& context,
      const Frame<T>& frame_B, const Eigen::Ref<const Vector3<T>>& p_BP,
      const Frame<T>& frame_A, const Frame<T>& frame_E,
      EigenPtr<MatrixX<T>> Jv_ABp_E) const {
    return tree().CalcRelativeFrameGeometricJacobian(
        context, frame_B, p_BP, frame_A, frame_E, Jv_ABp_E);
  }

  /// Given a frame `Fp` defined by shifting a frame F from its origin `Fo` to
  /// a new origin `P`, this method computes the bias term `Ab_WFp` associated
  /// with the spatial acceleration `A_WFp` a frame `Fp` instantaneously
  /// moving with a frame F at a fixed position `p_FP`.
  /// That is, the spatial acceleration of frame `Fp` can be computed as:
  /// <pre>
  ///   A_WFp = Jv_WFp(q)⋅v̇ + Ab_WFp(q, v)
  /// </pre>
  /// where `Ab_WFp(q, v) = J̇v_WFp(q, v)⋅v`.
  ///
  /// @see CalcFrameGeometricJacobianExpressedInWorld() to compute the
  /// geometric Jacobian `Jv_WFp(q)`.
  ///
  /// @param[in] context
  ///   The context containing the state of the model. It stores the
  ///   generalized positions q and generalized velocities v.
  /// @param[in] frame_F
  ///   The position `p_FP` of frame `Fp` is measured and expressed in this
  ///   frame F.
  /// @param[in] p_FP
  ///   The (fixed) position of the origin `P` of frame `Fp` as measured and
  ///   expressed in frame F.
  /// @returns Ab_WFp
  ///   The bias term, function of the generalized positions q and the
  ///   generalized velocities v as stored in `context`.
  ///   The returned vector is of size 6, with the first three elements related
  ///   to the bias in angular acceleration and the with the last three elements
  ///   related to the bias in translational acceleration.
  /// @note SpatialAcceleration(Ab_WFp) defines a valid SpatialAcceleration.
  // TODO(amcastro-tri): Rework this method as per issue #10155.
  Vector6<T> CalcBiasForFrameGeometricJacobianExpressedInWorld(
      const systems::Context<T>& context,
      const Frame<T>& frame_F, const Eigen::Ref<const Vector3<T>>& p_FP) const {
    return tree().CalcBiasForFrameGeometricJacobianExpressedInWorld(
        context, frame_F, p_FP);
  }

  /// Computes the Jacobian of spatial velocity for a frame instantaneously
  /// moving with a specified frame in the model. Consider a point P
  /// instantaneously moving with a frame B with position `p_BP` in that frame.
  /// Frame `Bp` is the frame defined by shifting frame B with origin at `Bo` to
  /// a new origin at point P. The spatial velocity `V_ABp_E` of frame `Bp`
  /// measured in a frame A and expressed in a frame E can be expressed as:
  /// <pre>
  ///   V_ABp_E(q, w) = Jw_ABp_E(q)⋅w
  /// </pre>
  /// where w represents
  ///   * the time derivative of the generalized position vector q̇, if
  ///     `with_respect_to` is JacobianWrtVariable::kQDot.
  ///   * the generalized velocity vector v, if `with_respect_to` is
  ///     JacobianWrtVariable::kV.
  ///
  /// This method computes `Jw_ABp_E(q)`.
  ///
  /// @param[in] context
  ///   The context containing the state of the model. It stores the
  ///   generalized positions q.
  /// @param[in] with_respect_to
  ///   Enum indicating whether `Jw_ABp_E` converts generalized velocities or
  ///   time-derivatives of generalized positions to spatial velocities.
  /// @param[in] frame_B
  ///   The position `p_BP` of point P is measured and expressed in this frame.
  /// @param[in] p_BP
  ///   The (fixed) position of the origin `P` of frame `Bp` as measured and
  ///   expressed in frame B.
  /// @param[in] frame_A
  ///   The second frame in which the spatial velocity `V_ABp` is measured.
  /// @param[in] frame_E
  ///   Frame in which the velocity V_ABp_E, and therefore the Jacobian Jw_ABp_E
  ///   is expressed.
  /// @param[out] Jw_ABp_E
  ///   The Jacobian `Jw_ABp_E(q)`, function of the generalized
  ///   positions q only. This Jacobian relates to the spatial velocity
  ///   `V_ABp_E` of frame `Bp` in `A` and expressed in `E` by: <pre>
  ///     V_ABp_E(q, w) = Jw_ABp_E(q)⋅w </pre>
  ///   Therefore `Jw_ABp_E` is a matrix of size `6 x nz`, where `nz` is the
  ///   number of elements in w. On input, matrix `Jv_ABp_E` **must** have size
  ///   `6 x nz` or this method throws an exception. Given a `6 x nz` Jacobian
  ///   J, let Jr be the `3 x nz` rotational part (top 3 rows) and Jt be the
  ///   translational part (bottom 3 rows). These can be obtained as follows:
  ///   ```
  ///     Jr_ABp_E = Jw_ABp_E.topRows<3>();
  ///     Jt_ABp_E = Jw_ABp_E.bottomRows<3>();
  ///   ```
  ///   This ordering is consistent with the internal storage of the
  ///   SpatialVelocity class. Therefore the following operations results in
  ///   a valid spatial velocity: <pre>
  ///     SpatialVelocity<double> V_ABp(Jw_ABp * w); </pre>
  ///
  /// @throws std::exception if `Jw_ABp_E` is nullptr or if it is not of size
  ///   `6 x nz`.
  void CalcJacobianSpatialVelocity(
      const systems::Context<T>& context,
      JacobianWrtVariable with_respect_to,
      const Frame<T>& frame_B, const Eigen::Ref<const Vector3<T>>& p_BP,
      const Frame<T>& frame_A, const Frame<T>& frame_E,
      EigenPtr<MatrixX<T>> Jw_ABp_E) const {
    return tree().CalcJacobianSpatialVelocity(
        context, with_respect_to, frame_B, p_BP, frame_A, frame_E, Jw_ABp_E);
  }

<<<<<<< HEAD
=======
  /// Given the state of `this` %MultibodyTree in `context` and a known vector
  /// of generalized accelerations `known_vdot`, this method computes the
  /// spatial acceleration `A_WB` for each body as measured and expressed in the
  /// world frame W.
  ///
  /// @param[in] context
  ///   The context containing the state of the %MultibodyTree model.
  /// @param[in] known_vdot
  ///   A vector with the generalized accelerations for the full %MultibodyTree
  ///   model.
  /// @param[out] A_WB_array
  ///   A pointer to a valid, non nullptr, vector of spatial accelerations
  ///   containing the spatial acceleration `A_WB` for each body. It must be of
  ///   size equal to the number of bodies in the MultibodyTree. This method
  ///   will abort if the the pointer is null or if `A_WB_array` is not of size
  ///   `num_bodies()`. On output, entries will be ordered by BodyIndex.
  void CalcSpatialAccelerationsFromVdot(
      const systems::Context<T>& context,
      const VectorX<T>& known_vdot,
      std::vector<SpatialAcceleration<T>>* A_WB_array) const;

  /// Given the state of `this` %MultibodyTree in `context` and a known vector
  /// of generalized accelerations `vdot`, this method computes the
  /// set of generalized forces `tau` that would need to be applied in order to
  /// attain the specified generalized accelerations.
  /// Mathematically, this method computes: <pre>
  ///   tau = M(q)v̇ + C(q, v)v - tau_app - ∑ J_WBᵀ(q) Fapp_Bo_W
  /// </pre>
  /// where `M(q)` is the %MultibodyTree mass matrix, `C(q, v)v` is the bias
  /// term containing Coriolis and gyroscopic effects and `tau_app` consists
  /// of a vector applied generalized forces. The last term is a summation over
  /// all bodies in the model where `Fapp_Bo_W` is an applied spatial force on
  /// body B at `Bo` which gets projected into the space of generalized forces
  /// with the geometric Jacobian `J_WB(q)` which maps generalized velocities
  /// into body B spatial velocity as `V_WB = J_WB(q)v`.
  /// This method does not compute explicit expressions for the mass matrix nor
  /// for the bias term, which would be of at least `O(n²)` complexity, but it
  /// implements an `O(n)` Newton-Euler recursive algorithm, where n is the
  /// number of bodies in the model. The explicit formation of the
  /// mass matrix `M(q)` would require the calculation of `O(n²)` entries while
  /// explicitly forming the product `C(q, v) * v` could require up to `O(n³)`
  /// operations (see [Featherstone 1987, §4]), depending on the implementation.
  /// The recursive Newton-Euler algorithm is the most efficient currently known
  /// general method for solving inverse dynamics [Featherstone 2008].
  ///
  /// @param[in] context
  ///   The context containing the state of the model.
  /// @param[in] known_vdot
  ///   A vector with the known generalized accelerations `vdot` for the full
  ///   model. Use the provided Joint APIs in order to access entries into this
  ///   array.
  /// @param[in] external_forces
  ///   A set of forces to be applied to the system either as body spatial
  ///   forces `Fapp_Bo_W` or generalized forces `tau_app`, see MultibodyForces
  ///   for details.
  ///
  /// @returns the vector of generalized forces that would need to be applied to
  /// the mechanical system in order to achieve the desired acceleration given
  /// by `known_vdot`.
  VectorX<T> CalcInverseDynamics(
      const systems::Context<T>& context,
      const VectorX<T>& known_vdot,
      const MultibodyForces<T>& external_forces) const {
    return tree().CalcInverseDynamics(context, known_vdot, external_forces);
  }

  /// Computes the combined force contribution of ForceElement objects in the
  /// model. A ForceElement can apply forces as a spatial force per body or as
  /// generalized forces, depending on the ForceElement model. Therefore this
  /// method provides outputs for both spatial forces per body (with
  /// `F_Bo_W_array`) and generalized forces (with `tau_array`).
  /// ForceElement contributions are a function of the state and time only.
  /// The output from this method can immediately be used as input to
  /// CalcInverseDynamics() to include the effect of applied forces by force
  /// elements.
  ///
  /// @param[in] context
  ///   The context containing the state of this model.
  /// @param[out] forces
  ///   A pointer to a valid, non nullptr, multibody forces object. On output
  ///   `forces` will store the forces exerted by all the ForceElement
  ///   objects in the model. This method will abort if the `forces` pointer is
  ///   null or if the forces object is not compatible with `this`
  ///   %MultibodyTree, see MultibodyForces::CheckInvariants().
  void CalcForceElementsContribution(
      const systems::Context<T>& context, MultibodyForces<T>* forces) const;

>>>>>>> 49a3c430
  /// Computes and returns the total potential energy stored in `this` multibody
  /// model for the configuration given by `context`.
  /// @param[in] context
  ///   The context containing the state of the %MultibodyTree model.
  /// @returns The total potential energy stored in `this` multibody model.
  T CalcPotentialEnergy(const systems::Context<T>& context) const {
    return tree().CalcPotentialEnergy(context);
  }

  /// Computes and returns the power generated by conservative forces in the
  /// multibody model. This quantity is defined to be positive when the
  /// potential energy is decreasing. In other words, if `U(q)` is the potential
  /// energy as defined by CalcPotentialEnergy(), then the conservative power,
  /// `Pc`, is `Pc = -U̇(q)`.
  ///
  /// @see CalcPotentialEnergy()
  T CalcConservativePower(const systems::Context<T>& context) const {
    return tree().CalcConservativePower(context);
  }

  /// Computes the bias term `C(q, v)v` containing Coriolis and gyroscopic
  /// effects of the multibody equations of motion: <pre>
  ///   M(q)v̇ + C(q, v)v = tau_app + ∑ J_WBᵀ(q) Fapp_Bo_W
  /// </pre>
  /// where `M(q)` is the multibody model's mass matrix and `tau_app` consists
  /// of a vector applied generalized forces. The last term is a summation over
  /// all bodies in the model where `Fapp_Bo_W` is an applied spatial force on
  /// body B at `Bo` which gets projected into the space of generalized forces
  /// with the geometric Jacobian `J_WB(q)` which maps generalized velocities
  /// into body B spatial velocity as `V_WB = J_WB(q)v`.
  ///
  /// @param[in] context
  ///   The context containing the state of the %MultibodyTree model. It stores
  ///   the generalized positions q and the generalized velocities v.
  /// @param[out] Cv
  ///   On output, `Cv` will contain the product `C(q, v)v`. It must be a valid
  ///   (non-null) pointer to a column vector in `ℛⁿ` with n the number of
  ///   generalized velocities (num_velocities()) of the model.
  ///   This method aborts if Cv is nullptr or if it does not have the
  ///   proper size.
  void CalcBiasTerm(
      const systems::Context<T>& context, EigenPtr<VectorX<T>> Cv) const {
    tree().CalcBiasTerm(context, Cv);
  }

  /// Computes the generalized forces `tau_g(q)` due to gravity as a function
  /// of the generalized positions `q` stored in the input `context`.
  /// The vector of generalized forces due to gravity `tau_g(q)` is defined such
  /// that it appears on the right hand side of the equations of motion together
  /// with any other generalized forces, like so:
  /// <pre>
  ///   Mv̇ + C(q, v)v = tau_g(q) + tau_app
  /// </pre>
  /// where `tau_app` includes any other generalized forces applied on the
  /// system.
  ///
  /// @param[in] context
  ///   The context storing the state of the multibody model.
  /// @returns tau_g
  ///   A vector containing the generalized forces due to gravity.
  ///   The generalized forces are consistent with the vector of
  ///   generalized velocities `v` for `this` so that
  ///   the inner product `v⋅tau_g` corresponds to the power applied by the
  ///   gravity forces on the mechanical system. That is, `v⋅tau_g > 0`
  ///   corresponds to potential energy going into the system, as either
  ///   mechanical kinetic energy, some other potential energy, or heat, and
  ///   therefore to a decrease of the gravitational potential energy.
  VectorX<T> CalcGravityGeneralizedForces(
      const systems::Context<T>& context) const {
    return tree().CalcGravityGeneralizedForces(context);
  }

  // Preserve access to base overload from this class.
  using systems::System<T>::MapVelocityToQDot;

  /// Transforms generalized velocities v to time derivatives `qdot` of the
  /// generalized positions vector `q` (stored in `context`). `v` and `qdot`
  /// are related linearly by `q̇ = N(q)⋅v`.
  /// Using the configuration `q` stored in the given `context` this method
  /// calculates `q̇ = N(q)⋅v`.
  ///
  /// @param[in] context
  ///   The context containing the state of the %MultibodyTree model.
  /// @param[in] v
  ///   A vector of of generalized velocities for `this` %MultibodyTree model.
  ///   This method aborts if v is not of size num_velocities().
  /// @param[out] qdot
  ///   A valid (non-null) pointer to a vector in `ℝⁿ` with n being the number
  ///   of generalized positions in `this` %MultibodyTree model,
  ///   given by `num_positions()`. This method aborts if `qdot` is nullptr
  ///   or if it is not of size num_positions().
  ///
  /// @see MapQDotToVelocity()
  /// @see Mobilizer::MapVelocityToQDot()
  void MapVelocityToQDot(
      const systems::Context<T>& context,
      const Eigen::Ref<const VectorX<T>>& v,
      EigenPtr<VectorX<T>> qdot) const {
    return tree().MapVelocityToQDot(context, v, qdot);
  }

  // Preserve access to base overload from this class.
  using systems::System<T>::MapQDotToVelocity;

  /// Transforms the time derivative `qdot` of the generalized positions vector
  /// `q` (stored in `context`) to generalized velocities `v`. `v` and `q̇`
  /// are related linearly by `q̇ = N(q)⋅v`. Although `N(q)` is not
  /// necessarily square, its left pseudo-inverse `N⁺(q)` can be used to
  /// invert that relationship without residual error, provided that `qdot` is
  /// in the range space of `N(q)` (that is, if it *could* have been produced as
  /// `q̇ = N(q)⋅v` for some `v`).
  /// Using the configuration `q` stored in the given `context` this method
  /// calculates `v = N⁺(q)⋅q̇`.
  ///
  /// @param[in] context
  ///   The context containing the state of the %MultibodyTree model.
  /// @param[in] qdot
  ///   A vector containing the time derivatives of the generalized positions.
  ///   This method aborts if `qdot` is not of size num_positions().
  /// @param[out] v
  ///   A valid (non-null) pointer to a vector in `ℛⁿ` with n the number of
  ///   generalized velocities. This method aborts if v is nullptr or if it
  ///   is not of size num_velocities().
  ///
  /// @see MapVelocityToQDot()
  /// @see Mobilizer::MapQDotToVelocity()
  void MapQDotToVelocity(
      const systems::Context<T>& context,
      const Eigen::Ref<const VectorX<T>>& qdot,
      EigenPtr<VectorX<T>> v) const {
    tree().MapQDotToVelocity(context, qdot, v);
  }

  /// Performs the computation of the mass matrix `M(q)` of the model using
  /// inverse dynamics, where the generalized positions q are stored in
  /// `context`. See CalcInverseDynamics().
  ///
  /// @param[in] context
  ///   The context containing the state of the %MultibodyTree model.
  /// @param[out] H
  ///   A valid (non-null) pointer to a squared matrix in `ℛⁿˣⁿ` with n the
  ///   number of generalized velocities (num_velocities()) of the model.
  ///   This method aborts if H is nullptr or if it does not have the proper
  ///   size.
  ///
  /// The algorithm used to build `M(q)` consists in computing one column of
  /// `M(q)` at a time using inverse dynamics. The result from inverse dynamics,
  /// with no applied forces, is the vector of generalized forces: <pre>
  ///   tau = M(q)v̇ + C(q, v)v
  /// </pre>
  /// where q and v are the generalized positions and velocities, respectively.
  /// When `v = 0` the Coriolis and gyroscopic forces term `C(q, v)v` is zero.
  /// Therefore the `i-th` column of `M(q)` can be obtained performing inverse
  /// dynamics with an acceleration vector `v̇ = eᵢ`, with `eᵢ` the standard
  /// (or natural) basis of `ℛⁿ` with n the number of generalized velocities.
  /// We write this as: <pre>
  ///   H.ᵢ(q) = M(q) * e_i
  /// </pre>
  /// where `H.ᵢ(q)` (notice the dot for the rows index) denotes the `i-th`
  /// column in M(q).
  ///
  /// @warning This is an O(n²) algorithm. Avoid the explicit computation of the
  /// mass matrix whenever possible.
  void CalcMassMatrixViaInverseDynamics(
      const systems::Context<T>& context, EigenPtr<MatrixX<T>> H) const {
    tree().CalcMassMatrixViaInverseDynamics(context, H);
  }

  // TODO(amcastro-tri): Add state accessors for free body spatial velocities.

  /// @}

  /// Registers `this` plant to serve as a source for an instance of
  /// SceneGraph. This registration allows %MultibodyPlant to
  /// register geometry with `scene_graph` for visualization and/or
  /// collision queries.
  /// Successive registration calls with SceneGraph **must** be performed on
  /// the same instance to which the pointer argument `scene_graph` points
  /// to. Failure to do so will result in runtime exceptions.
  /// @param scene_graph
  ///   A valid non nullptr to the SceneGraph instance for which
  ///   `this` plant will sever as a source, see SceneGraph documentation
  ///   for further details.
  /// @returns the SourceId of `this` plant in `scene_graph`. It can also
  /// later on be retrieved with get_source_id().
  /// @throws std::exception if called post-finalize.
  /// @throws std::exception if `scene_graph` is the nullptr.
  /// @throws std::exception if called more than once.
  geometry::SourceId RegisterAsSourceForSceneGraph(
      geometry::SceneGraph<T>* scene_graph);

  /// Registers geometry in a SceneGraph with a given geometry::Shape to be
  /// used for visualization of a given `body`.
  ///
  /// @param[in] body
  ///   The body for which geometry is being registered.
  /// @param[in] X_BG
  ///   The fixed pose of the geometry frame G in the body frame B.
  /// @param[in] shape
  ///   The geometry::Shape used for visualization. E.g.: geometry::Sphere,
  ///   geometry::Cylinder, etc.
  /// @param[in] name
  ///   The name for the geometry. It must satisfy the requirements defined in
  ///   drake::geometry::GeometryInstance.
  /// @param[in] properties
  ///   The illustration properties for this geometry.
  /// @param[out] scene_graph
  ///   (Deprecated) A valid non nullptr to a SceneGraph on which geometry will
  ///   get registered.
  /// @throws std::exception if called post-finalize.
  /// @throws std::exception if `scene_graph` does not correspond to the same
  /// instance with which RegisterAsSourceForSceneGraph() was called.
  /// @returns the id for the registered geometry.
  geometry::GeometryId RegisterVisualGeometry(
      const Body<T>& body, const Isometry3<double>& X_BG,
      const geometry::Shape& shape, const std::string& name,
      const geometry::IllustrationProperties& properties,
      geometry::SceneGraph<T>* scene_graph = nullptr);

  /// Overload for visual geometry registration; it converts the `diffuse_color`
  /// (RGBA with values in the range [0, 1]) into a
  /// geometry::ConnectDrakeVisualizer()-compatible set of
  /// geometry::IllustrationProperties.
  geometry::GeometryId RegisterVisualGeometry(
      const Body<T>& body, const Isometry3<double>& X_BG,
      const geometry::Shape& shape, const std::string& name,
      const Vector4<double>& diffuse_color,
      geometry::SceneGraph<T>* scene_graph = nullptr);

  /// Overload for visual geometry registration; it relies on the downstream
  /// geometry::IllustrationProperties _consumer_ to provide default parameter
  /// values (see @ref geometry_roles for details).
  geometry::GeometryId RegisterVisualGeometry(
      const Body<T>& body, const Isometry3<double>& X_BG,
      const geometry::Shape& shape, const std::string& name,
      geometry::SceneGraph<T>* scene_graph = nullptr);

  /// Returns an array of GeometryId's identifying the different visual
  /// geometries for `body` previously registered with a SceneGraph.
  /// @note This method can be called at any time during the lifetime of `this`
  /// plant, either pre- or post-finalize, see Finalize().
  /// Post-finalize calls will always return the same value.
  /// @see RegisterVisualGeometry(), Finalize()
  const std::vector<geometry::GeometryId>& GetVisualGeometriesForBody(
      const Body<T>& body) const;

  /// Returns the number of geometries registered for visualization.
  /// This method can be called at any time during the lifetime of `this` plant,
  /// either pre- or post-finalize, see Finalize().
  /// Post-finalize calls will always return the same value.
  int num_visual_geometries() const {
    return static_cast<int>(geometry_id_to_visual_index_.size());
  }

  /// Registers geometry in a SceneGraph with a given geometry::Shape to be
  /// used for the contact modeling of a given `body`.
  /// More than one geometry can be registered with a body, in which case the
  /// body's contact geometry is the union of all geometries registered to that
  /// body.
  ///
  /// @param[in] body
  ///   The body for which geometry is being registered.
  /// @param[in] X_BG
  ///   The fixed pose of the geometry frame G in the body frame B.
  /// @param[in] shape
  ///   The geometry::Shape used for visualization. E.g.: geometry::Sphere,
  ///   geometry::Cylinder, etc.
  /// @param[in] coulomb_friction
  ///   Coulomb's law of friction coefficients to model friction on the
  ///   surface of `shape` for the given `body`.
  /// @param[out] scene_graph
  ///   (Deprecated) A valid, non-null pointer to a SceneGraph on which
  ///   geometry will get registered.
  /// @throws std::exception if called post-finalize.
  /// @throws std::exception if `scene_graph` does not correspond to the
  /// same instance with which RegisterAsSourceForSceneGraph() was called.
  geometry::GeometryId RegisterCollisionGeometry(
      const Body<T>& body, const Isometry3<double>& X_BG,
      const geometry::Shape& shape, const std::string& name,
      const CoulombFriction<double>& coulomb_friction,
      geometry::SceneGraph<T>* scene_graph = nullptr);

  /// Returns an array of GeometryId's identifying the different contact
  /// geometries for `body` previously registered with a SceneGraph.
  /// @note This method can be called at any time during the lifetime of `this`
  /// plant, either pre- or post-finalize, see Finalize().
  /// Post-finalize calls will always return the same value.
  /// @see RegisterCollisionGeometry(), Finalize()
  const std::vector<geometry::GeometryId>& GetCollisionGeometriesForBody(
      const Body<T>& body) const;

  /// Returns the number of geometries registered for contact modeling.
  /// This method can be called at any time during the lifetime of `this` plant,
  /// either pre- or post-finalize, see Finalize().
  /// Post-finalize calls will always return the same value.
  int num_collision_geometries() const {
    return geometry_id_to_collision_index_.size();
  }

  /// For each of the provided `bodies`, collects up all geometries that have
  /// been registered to that body. Intended to be used in conjunction with
  /// SceneGraph::ExcludeCollisionsWithin() and
  /// SceneGraph::ExcludeCollisionsBetween() to filter collisions between the
  /// geometries registered to the bodies.
  ///
  /// For example:
  /// ```
  /// // Don't report on collisions between geometries affixed to `body1`,
  /// // `body2`, or `body3`.
  /// std::vector<const RigidBody<T>*> bodies{&body1, &body2, &body3};
  /// geometry::GeometrySet set = plant.CollectRegisteredGeometries(bodies);
  /// scene_graph.ExcludeCollisionsWithin(set);
  /// ```
  ///
  /// @note There is a *very* specific order of operations:
  ///
  /// 1. Bodies and geometries must be added to the %MultibodyPlant.
  /// 2. The %MultibodyPlant must be finalized (via Finalize()).
  /// 3. Create GeometrySet instances from bodies (via this method).
  /// 4. Invoke SceneGraph::ExcludeCollisions*() to filter collisions.
  /// 5. Allocate context.
  ///
  /// Changing the order will cause exceptions to be thrown.
  ///
  /// @throws std::exception if called pre-finalize.
  geometry::GeometrySet CollectRegisteredGeometries(
      const std::vector<const Body<T>*>& bodies) const;

  /// Returns all bodies that are transitively welded, or rigidly affixed, to
  /// `body`, per these two definitions:
  ///
  /// 1. A body is always considered welded to itself.
  /// 2. Two unique bodies are considered welded together exclusively by the
  /// presence of a weld joint, not by other constructs that prevent mobility
  /// (e.g. constraints).
  ///
  /// Meant to be used with `CollectRegisteredGeometries`.
  ///
  /// The following example demonstrates filtering collisions between all
  /// bodies rigidly affixed to a door (which could be moving) and all bodies
  /// rigidly affixed to the world:
  /// @code
  /// GeometrySet g_world = plant.CollectRegisteredGeometries(
  ///     plant.GetBodiesWeldedTo(plant.world_body()));
  /// GeometrySet g_door = plant.CollectRegisteredGeometries(
  ///     plant.GetBodiesWeldedTo(plant.GetBodyByName("door")));
  /// scene_graph.ExcludeCollisionsBetweeen(g_world, g_door);
  /// @endcode
  /// @note Usages akin to this example may introduce redundant collision
  /// filtering; this will not have a functional impact, but may have a minor
  /// performance impact.
  ///
  /// @returns all bodies rigidly fixed to `body`. This does not return the
  /// bodies in any prescribed order.
  /// @throws std::exception if called pre-finalize.
  /// @throws std::exception if `body` is not part of this plant.
  std::vector<const Body<T>*> GetBodiesWeldedTo(const Body<T>& body) const;

  /// Returns the friction coefficients provided during geometry registration
  /// for the given geometry `id`. We call these the "default" coefficients but
  /// note that we mean user-supplied per-geometry default, not something more
  /// global.
  /// @throws std::exception if `id` does not correspond to a geometry in `this`
  /// model registered for contact modeling.
  /// @see RegisterCollisionGeometry() for details on geometry registration.
  // TODO(amcastro-tri): This API might change or disappear completely as GS
  // provides support for the specification of surface properties.
  const CoulombFriction<double>& default_coulomb_friction(
      geometry::GeometryId id) const {
    DRAKE_DEMAND(is_collision_geometry(id));
    const int collision_index = geometry_id_to_collision_index_.at(id);
    return default_coulomb_friction_[collision_index];
  }

  /// @name Retrieving ports for communication with a SceneGraph.
  /// @{

  /// Returns the unique id identifying `this` plant as a source for a
  /// SceneGraph.
  /// Returns `nullopt` if `this` plant did not register any geometry.
  /// This method can be called at any time during the lifetime of `this` plant
  /// to query if `this` plant has been registered with a SceneGraph, either
  /// pre- or post-finalize, see Finalize(). However, a geometry::SourceId is
  /// only assigned once at the first call of any of this plant's geometry
  /// registration methods, and it does not change after that.
  /// Post-finalize calls will always return the same value.
  optional<geometry::SourceId> get_source_id() const {
    return source_id_;
  }

  /// Returns a constant reference to the input port used to perform geometric
  /// queries on a SceneGraph. See SceneGraph::get_query_output_port().
  /// Refer to section @ref geometry_registration of this class's
  /// documentation for further details on collision geometry registration and
  /// connection with a SceneGraph.
  /// @throws std::exception if this system was not registered with a
  /// SceneGraph.
  const systems::InputPort<T>& get_geometry_query_input_port() const;

  /// Returns the output port of frames' poses to communicate with a
  /// SceneGraph.
  /// @throws std::exception if this system was not registered with a
  /// SceneGraph.
  const systems::OutputPort<T>& get_geometry_poses_output_port() const;
  /// @}

  /// Returns `true` if `this` %MultibodyPlant was registered with a
  /// SceneGraph.
  /// This method can be called at any time during the lifetime of `this` plant
  /// to query if `this` plant has been registered with a SceneGraph, either
  /// pre- or post-finalize, see Finalize().
  bool geometry_source_is_registered() const {
    if (source_id_) {
      if (!is_finalized()) {
        DRAKE_DEMAND(scene_graph_ != nullptr);
      }
      return true;
    } else {
      return false;
    }
  }

  /// Given a geometry frame identifier, returns a pointer to the body
  /// associated with that id (nullptr if there is no such body).
  const Body<T>* GetBodyFromFrameId(geometry::FrameId frame_id) const {
    const auto it = frame_id_to_body_index_.find(frame_id);
    if (it == frame_id_to_body_index_.end()) return nullptr;
    return &tree().get_body(it->second);
  }

  /// If the body with `body_index` has geometry registered with it, it returns
  /// the geometry::FrameId associated with it. Otherwise, it returns nullopt.
  /// @throws std::exception if called pre-finalize.
  optional<geometry::FrameId> GetBodyFrameIdIfExists(
      BodyIndex body_index) const {
    DRAKE_MBP_THROW_IF_NOT_FINALIZED();
    const auto it = body_index_to_frame_id_.find(body_index);
    if (it == body_index_to_frame_id_.end()) {
      return {};
    }
    return it->second;
  }

  /// If the body with `body_index` has geometry registered with it, it returns
  /// the geometry::FrameId associated with it. Otherwise this method throws
  /// an exception.
  /// @throws std::exception if no geometry has been registered with the body
  /// indicated by `body_index`.
  /// @throws std::exception if called pre-finalize.
  geometry::FrameId GetBodyFrameIdOrThrow(BodyIndex body_index) const {
    DRAKE_MBP_THROW_IF_NOT_FINALIZED();
    const auto it = body_index_to_frame_id_.find(body_index);
    if (it == body_index_to_frame_id_.end()) {
      throw std::logic_error(
          "Body '" + tree().get_body(body_index).name() +
          "' does not have geometry registered with it.");
    }
    return it->second;
  }

  /// @name Actuation input
  ///
  /// The input vector of actuation values can be provided either as a single
  /// input port which describes the entire plant (in the case where only a
  /// single model instance has actuated dofs), or through multiple input ports
  /// which each provide the actuation values for a specific model instance.
  /// See AddJointActuator() and num_actuators().
  /// @{

  /// Returns a constant reference to the input port for external actuation for
  /// the case where only one model instance has actuated dofs.  This input
  /// port is a vector valued port, which can be set with
  /// JointActuator::set_actuation_vector().
  /// @pre Finalize() was already called on `this` plant.
  /// @throws std::exception if called before Finalize(), if the model does not
  /// contain any actuators, or if multiple model instances have actuated dofs.
  const systems::InputPort<T>& get_actuation_input_port() const;

  /// Returns a constant reference to the input port for external actuation for
  /// a specific model instance.  This input port is a vector valued port, which
  /// can be set with JointActuator::set_actuation_vector().
  /// @pre Finalize() was already called on `this` plant.
  /// @throws std::exception if called before Finalize() or if the model
  /// instance does not contain any actuators.
  /// @throws std::exception if the model instance does not exist.
  const systems::InputPort<T>& get_actuation_input_port(
      ModelInstanceIndex model_instance) const;

  /// @}
  // Closes Doxygen section "Actuation input"

  /// @name Continuous state output
  ///
  /// Output ports are provided to access the continuous state of the whole
  /// plant and for individual model instances.
  /// @{

  /// Returns a constant reference to the output port for the full continuous
  /// state of the model.
  /// @pre Finalize() was already called on `this` plant.
  const systems::OutputPort<T>& get_continuous_state_output_port() const;

  /// Returns a constant reference to the output port for the continuous
  /// state of a specific model instance.
  /// @pre Finalize() was already called on `this` plant.
  /// @throws std::exception if called before Finalize() or if the model
  /// instance does not have any state.
  /// @throws std::exception if the model instance does not exist.
  const systems::OutputPort<T>& get_continuous_state_output_port(
      ModelInstanceIndex model_instance) const;
  /// @}
  // Closes Doxygen section "Continuous state output"

  /// Returns a constant reference to the output port of generalized contact
  /// forces for a specific model instance. This output port is only available
  /// when modeling the plant as a discrete system with periodic updates, see
  /// is_discrete().
  ///
  /// @pre Finalize() was already called on `this` plant.
  /// @throws std::exception if `this` plant is not modeled as a discrete system
  /// with periodic updates.
  /// @throws std::exception if called before Finalize() or if the model
  /// instance does not have any generalized velocities.
  /// @throws std::exception if the model instance does not exist.
  const systems::OutputPort<T>& get_generalized_contact_forces_output_port(
      ModelInstanceIndex model_instance) const;

  /// Returns a constant reference to the port that outputs ContactResults.
  /// @throws std::exception if `this` plant is not modeled as a discrete system
  /// with periodic updates.
  /// @throws std::exception if called pre-finalize, see Finalize().
  // TODO(amcastro-tri): report contact results for plants modeled as a
  // continuous system as well.
  const systems::OutputPort<T>& get_contact_results_output_port() const;

  /// Returns a constant reference to the *world* body.
  const RigidBody<T>& world_body() const {
    return tree().world_body();
  }

  /// Returns a constant reference to the *world* frame.
  const BodyFrame<T>& world_frame() const {
    return tree().world_frame();
  }

  /// Returns a constant reference to the body with unique index `body_index`.
  /// @throws std::exception if `body_index` does not correspond to a body in
  /// this model.
  const Body<T>& get_body(BodyIndex body_index) const {
    return tree().get_body(body_index);
  }

  /// Returns a constant reference to the joint with unique index `joint_index`.
  /// @throws std::runtime_error when `joint_index` does not correspond to a
  /// joint in this model.
  const Joint<T>& get_joint(JointIndex joint_index) const {
    return tree().get_joint(joint_index);
  }

  /// Returns a constant reference to the joint actuator with unique index
  /// `actuator_index`.
  /// @throws std::exception if `actuator_index` does not correspond to a joint
  /// actuator in this tree.
  const JointActuator<T>& get_joint_actuator(
      JointActuatorIndex actuator_index) const {
    return tree().get_joint_actuator(actuator_index);
  }

  /// Returns a constant reference to the frame with unique index `frame_index`.
  /// @throws std::exception if `frame_index` does not correspond to a frame in
  /// this plant.
  const Frame<T>& get_frame(FrameIndex frame_index) const {
    return tree().get_frame(frame_index);
  }

  /// Returns the name of a `model_instance`.
  /// @throws std::logic_error when `model_instance` does not correspond to a
  /// model in this model.
  const std::string& GetModelInstanceName(
      ModelInstanceIndex model_instance) const {
    return tree().GetModelInstanceName(model_instance);
  }

  /// Returns a constant reference to the underlying MultibodyTree model for
  /// `this` plant.
  /// @throws std::exception if called pre-finalize. See Finalize().
  DRAKE_DEPRECATED("Please use tree().")
  const MultibodyTree<T>& model() const {
    DRAKE_MBP_THROW_IF_NOT_FINALIZED();
    return tree();
  }

  /// Returns `true` if this %MultibodyPlant was finalized with a call to
  /// Finalize().
  /// @see Finalize().
  bool is_finalized() const { return tree().topology_is_valid(); }

  /// This method must be called after all elements in the model (joints,
  /// bodies, force elements, constraints, etc.) are added and before any
  /// computations are performed.
  /// It essentially compiles all the necessary "topological information", i.e.
  /// how bodies, joints and, any other elements connect with each other, and
  /// performs all the required pre-processing to enable computations at a
  /// later stage.
  ///
  /// If the finalize stage is successful, the topology of this %MultibodyPlant
  /// is valid, meaning that the topology is up-to-date after this call.
  /// No more multibody elements can be added after a call to Finalize().
  ///
  /// At Finalize(), state and input/output ports for `this` plant are declared.
  /// If `this` plant registered geometry with a SceneGraph, input and
  /// output ports to enable communication with that SceneGraph are declared
  /// as well.
  ///
  /// If geometry has been registered on a SceneGraph instance, that instance
  /// must be provided to the Finalize() method so that any geometric
  /// implications of the finalization process can be appropriately handled.
  ///
  /// @see is_finalized().
  ///
  /// @throws std::logic_error if
  ///          1. the %MultibodyPlant has already been finalized or
  ///          3. a different scene_graph instance is provided than the one
  ///             for which this plant is a geometry source.
  void Finalize(geometry::SceneGraph<T>* scene_graph = nullptr);

  /// The time step (or period) used to model `this` plant as a discrete system
  /// with periodic updates. Returns 0 (zero) if the plant is modeled as a
  /// continuous system.
  /// This property of the plant is specified at construction and therefore this
  /// query can be performed either pre- or post- finalize, see Finalize().
  /// @see MultibodyPlant::MultibodyPlant(double)
  double time_step() const { return time_step_; }

  /// @anchor mbp_penalty_method
  /// @name Contact by penalty method
  ///
  /// Currently %MultibodyPlant uses a rigid contact model that is, bodies in
  /// the model are infinitely stiff or ideal rigid bodies. Therefore, the
  /// mathematical description of the rigid contact model needs to include
  /// non-penetration constraints among bodies in the formulation. There are
  /// several numerical methods to impose and solve these constraints.
  /// In a penalty method approach, we allow for a certain amount of
  /// interpenetration and we compute contact forces according to a simple law
  /// of the form: <pre>
  ///   fₙ = k(1+dẋ)x
  /// </pre>
  /// where the normal contact force `fₙ` is made a continuous function of the
  /// penetration distance x between the bodies (defined to be
  /// positive when the bodies are in contact) and the penetration distance
  /// rate ẋ (with ẋ > 0 meaning the penetration distance is increasing and
  /// therefore the interpenetration between the bodies is also increasing).
  /// k and d are the penalty method coefficients for stiffness and damping.
  /// These are ad-hoc parameters which need to be tuned as a trade-off between:
  /// - The accuracy of the numerical approximation to rigid contact, which
  ///   requires a stiffness that approaches infinity, and
  /// - the computational cost of the numerical integration, which will
  ///   require smaller time steps for stiffer systems.
  ///
  /// There is no exact procedure for choosing these coefficients, and
  /// estimating them manually can be cumbersome since in general they will
  /// depend on the scale of the problem including masses, speeds and even
  /// body sizes. However, %MultibodyPlant aids the estimation of these
  /// coefficients using a heuristic function based on a user-supplied
  /// "penetration allowance", see set_penetration_allowance(). The penetration
  /// allowance is a number in meters that specifies the order of magnitude of
  /// the average penetration between bodies in the system that the user is
  /// willing to accept as reasonable for the problem being solved. For
  /// instance, in the robotics manipulation of ordinary daily objects the user
  /// might set this number to 1 millimeter. However, the user might want to
  /// increase it for the simulation of heavy walking robots for which an
  /// allowance of 1 millimeter would result in a very stiff system.
  ///
  /// As for the damping coefficient in the simple law above, %MultibodyPlant
  /// chooses the damping coefficient d to model inelastic collisions and
  /// therefore sets it so that the penetration distance x behaves as a
  /// critically damped oscillator. That is, at the limit of ideal rigid contact
  /// (very stiff penalty coefficient k or equivalently the penetration
  /// allowance goes to zero), this method behaves as a unilateral constraint on
  /// the penetration distance, which models a perfect inelastic collision. For
  /// most applications, such as manipulation and walking, this is the desired
  /// behavior.
  ///
  /// When set_penetration_allowance() is called, %MultibodyPlant will estimate
  /// reasonable penalty method coefficients as a function of the input
  /// penetration allowance. Users will want to run their simulation a number of
  /// times and asses they are satisfied with the level of inter-penetration
  /// actually observed in the simulation; if the observed penetration is too
  /// large, the user will want to set a smaller penetration allowance. If the
  /// system is too stiff and the time integration requires very small time
  /// steps while at the same time the user can afford larger
  /// inter-penetrations, the user will want to increase the penetration
  /// allowance. Typically, the observed penetration will be
  /// proportional to the penetration allowance. Thus scaling the penetration
  /// allowance by say a factor of 0.5, would typically results in
  /// inter-penetrations being reduced by the same factor of 0.5.
  /// In summary, users should choose the largest penetration allowance that
  /// results in inter-penetration levels that are acceptable for the particular
  /// application (even when in theory this penetration should be zero for
  /// perfectly rigid bodies.)
  ///
  /// For a given penetration allowance, the contact interaction that takes two
  /// bodies with a non-zero approaching velocity to zero approaching velocity,
  /// takes place in a finite amount of time (for ideal rigid contact this time
  /// is zero.) A good estimate of this time period is given by a call to
  /// get_contact_penalty_method_time_scale(). Users might want to query this
  /// value to either set the maximum time step in error-controlled time
  /// integration or to set the time step for fixed time step integration.
  /// As a guidance, typical fixed time step integrators will become unstable
  /// for time steps larger than about a tenth of this time scale.
  /// @{

  /// Sets the penetration allowance used to estimate the coefficients in the
  /// penalty method used to impose non-penetration among bodies. Refer to the
  /// section @ref mbp_penalty_method "Contact by penalty method" for further
  /// details.
  void set_penetration_allowance(double penetration_allowance = 0.001);

  /// Returns a time-scale estimate `tc` based on the requested penetration
  /// allowance δ set with set_penetration_allowance().
  /// For the penalty method in use to enforce non-penetration, this time scale
  /// relates to the time it takes the relative normal velocity between two
  /// bodies to go to zero. This time scale `tc` is artificially introduced by
  /// the penalty method and goes to zero in the limit to ideal rigid contact.
  /// Since numerical integration methods for continuum systems must be able to
  /// resolve a system's dynamics, the time step used by an integrator must in
  /// general be much smaller than the time scale `tc`. How much smaller will
  /// depend on the details of the problem and the convergence characteristics
  /// of the integrator and should be tuned appropriately.
  /// Another factor to take into account for setting up the simulation's time
  /// step is the speed of the objects in your simulation. If `vn` represents a
  /// reference velocity scale for the normal relative velocity between bodies,
  /// the new time scale `tn = δ / vn` represents the time it would take for the
  /// distance between two bodies approaching with relative normal velocity `vn`
  /// to decrease by the penetration_allowance δ. In this case a user should
  /// choose a time step for simulation that can resolve the smallest of the two
  /// time scales `tc` and `tn`.
  double get_contact_penalty_method_time_scale() const {
    DRAKE_MBP_THROW_IF_NOT_FINALIZED();
    return penalty_method_contact_parameters_.time_scale;
  }
  /// @}

  /// @anchor mbp_stribeck_model
  /// @name Stribeck model of friction
  ///
  /// Currently %MultibodyPlant uses the Stribeck approximation to model dry
  /// friction. The Stribeck model of friction is an approximation to Coulomb's
  /// law of friction that allows using continuous time integration without the
  /// need to specify complementarity constraints. While this results in a
  /// simpler model immediately tractable with standard numerical methods for
  /// integration of ODE's, it often leads to stiff dynamics that require
  /// an explicit integrator to take very small time steps. It is therefore
  /// recommended to use error controlled integrators when using this model.
  /// See @ref tangent_force for a detailed discussion of the Stribeck model.
  /// @{

  /// Sets the stiction tolerance `v_stiction` for the Stribeck model, where
  /// `v_stiction` must be specified in m/s (meters per second.)
  /// `v_stiction` defaults to a value of 1 millimeter per second.
  /// @throws std::exception if `v_stiction` is non-positive.
  void set_stiction_tolerance(double v_stiction = 0.001) {
    stribeck_model_.set_stiction_tolerance(v_stiction);
    // We allow calling this method post-finalize. Therefore, if the plant is
    // modeled as a discrete system, we must update the solver's stiction
    // parameter. Pre-Finalize the solver is not yet created and therefore we
    // check for nullptr.
    if (is_discrete() && implicit_stribeck_solver_ != nullptr) {
      implicit_stribeck::Parameters solver_parameters =
          implicit_stribeck_solver_->get_solver_parameters();
      solver_parameters.stiction_tolerance =
          stribeck_model_.stiction_tolerance();
      implicit_stribeck_solver_->set_solver_parameters(solver_parameters);
    }
  }
  /// @}

  /// Sets default values in the context. For mobilizers, this method sets them
  /// to their _zero_ configuration according to
  /// Mobilizer::set_zero_configuration().
  void SetDefaultContext(systems::Context<T>* context) const {
    DRAKE_MBP_THROW_IF_NOT_FINALIZED();
    DRAKE_DEMAND(context != nullptr);
    tree().SetDefaultContext(context);
  }

  /// Sets the state in `context` so that generalized positions and velocities
  /// are zero.
  /// @throws std::exception if called pre-finalize. See Finalize().
  void SetDefaultState(const systems::Context<T>& context,
                       systems::State<T>* state) const override {
    DRAKE_MBP_THROW_IF_NOT_FINALIZED();
    DRAKE_DEMAND(state != nullptr);
    tree().SetDefaultState(context, state);
  }

  using MultibodyTreeSystem<T>::is_discrete;
  using MultibodyTreeSystem<T>::tree;
  using MultibodyTreeSystem<T>::EvalPositionKinematics;
  using MultibodyTreeSystem<T>::EvalVelocityKinematics;

 private:
  // Allow different specializations to access each other's private data for
  // scalar conversion.
  template <typename U> friend class MultibodyPlant;

  // Friend class to facilitate testing.
  friend class MultibodyPlantTester;

  // Helper method for throwing an exception within public methods that should
  // not be called post-finalize. The invoking method should pass its name so
  // that the error message can include that detail.
  void ThrowIfFinalized(const char* source_method) const;

  // Helper method for throwing an exception within public methods that should
  // not be called pre-finalize. The invoking method should pass it's name so
  // that the error message can include that detail.
  void ThrowIfNotFinalized(const char* source_method) const;

  // Helper method that is used to finalize the plant's internals after
  // MultibodyTree::Finalize() was called.
  void FinalizePlantOnly();

  // Helper to check when a deprecated user-provided `scene_graph` pointer is
  // passed in via public API (aside form `RegisterAsSourceForSceneGraph`).
  // @throws std::logic_error if `scene_graph` is non-null (non-default) and
  // either no scene graph is registered or `scene_graph` is not the same as
  // the registered instance.
  void CheckUserProvidedSceneGraph(
      const geometry::SceneGraph<T>* scene_graph) const;

  // Helper method to apply collision filters based on body-adjacency. By
  // default, we don't consider collisions between geometries affixed to
  // bodies connected by a joint.
  void FilterAdjacentBodies();

  // For discrete models, MultibodyPlant uses a penalty method to impose joint
  // limits. In this penalty method a force law of the form:
  //   τ = -k(q - qᵤ) - cv if q > qᵤ
  //   τ = -k(q - qₗ) - cv if q < qₗ
  // is used to limit the position q to be within the lower/upper limits
  // (qₗ, qᵤ).
  // The penalty parameters k (stiffness) and c (damping) are estimated using
  // a harmonic oscillator model of the form ẍ + 2ζω₀ ẋ + ω₀² x = 0, with
  // x = (q - qᵤ) near the upper limit when q > qᵤ and x = (q - qₗ) near the
  // lower limit when q < qₗ and where ω₀² = k / m̃ is the characteristic
  // numerical stiffness frequency and m̃ is an inertia term that for prismatic
  // joints reduces to a simple function of the mass of the bodies adjancent to
  // a particular joint. For revolute joints m̃ relates to the rotational inertia
  // of the adjacent bodies to a joint. See the implementation notes for further
  // details. Both ω₀ and ζ are non-negative numbers.
  // The characteristic frequency ω₀ is entirely a function the time step of the
  // discrete model so that, from a stability analysis of the simplified
  // harmonic oscillator model, we guarantee the resulting time stepping is
  // stable. That is, the numerical stiffness of the method is such that it
  // corresponds to the largest penalty parameter (smaller violation errors)
  // that still guarantees stability.
  void SetUpJointLimitsParameters();

  // This is a *temporary* method to eliminate visual geometries from collision
  // while we wait for geometry roles to be introduced.
  // TODO(SeanCurtis-TRI): Remove this when geometry roles are introduced.
  void ExcludeCollisionsWithVisualGeometry();

  // No inputs implies no feedthrough; this makes it explicit.
  // TODO(amcastro-tri): add input ports for actuators.
  optional<bool> DoHasDirectFeedthrough(int, int) const override {
    return false;
  }

  // Helper method to declare state, cache entries, and ports after Finalize().
  void DeclareStateCacheAndPorts();

  // Helper method to assemble actuation input vector from the appropriate
  // ports.
  VectorX<T> AssembleActuationInput(
      const systems::Context<T>& context) const;

  // Implements the system dynamics according to this class's documentation.
  void DoCalcTimeDerivatives(
      const systems::Context<T>& context,
      systems::ContinuousState<T>* derivatives) const override;

  // If the plant is modeled as a discrete system with periodic updates (see
  // is_discrete()), this method computes the periodic updates of the state
  // using a semi-explicit Euler strategy, that is:
  //   vⁿ⁺¹ = vⁿ + dt v̇ⁿ
  //   qⁿ⁺¹ = qⁿ + dt N(qⁿ) vⁿ⁺¹
  // This semi-explicit update inherits some of the nice properties of the
  // semi-implicit Euler scheme (which uses v̇ⁿ⁺¹ for the v updated instead) when
  // there are no velocity-dependent forces (including Coriolis and gyroscopic
  // terms). The semi-implicit Euler scheme is a symplectic integrator, which
  // for a Hamiltonian system has the nice property of nearly conserving energy
  // (in many cases we can write a "modified energy functional" which can be
  // shown to be exactly conserved and to be within O(dt) of the real energy of
  // the mechanical system.)
  // TODO(amcastro-tri): Update this docs when contact is added.
  void DoCalcDiscreteVariableUpdates(
      const drake::systems::Context<T>& context0,
      const std::vector<const drake::systems::DiscreteUpdateEvent<T>*>& events,
      drake::systems::DiscreteValues<T>* updates) const override;

  // Helper method used within DoCalcDiscreteVariableUpdates() to update
  // generalized velocities from previous step value v0 to next step value v.
  // This helper uses num_substeps within a time interval of duration dt
  // to perform the update using a step size dt_substep = dt/num_substeps.
  // During the time span dt the problem data M, Jn, Jt and minus_tau, are
  // approximated to be constant, a first order approximation.
  implicit_stribeck::ComputationInfo SolveUsingSubStepping(
      int num_substeps,
      const MatrixX<T>& M0, const MatrixX<T>& Jn, const MatrixX<T>& Jt,
      const VectorX<T>& minus_tau,
      const VectorX<T>& stiffness, const VectorX<T>& damping,
      const VectorX<T>& mu,
      const VectorX<T>& v0, const VectorX<T>& phi0) const;

  void DoMapQDotToVelocity(
      const systems::Context<T>& context,
      const Eigen::Ref<const VectorX<T>>& qdot,
      systems::VectorBase<T>* generalized_velocity) const override;

  void DoMapVelocityToQDot(
      const systems::Context<T>& context,
      const Eigen::Ref<const VectorX<T>>& generalized_velocity,
      systems::VectorBase<T>* qdot) const override;

  // Helper method to register geometry for a given body, either visual or
  // collision. The registration includes:
  // 1. Register a frame for this body if not already done so. The body gets
  //    associated with a FrameId.
  // 2. Register geometry for the corresponding FrameId. This associates a
  //    GeometryId with the body FrameId.
  // This assumes:
  // 1. Finalize() was not called on `this` plant.
  // 2. RegisterAsSourceForSceneGraph() was called on `this` plant.
  // 3. `scene_graph` points to the same SceneGraph instance previously
  //    passed to RegisterAsSourceForSceneGraph().
  geometry::GeometryId RegisterGeometry(
      const Body<T>& body, const Isometry3<double>& X_BG,
      const geometry::Shape& shape,
      const std::string& name,
      geometry::SceneGraph<T>* scene_graph);

  bool body_has_registered_frame(const Body<T>& body) const {
    return body_index_to_frame_id_.find(body.index()) !=
        body_index_to_frame_id_.end();
  }

  // Helper to retrieve a constant reference to the state vector from context.
  const systems::BasicVector<T>& GetStateVector(
      const systems::Context<T>& context) const;

  // Calc method for the continuous state vector output port.
  void CopyContinuousStateOut(
      const systems::Context<T>& context, systems::BasicVector<T>* state) const;

  // Calc method for the per-model-instance continuous state vector output
  // port.
  void CopyContinuousStateOut(
      ModelInstanceIndex model_instance,
      const systems::Context<T>& context, systems::BasicVector<T>* state) const;

  // Calc method to output per model instance vector of generalized contact
  // forces.
  void CopyGeneralizedContactForcesOut(
      ModelInstanceIndex model_instance, const systems::Context<T>& context,
      systems::BasicVector<T>* tau_vector) const;

  // Helper method to declare output ports used by this plant to communicate
  // with a SceneGraph.
  void DeclareSceneGraphPorts();

  void CalcFramePoseOutput(const systems::Context<T>& context,
                           geometry::FramePoseVector<T>* poses) const;

  void CalcContactResultsOutput(
      const systems::Context<T>& context,
      ContactResults<T>* contact_results) const;

  // Helper to evaluate if a GeometryId corresponds to a collision model.
  bool is_collision_geometry(geometry::GeometryId id) const {
    return geometry_id_to_collision_index_.count(id) > 0;
  }

  // Helper method to compute penetration point pairs for a given `context`.
  // Having this as a separate method allows us to control specializations for
  // different scalar types.
  std::vector<geometry::PenetrationAsPointPair<T>>
  CalcPointPairPenetrations(const systems::Context<T>& context) const;

  // This helper method combines the friction properties for each pair of
  // contact points in `point_pairs` according to
  // CalcContactFrictionFromSurfaceProperties().
  // The i-th entry in the returned std::vector corresponds to the combined
  // friction properties for the i-th point pair in `point_pairs`.
  std::vector<CoulombFriction<double>> CalcCombinedFrictionCoefficients(
      const std::vector<geometry::PenetrationAsPointPair<T>>&
      point_pairs) const;

  // Helper method to compute contact forces in the normal direction using a
  // penalty method.
  void CalcAndAddContactForcesByPenaltyMethod(
      const systems::Context<T>& context,
      const PositionKinematicsCache<T>& pc,
      const VelocityKinematicsCache<T>& vc,
      const std::vector<geometry::PenetrationAsPointPair<T>>& point_pairs,
      std::vector<SpatialForce<T>>* F_BBo_W_array) const;

  // Helper method to fill in the ContactResults given the current context,
  // point_pairs and the vector or orientations R_WC of each contact point
  // frame C in the world frame W.
  void CalcContactResults(
      const systems::Context<T>& context,
      const std::vector<geometry::PenetrationAsPointPair<T>>& point_pairs,
      const std::vector<Matrix3<T>>& R_WC_set,
      ContactResults<T>* contacts) const;

  // Helper method to add the contribution of external actuation forces to the
  // set of multibody `forces`. External actuation is applied through the
  // plant's input ports.
  void AddJointActuationForces(
      const systems::Context<T>& context, MultibodyForces<T>* forces) const;

  // Helper method to apply penalty forces that enforce joint limits.
  // At each joint with joint limits this penalty method applies a force law of
  // the form:
  //   τ = min(-k(q - qᵤ) - cv, 0) if q > qᵤ
  //   τ = max(-k(q - qₗ) - cv, 0) if q < qₗ
  // is used to limit the position q to be within the lower/upper limits
  // (qₗ, qᵤ).
  // The penalty parameters k (stiffness) and c (damping) are estimated using
  // a harmonic oscillator model within SetUpJointLimitsParameters().
  void AddJointLimitsPenaltyForces(
      const systems::Context<T>& context, MultibodyForces<T>* forces) const;

  // Given a set of point pairs in `point_pairs_set`, this method computes the
  // normal velocities Jacobian Jn(q) and the tangential velocities Jacobian
  // Jt(q).
  //
  // The normal velocities Jacobian Jn(q) is defined such that:
  //   vn = Jn(q) v
  // where the i-th component of vn corresponds to the "separation velocity"
  // for the i-th point pair in the set. The i-th separation velocity is defined
  // positive for when the depth in the i-th point pair (
  // PenetrationAsPointPair::depth) is decreasing. Since for contact problems
  // the (positive) depth in PenetrationAsPointPair is defined so that it
  // corresponds to interpenetrating body geometries, a positive separation
  // velocity corresponds to bodies moving apart.
  //
  // The tangential velocities Jacobian Jt(q) is defined such that:
  //   vt = Jt(q) v
  // where v ∈ ℝⁿᵛ is the vector of generalized velocities, Jt(q) is a matrix
  // of size 2⋅nc×nv and vt is a vector of size 2⋅nc.
  // This method defines a contact frame C with orientation R_WC in the world
  // frame W such that Cz_W = nhat_BA_W, the normal direction in the point
  // pair (PenetrationAsPointPair::nhat_BA_W).
  // With this definition, the first two columns of R_WC correspond to
  // orthogonal versors Cx = that1 and Cy = that2 which span the tangent plane
  // to nhat_BA_W.
  // vt is defined such that its i-th and (i+1)-th entries correspond to
  // relative velocity of the i-th point pair in these two orthogonal
  // directions. That is:
  //   vt(2 * i)     = vx_AB_C = Cx ⋅ v_AB
  //   vt(2 * i + 1) = vy_AB_C = Cy ⋅ v_AB
  //
  // If the optional output argument R_WC_set is provided with a valid non
  // nullptr vector, on output the i-th entry of R_WC_set will contain the
  // orientation R_WC of the i-th point pair in the set.
  void CalcNormalAndTangentContactJacobians(
      const systems::Context<T>& context,
      const std::vector<geometry::PenetrationAsPointPair<T>>& point_pairs_set,
      MatrixX<T>* Jn, MatrixX<T>* Jt,
      std::vector<Matrix3<T>>* R_WC_set = nullptr) const;

  // The gravity field force element.
  optional<const UniformGravityFieldElement<T>*> gravity_field_;

  // Geometry source identifier for this system to interact with geometry
  // system. It is made optional for plants that do not register geometry
  // (dynamics only).
  optional<geometry::SourceId> source_id_{nullopt};

  // Frame Id's for each body in the model:
  // Not all bodies need to be in this map.

  // Map provided at construction that tells how bodies (referenced by name),
  // map to frame ids.
  std::unordered_map<std::string, geometry::FrameId> body_name_to_frame_id_;

  // This struct contains the parameters to compute forces to enforce
  // no-interpenetration between bodies by a penalty method.
  struct ContactByPenaltyMethodParameters {
    // Penalty method coefficients used to compute contact forces.
    // TODO(amcastro-tri): consider having these per body. That would allow us
    // for instance to calibrate the stiffness at the fingers (stiffness related
    // to the weight of the objects being manipulated) of a walking robot (
    // stiffness related to the weight of the entire robot) with the same
    // penetration allowance.
    double stiffness{0};
    double damping{0};
    // An estimated time scale in which objects come to a relative stop during
    // contact.
    double time_scale{-1.0};
    // Acceleration of gravity in the model. Used to estimate penalty method
    // constants from a static equilibrium analysis.
    optional<double> gravity;
  };
  ContactByPenaltyMethodParameters penalty_method_contact_parameters_;

  // Stribeck model of friction.
  class StribeckModel {
   public:
    DRAKE_DEFAULT_COPY_AND_MOVE_AND_ASSIGN(StribeckModel)

    /// Creates an uninitialized Stribeck model with an invalid value (negative)
    /// of the stiction tolerance.
    StribeckModel() = default;

    /// Computes the friction coefficient based on the tangential *speed*
    /// `speed_BcAc` of the contact point `Ac` on A relative to the
    /// contact point `Bc` on B. That is, `speed_BcAc = ‖vt_BcAc‖`, where
    /// `vt_BcAc` is the tangential component of the velocity `v_BcAc` of
    /// contact point `Ac` relative to point `Bc`.
    ///
    /// See contact_model_doxygen.h @section tangent_force for details.
    T ComputeFrictionCoefficient(
        const T& speed_BcAc,
        const CoulombFriction<double>& friction) const;

    /// Evaluates an S-shaped quintic curve, f(x), mapping the domain [0, 1] to
    /// the range [0, 1] where f(0) = f''(0) = f''(1) = f'(0) = f'(1) = 0 and
    /// f(1) = 1.
    static T step5(const T& x);

    /// Sets the stiction tolerance `v_stiction` for the Stribeck model, where
    /// `v_stiction` must be specified in m/s (meters per second.)
    /// @throws std::exception if `v_stiction` is non-positive.
    void set_stiction_tolerance(double v_stiction) {
      DRAKE_THROW_UNLESS(v_stiction > 0);
      v_stiction_tolerance_ = v_stiction;
      inv_v_stiction_tolerance_ = 1.0 / v_stiction;
    }

    /// Returns the value of the stiction tolerance for `this` %MultibodyPlant.
    /// It returns a negative value when the stiction tolerance has not been set
    /// previously with set_stiction_tolerance().
    double stiction_tolerance() const { return v_stiction_tolerance_; }

   private:
    // Stiction velocity tolerance for the Stribeck model.
    // A negative value indicates it was not properly initialized.
    double v_stiction_tolerance_{-1};
    // Note: this is the *inverse* of the v_stiction_tolerance_ parameter to
    // optimize for the division.
    // A negative value indicates it was not properly initialized.
    double inv_v_stiction_tolerance_{-1};
  };
  StribeckModel stribeck_model_;

  // This structure aids in the bookkeeping of parameters associated with joint
  // limits and the penalty method parameters used to enforce them.
  struct JointLimitsParameters {
    // list of joints that have limits. These are all single-dof joints.
    std::vector<JointIndex> joints_with_limits;
    // Position lower/upper bounds for each joint in joints_with_limits. The
    // Units depend on the particular joint type. For instance, radians for
    // RevoluteJoint or meters for PrismaticJoint.
    std::vector<double> lower_limit;
    std::vector<double> upper_limit;
    // Penalty parameters. These are defined in accordance to the penalty force
    // internally implemented by MultibodyPlant in
    // AddJointLimitsPenaltyForces().
    std::vector<double> stiffness;
    std::vector<double> damping;
  } joint_limits_parameters_;

  // Iteration order on this map DOES matter, and therefore we use an std::map.
  std::map<BodyIndex, geometry::FrameId> body_index_to_frame_id_;

  // Data to get back from a SceneGraph-reported frame id to its associated
  // body.
  std::unordered_map<geometry::FrameId, BodyIndex> frame_id_to_body_index_;

  // Map from GeometryId to BodyIndex. During contact queries, it allows to find
  // out to which body a given geometry corresponds to.
  std::unordered_map<geometry::GeometryId, BodyIndex>
      geometry_id_to_body_index_;

  // Maps a GeometryId with a visual index. This allows, for instance, to find
  // out visual properties for a given geometry.
  // TODO(amcastro-tri): verify insertions were correct once visual_index gets
  // used with the landing of visual properties in SceneGraph.
  std::unordered_map<geometry::GeometryId, int> geometry_id_to_visual_index_;

  // Per-body arrays of visual geometries indexed by BodyIndex.
  // That is, visual_geometries_[body_index] corresponds to the array of visual
  // geometries for body with index body_index.
  std::vector<std::vector<geometry::GeometryId>> visual_geometries_;

  // Per-body arrays of collision geometries indexed by BodyIndex.
  // That is, collision_geometries_[body_index] corresponds to the array of
  // collision geometries for body with index body_index.
  std::vector<std::vector<geometry::GeometryId>> collision_geometries_;

  // Maps a GeometryId with a collision index. This allows, for instance, to
  // find out collision properties (such as friction coefficient) for a given
  // geometry.
  std::unordered_map<geometry::GeometryId, int> geometry_id_to_collision_index_;

  // Friction coefficients ordered by collision index.
  // See geometry_id_to_collision_index_.
  std::vector<CoulombFriction<double>> default_coulomb_friction_;

  // Port handles for geometry:
  systems::InputPortIndex geometry_query_port_;
  systems::OutputPortIndex geometry_pose_port_;

  // For geometry registration with a GS, we save a pointer to the GS instance
  // on which this plants calls RegisterAsSourceForSceneGraph(). This will be
  // set to `nullptr` after finalization, to mirror constraints presented by
  // scalar conversion (where we cannot easily obtain a reference to the
  // scalar-converted scene graph).
  geometry::SceneGraph<T>* scene_graph_{nullptr};

  // Input/Output port indexes:
  // A vector containing actuation ports for each model instance indexed by
  // ModelInstanceIndex.  An invalid value indicates that the model instance has
  // no actuated dofs.
  std::vector<systems::InputPortIndex> instance_actuation_ports_;

  // If only one model instance has actuated dofs, remember it here.  If
  // multiple instances have actuated dofs, this index will not be valid.
  ModelInstanceIndex actuated_instance_;

  systems::OutputPortIndex continuous_state_output_port_;
  // A vector containing state output ports for each model instance indexed by
  // ModelInstanceIndex. An invalid value indicates that the model instance has
  // no state.
  std::vector<systems::OutputPortIndex> instance_continuous_state_output_ports_;

  // Index for the output port of ContactResults.
  systems::OutputPortIndex contact_results_port_;

  // A vector containing the index for the generalized contact forces port for
  // each model instance. This vector is indexed by ModelInstanceIndex. An
  // invalid value indicates that the model instance has no generalized
  // velocities and thus no generalized forces.
  std::vector<systems::OutputPortIndex>
      instance_generalized_contact_forces_output_ports_;

  // If the plant is modeled as a discrete system with periodic updates,
  // time_step_ corresponds to the period of those updates. Otherwise, if the
  // plant is modeled as a continuous system, it is exactly zero.
  double time_step_{0};

  // The solver used when the plant is modeled as a discrete system.
  std::unique_ptr<implicit_stribeck::ImplicitStribeckSolver<T>>
      implicit_stribeck_solver_;

  // TODO(sherm1) Add CacheIndex members here for cache entries that belong to
  //              MBPlant, not MBTree.

  // TODO(sherm1) Replace this mock cache entry with the real thing.
  mutable ContactResults<T> contact_results_;
};

/// @cond
// Undef macros defined at the top of the file. From the GSG:
// "Exporting macros from headers (i.e. defining them in a header without
// #undefing them before the end of the header) is extremely strongly
// discouraged."
// This will require us to re-define them in the .cc file.
#undef DRAKE_MBP_THROW_IF_FINALIZED
#undef DRAKE_MBP_THROW_IF_NOT_FINALIZED
/// @endcond

#ifndef DRAKE_DOXYGEN_CXX
// TODO(#9314) Deprecate and then remove this transitional namespace.
namespace multibody_plant {
template <typename T>
using MultibodyPlant = ::drake::multibody::MultibodyPlant<T>;
}  // namespace multibody_plant
#endif  // DRAKE_DOXYGEN_CXX

}  // namespace multibody
}  // namespace drake

// Disable support for symbolic evaluation.
// TODO(amcastro-tri): Allow symbolic evaluation once MultibodyTree supports it.
namespace drake {
namespace systems {
namespace scalar_conversion {
template <>
struct Traits<drake::multibody::MultibodyPlant> :
    public NonSymbolicTraits {};
}  // namespace scalar_conversion
}  // namespace systems
}  // namespace drake<|MERGE_RESOLUTION|>--- conflicted
+++ resolved
@@ -1710,8 +1710,6 @@
         context, with_respect_to, frame_B, p_BP, frame_A, frame_E, Jw_ABp_E);
   }
 
-<<<<<<< HEAD
-=======
   /// Given the state of `this` %MultibodyTree in `context` and a known vector
   /// of generalized accelerations `known_vdot`, this method computes the
   /// spatial acceleration `A_WB` for each body as measured and expressed in the
@@ -1799,7 +1797,6 @@
   void CalcForceElementsContribution(
       const systems::Context<T>& context, MultibodyForces<T>* forces) const;
 
->>>>>>> 49a3c430
   /// Computes and returns the total potential energy stored in `this` multibody
   /// model for the configuration given by `context`.
   /// @param[in] context
