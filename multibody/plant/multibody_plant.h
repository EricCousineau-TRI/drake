#pragma once

#include <map>
#include <memory>
#include <string>
#include <tuple>
#include <unordered_map>
#include <utility>
#include <vector>

#include "drake/common/drake_deprecated.h"
#include "drake/common/drake_optional.h"
#include "drake/common/nice_type_name.h"
#include "drake/geometry/geometry_set.h"
#include "drake/geometry/scene_graph.h"
#include "drake/multibody/plant/contact_results.h"
#include "drake/multibody/plant/coulomb_friction.h"
#include "drake/multibody/plant/implicit_stribeck_solver.h"
#include "drake/multibody/tree/force_element.h"
#include "drake/multibody/tree/multibody_tree.h"
#include "drake/multibody/tree/multibody_tree_system.h"
#include "drake/multibody/tree/rigid_body.h"
#include "drake/multibody/tree/uniform_gravity_field_element.h"
#include "drake/multibody/tree/weld_joint.h"
#include "drake/systems/framework/diagram_builder.h"
#include "drake/systems/framework/leaf_system.h"
#include "drake/systems/framework/scalar_conversion_traits.h"

namespace drake {
namespace multibody {

/// @cond
// Helper macro to throw an exception within methods that should not be called
// post-finalize.
#define DRAKE_MBP_THROW_IF_FINALIZED() ThrowIfFinalized(__func__)

// Helper macro to throw an exception within methods that should not be called
// pre-finalize.
#define DRAKE_MBP_THROW_IF_NOT_FINALIZED() ThrowIfNotFinalized(__func__)
/// @endcond

/// %MultibodyPlant is a Drake system framework representation (see
/// systems::System) for the model of a physical system consisting of a
/// collection of interconnected bodies.  See @ref multibody for an overview of
/// concepts/notation.
///
/// %MultibodyPlant provides a user-facing API to:
///
/// - add bodies, joints, force elements, and constraints,
/// - register geometries to a provided SceneGraph instance,
/// - create and manipulate its Context,
/// - perform Context-dependent computational queries.
///
/// @section equations_of_motion System dynamics
///
/// @cond
/// TODO(amcastro-tri): Update this documentation to include:
///   - Input actuation and ports and connection to the B matrix.
///   - Externally applied forces and ports to apply them.
///   - Bilateral constraints.
///   - Unilateral constraints and contact.
/// @endcond
///
/// The state of a multibody system `x = [q; v]` is given by its generalized
/// positions vector q, of size `nq` (see num_positions()), and by its
/// generalized velocities vector v, of size `nv` (see num_velocities()).
/// As a Drake System, %MultibodyPlant implements the governing equations for a
/// multibody dynamical system in the form `ẋ = f(t, x, u)` with t being the
/// time and u the input vector of actuation forces. The governing equations for
/// the dynamics of a multibody system modeled with %MultibodyPlant are
/// [Featherstone 2008, Jain 2010]: <pre>
///          q̇ = N(q)v
///   (1)    M(q)v̇ + C(q, v)v = tau
/// </pre>
/// where `M(q)` is the mass matrix of the multibody system, `C(q, v)v`
/// corresponds to the bias term containing Coriolis and gyroscopic effects and
/// `N(q)` is the kinematic coupling matrix describing the relationship between
/// the rate of change of the generalized coordinates and the generalized
/// velocities, [Seth 2010]. N(q) is an `nq x nv` matrix.
/// The vector `tau ∈ ℝⁿᵛ` on the right hand side of Eq. (1) corresponds to
/// generalized forces applied on the system. These can include externally
/// applied body forces, constraint forces, and contact forces.
///
/// @section sdf_loading Loading models from SDF files
///
/// Drake has the capability of loading multibody models from SDF and URDF
/// files.  Consider the example below which loads an acrobot model:
/// @code
///   MultibodyPlant<T> acrobot;
///   SceneGraph<T> scene_graph;
///   Parser parser(&acrobot, &scene_graph);
///   const std::string relative_name =
///     "drake/multibody/benchmarks/acrobot/acrobot.sdf";
///   const std::string full_name = FindResourceOrThrow(relative_name);
///   parser.AddModelFromFile(full_name);
/// @endcode
/// As in the example above, for models including visual geometry, collision
/// geometry or both, the user must specify a SceneGraph for geometry handling.
/// You can find a full example of the LQR controlled acrobot in
/// examples/multibody/acrobot/run_lqr.cc.
///
/// AddModelFromFile() can be invoked multiple times on the same plant in order
/// to load multiple model instances.  Other methods are available on Parser
/// such as AddAllModelsFromFile() which allows creating model instances per
/// each `<model>` tag found in the file. Please refer to each of these
/// methods' documentation for further details.
///
/// @section adding_elements Adding modeling elements
///
/// @cond
/// TODO(amcastro-tri): Update this section to add force elements and
/// constraints.
/// @endcond
///
/// Clients of a %MultibodyPlant can add multibody elements with the following
/// methods:
///
/// - Bodies: AddRigidBody().
/// - Joints: AddJoint().
///
/// All modeling elements **must** be added pre-finalize.
///
/// @section geometry_registration Registering geometry with a SceneGraph
///
/// %MultibodyPlant users can register geometry with a SceneGraph for
/// essentially two purposes; a) visualization and, b) contact modeling.
/// @cond
/// // TODO(SeanCurtis-TRI): update this comment as the number of SceneGraph
/// // roles changes.
/// @endcond
/// Before any geometry registration takes place, a user **must** first make a
/// call to RegisterAsSourceForSceneGraph() in order to register the
/// %MultibodyPlant as a client of a SceneGraph instance, point at which the
/// plant will have assigned a valid geometry::SourceId.
/// At Finalize(), %MultibodyPlant will declare input/output ports as
/// appropriate to communicate with the SceneGraph instance on which
/// registrations took place. All geometry registration **must** be performed
/// pre-finalize.
///
/// If %MultibodyPlant registers geometry with a SceneGraph via calls to
/// RegisterCollisionGeometry(), an input port for geometric queries will be
/// declared at Finalize() time, see get_geometry_query_input_port(). Users must
/// connect this input port to the output port for geometric queries of the
/// SceneGraph used for registration, which can be obtained with
/// SceneGraph::get_query_output_port().
/// In summary, if %MultibodyPlant registers collision geometry, the setup
/// process will include:
///
/// 1. Call to RegisterAsSourceForSceneGraph().
/// 2. Calls to RegisterCollisionGeometry(), as many as needed.
/// 3. Call to Finalize(), user is done specifying the model.
/// 4. Connect SceneGraph::get_query_output_port() to
///    get_geometry_query_input_port().
///
/// Refer to the documentation provided in each of the methods above for further
/// details.
///
/// @section finalize_stage Finalize() stage
///
/// Once the user is done adding modeling elements and registering geometry, a
/// call to Finalize() must be performed. This call will:
///
/// - Build the underlying MultibodyTree topology, see MultibodyTree::Finalize()
///   for details,
/// - declare the plant's state,
/// - declare the plant's input and output ports,
/// - declare input and output ports for communication with a SceneGraph.
///
/// @cond
/// TODO(amcastro-tri): Consider making the actual geometry registration with GS
/// AFTER Finalize() so that we can tell if there are any bodies welded to the
/// world to which we could just assign anchored geometry instead of dynamic
/// geometry. This is an optimization and the API, and pre/post-finalize
/// conditions should not change.
/// @endcond
///
/// <h3> References </h3>
///
/// - [Featherstone 2008] Featherstone, R., 2008.
///     Rigid body dynamics algorithms. Springer.
/// - [Jain 2010] Jain, A., 2010.
///     Robot and multibody dynamics: analysis and algorithms.
///     Springer Science & Business Media.
/// - [Seth 2010] Seth, A., Sherman, M., Eastman, P. and Delp, S., 2010.
///     Minimal formulation of joint motion for biomechanisms.
///     Nonlinear dynamics, 62(1), pp.291-303.
///
/// @tparam T The scalar type. Must be a valid Eigen scalar.
///
/// Instantiated templates for the following kinds of T's are provided:
///
/// - double
/// - AutoDiffXd
///
/// They are already available to link against in the containing library.
/// No other values for T are currently supported.
/// @ingroup systems
template <typename T>
class MultibodyPlant : public MultibodyTreeSystem<T> {
 public:
  DRAKE_NO_COPY_NO_MOVE_NO_ASSIGN(MultibodyPlant)

  /// Default constructor creates a plant with a single "world" body.
  /// Therefore, right after creation, num_bodies() returns one.
  /// @param[in] time_step
  ///   An optional parameter indicating whether `this` plant is modeled as a
  ///   continuous system (`time_step = 0`) or as a discrete system with
  ///   periodic updates of period `time_step > 0`. @default 0.0.
  /// @throws std::exception if `time_step` is negative.
  explicit MultibodyPlant(double time_step = 0);

  /// Scalar-converting copy constructor.  See @ref system_scalar_conversion.
  template <typename U>
  MultibodyPlant(const MultibodyPlant<U>& other)
      : MultibodyTreeSystem<T>(
            systems::SystemTypeTag<multibody::MultibodyPlant>{},
            other.internal_tree().template CloneToScalar<T>(),
            other.is_discrete()) {
    DRAKE_THROW_UNLESS(other.is_finalized());
    time_step_ = other.time_step_;
    // Copy of all members related with geometry registration.
    source_id_ = other.source_id_;
    body_index_to_frame_id_ = other.body_index_to_frame_id_;
    frame_id_to_body_index_ = other.frame_id_to_body_index_;
    geometry_id_to_body_index_ = other.geometry_id_to_body_index_;
    geometry_id_to_visual_index_ = other.geometry_id_to_visual_index_;
    geometry_id_to_collision_index_ = other.geometry_id_to_collision_index_;
    visual_geometries_ = other.visual_geometries_;
    collision_geometries_ = other.collision_geometries_;
    if (geometry_source_is_registered())
      DeclareSceneGraphPorts();

    // MultibodyTree::CloneToScalar() already called MultibodyTree::Finalize()
    // on the new MultibodyTree on U. Therefore we only Finalize the plant's
    // internals (and not the MultibodyTree).
    FinalizePlantOnly();
  }

  /// Returns the number of Frame objects in this model.
  /// Frames include body frames associated with each of the bodies,
  /// including the _world_ body. This means the minimum number of frames is
  /// one.
  int num_frames() const {
    return internal_tree().num_frames();
  }

  /// Returns the number of bodies in the model, including the "world" body,
  /// which is always part of the model.
  /// @see AddRigidBody().
  int num_bodies() const {
    return internal_tree().num_bodies();
  }

  /// Returns the number of joints in the model.
  /// @see AddJoint().
  int num_joints() const {
    return internal_tree().num_joints();
  }

  /// Returns the number of joint actuators in the model.
  /// @see AddJointActuator().
  int num_actuators() const {
    return internal_tree().num_actuators();
  }

  /// Returns the number of ForceElement objects.
  /// @see AddForceElement().
  int num_force_elements() const {
    return internal_tree().num_force_elements();
  }

  /// Returns the number of model instances in the model.
  /// @see AddModelInstance().
  int num_model_instances() const {
    return internal_tree().num_model_instances();
  }

  /// Returns the size of the generalized position vector `q` for this model.
  int num_positions() const { return internal_tree().num_positions(); }

  /// Returns the size of the generalized position vector `q` for a specific
  /// model instance.
  int num_positions(ModelInstanceIndex model_instance) const {
    return internal_tree().num_positions(model_instance);
  }

  /// Returns the size of the generalized velocity vector `v` for this model.
  int num_velocities() const { return internal_tree().num_velocities(); }

  /// Returns the size of the generalized velocity vector `v` for a specific
  /// model instance.
  int num_velocities(ModelInstanceIndex model_instance) const {
    return internal_tree().num_velocities(model_instance);
  }

  // N.B. The state in the Context may at some point contain values such as
  // integrated power and other discrete states, hence the specific name.
  /// Returns the size of the multibody system state vector `x = [q; v]`. This
  /// will be num_positions() plus num_velocities().
  int num_multibody_states() const { return internal_tree().num_states(); }

  /// Returns the total number of actuated degrees of freedom.
  /// That is, the vector of actuation values u has this size.
  /// See AddJointActuator().
  int num_actuated_dofs() const { return internal_tree().num_actuated_dofs(); }

  /// Returns the total number of actuated degrees of freedom for a specific
  /// model instance.  That is, the vector of actuation values u has this size.
  /// See AddJointActuator().
  int num_actuated_dofs(ModelInstanceIndex model_instance) const {
    return internal_tree().num_actuated_dofs(model_instance);
  }

  /// @name Position and velocity state component accessors and mutators.
  /// Various methods for accessing and mutating `[q; v]`, where `q` is the
  /// vector of generalized positions and `v` is the vector of generalized
  /// velocities, or some portion thereof (e.g., only `v`).
  /// @{

  /// Returns a const vector reference containing the vector
  /// `[q; v]` with `q` the vector of generalized positions and
  /// `v` the vector of generalized velocities.
  /// @note This method returns a reference to existing data, exhibits constant
  ///       i.e., O(1) time complexity, and runs very quickly.
  /// @throws std::exception if the `context` does not
  /// correspond to the context for a multibody model.
  Eigen::VectorBlock<const VectorX<T>> GetPositionsAndVelocities(
      const systems::Context<T>& context) const {
    return internal_tree().GetPositionsAndVelocities(context);
  }

  /// Returns the vector `[q; v]`
  /// of the model with `q` the vector of generalized positions and `v` the
  /// vector of generalized velocities for model instance `model_instance`.
  /// @throws std::exception if the `context` does not correspond to the context
  /// for a multibody model or `model_instance` is invalid.
  /// @note returns a dense vector of dimension `q.size() + v.size()` associated
  ///          with `model_instance` in O(`q.size()`) time.
  VectorX<T> GetPositionsAndVelocities(
      const systems::Context<T>& context,
      ModelInstanceIndex model_instance) const {
    return internal_tree().GetPositionsAndVelocities(context, model_instance);
  }

  /// (Advanced) Returns a mutable vector containing the vector `[q; v]`
  /// of the model with `q` the vector of generalized positions and `v` the
  /// vector of generalized velocities (**see warning**).
  /// @warning You should use SetPositionsAndVelocities() instead of this method
  ///          unless you are fully aware of the interactions with the caching
  ///          mechanism (see @ref dangerous_get_mutable).
  /// @throws std::exception if the `context` is nullptr or if it does not
  /// correspond to the context for a multibody model.
  Eigen::VectorBlock<VectorX<T>> GetMutablePositionsAndVelocities(
      systems::Context<T>* context) const {
    return internal_tree().GetMutablePositionsAndVelocities(context);
  }

  /// Sets `context` to store the pose `X_WB` of a given `body` B in the world
  /// frame W.
  /// @note In general setting the pose and/or velocity of a body in the model
  /// would involve a complex inverse kinematics problem. This method allows us
  /// to simplify this process when we know the body is free in space.
  /// @throws std::exception if `body` is not a free body in the model.
  /// @throws std::exception if called pre-finalize.
  void SetFreeBodyPose(
      systems::Context<T>* context, const Body<T>& body,
      const Isometry3<T>& X_WB) const {
    internal_tree().SetFreeBodyPoseOrThrow(body, X_WB, context);
  }

  /// Sets `state` to store the pose `X_WB` of a given `body` B in the world
  /// frame W, for a given `context` of `this` model.
  /// @note In general setting the pose and/or velocity of a body in the model
  /// would involve a complex inverse kinematics problem. This method allows us
  /// to simplify this process when we know the body is free in space.
  /// @throws std::exception if `body` is not a free body in the model.
  /// @throws std::exception if called pre-finalize.
  void SetFreeBodyPose(
      const systems::Context<T>& context, systems::State<T>* state,
      const Body<T>& body, const Isometry3<T>& X_WB) const {
    internal_tree().SetFreeBodyPoseOrThrow(body, X_WB, context, state);
  }

  /// Sets `context` to store the spatial velocity `V_WB` of a given `body` B in
  /// the world frame W.
  /// @note In general setting the pose and/or velocity of a body in the model
  /// would involve a complex inverse kinematics problem. This method allows us
  /// to simplify this process when we know the body is free in space.
  /// @throws std::exception if `body` is not a free body in the model.
  /// @throws std::exception if called pre-finalize.
  void SetFreeBodySpatialVelocity(
      systems::Context<T>* context, const Body<T>& body,
      const SpatialVelocity<T>& V_WB) const {
    internal_tree().SetFreeBodySpatialVelocityOrThrow(body, V_WB, context);
  }

  /// Sets `state` to store the spatial velocity `V_WB` of a given `body` B in
  /// the world frame W, for a given `context` of `this` model.
  /// @note In general setting the pose and/or velocity of a body in the model
  /// would involve a complex inverse kinematics problem. This method allows us
  /// to simplify this process when we know the body is free in space.
  /// @throws std::exception if `body` is not a free body in the model.
  /// @throws std::exception if called pre-finalize.
  void SetFreeBodySpatialVelocity(
      const systems::Context<T>& context, systems::State<T>* state,
      const Body<T>& body, const SpatialVelocity<T>& V_WB) const {
    internal_tree().SetFreeBodySpatialVelocityOrThrow(
        body, V_WB, context, state);
  }

  /// Sets all generalized positions and velocities from the given vector
  /// [q; v].
  /// @throws std::exception if the `context` is nullptr, if the context does
  /// not correspond to the context for a multibody model, or if the length of
  /// `q_v` is not equal to `num_positions() + num_velocities()`.
  void SetPositionsAndVelocities(
      systems::Context<T>* context, const VectorX<T>& q_v) const {
    internal_tree().GetMutablePositionsAndVelocities(context) = q_v;
  }

  /// Sets generalized positions and velocities from the given vector
  /// [q; v] for the specified model instance.
  /// @throws std::exception if the `context` is nullptr, if the context does
  /// not correspond to the context for a multibody model, if the model instance
  /// index is invalid, or if the length of `q_v` is not equal to
  /// `num_positions(model_instance) + num_velocities(model_instance)`.
  void SetPositionsAndVelocities(
      systems::Context<T>* context, ModelInstanceIndex model_instance,
      const VectorX<T>& q_v) const {
    internal_tree().SetPositionsAndVelocities(model_instance, q_v, context);
  }

  /// Returns a const vector reference containing the vector of
  /// generalized positions.
  /// @note This method returns a reference to existing data, exhibits constant
  ///       i.e., O(1) time complexity, and runs very quickly.
  /// @throws std::exception if the `context` does not
  /// correspond to the context for a multibody model.
  Eigen::VectorBlock<const VectorX<T>> GetPositions(
      const systems::Context<T>& context) const {
    // Note: the nestedExpression() is necessary to treat the VectorBlock<T>
    // returned from GetPositionsAndVelocities() as a VectorX<T> so that we can
    // call head() on it.
    return GetPositionsAndVelocities(context).nestedExpression().head(
        num_positions());
  }

  /// Returns an vector containing the generalized positions (`q`) for the
  /// given model instance.
  /// @throws std::exception if the `context` does not
  /// correspond to the context for a multibody model.
  /// @note returns a dense vector of dimension `q.size()` associated with
  ///          `model_instance` in O(`q.size()`) time.
  VectorX<T> GetPositions(
      const systems::Context<T>& context,
      ModelInstanceIndex model_instance) const {
    return internal_tree().GetPositionsFromArray(
        model_instance, GetPositions(context));
  }

  /// (Advanced) Returns a mutable vector reference containing the vector
  /// of generalized positions (**see warning**).
  /// @note This method returns a reference to existing data, exhibits constant
  ///       i.e., O(1) time complexity, and runs very quickly.
  /// @warning You should use SetPositions() instead of this method
  ///          unless you are fully aware of the possible interactions with the
  ///          caching mechanism (see @ref dangerous_get_mutable).
  /// @throws std::exception if the `context` is nullptr or if it does not
  /// correspond to the context for a multibody model.
  Eigen::VectorBlock<VectorX<T>> GetMutablePositions(
      systems::Context<T>* context) const {
    // Note: the nestedExpression() is necessary to treat the VectorBlock<T>
    // returned from GetMutablePositionsAndVelocities() as a VectorX<T> so that
    // we can call head() on it.
    return internal_tree().GetMutablePositionsAndVelocities(context)
        .nestedExpression().head(num_positions());
  }

  /// Sets all generalized positions from the given vector.
  /// @throws std::exception if the `context` is nullptr, if the context does
  /// not correspond to the context for a multibody model, or if the length of
  /// `q` is not equal to `num_positions()`.
  void SetPositions(systems::Context<T>* context, const VectorX<T>& q) const {
    GetMutablePositions(context) = q;
  }

  /// Sets the positions for a particular model instance from the given vector.
  /// @throws std::exception if the `context` is nullptr, if the context does
  /// not correspond to the context for a multibody model, if the model instance
  /// index is invalid, or if the length of `q_instance` is not equal to
  /// `num_positions(model_instance)`.
  void SetPositions(
      systems::Context<T>* context,
      ModelInstanceIndex model_instance, const VectorX<T>& q_instance) const {
    Eigen::VectorBlock<VectorX<T>> q = GetMutablePositions(context);
    internal_tree().SetPositionsInArray(model_instance, q_instance, &q);
  }

  /// Returns a const vector reference containing the generalized velocities.
  /// @note This method returns a reference to existing data, exhibits constant
  ///       i.e., O(1) time complexity, and runs very quickly.
  Eigen::VectorBlock<const VectorX<T>> GetVelocities(
      const systems::Context<T>& context) const {
    // Note: the nestedExpression() is necessary to treat the VectorBlock<T>
    // returned from GetPositionsAndVelocities() as a VectorX<T> so that we can
    // call tail() on it.
    return GetPositionsAndVelocities(context).nestedExpression().tail(
        num_velocities());
  }

  /// Returns a vector containing the generalized velocities (`v`) for
  /// the given model instance.
  /// @throws std::exception if the `context` does not
  /// correspond to the context for a multibody model.
  /// @note returns a dense vector of dimension `v.size()` associated with
  ///          `model_instance` in O(`v.size()`) time.
  VectorX<T> GetVelocities(
      const systems::Context<T>& context,
      ModelInstanceIndex model_instance) const {
    return internal_tree().GetVelocitiesFromArray(
        model_instance, GetVelocities(context));
  }

  /// (Advanced) Returns a mutable vector reference containing the vector
  /// of generalized velocities (**see warning**).
  /// @note This method returns a reference to existing data, exhibits constant
  ///       i.e., O(1) time complexity, and runs very quickly.
  /// @warning You should use SetVelocities() instead of this method
  ///          unless you are fully aware of the possible interactions with the
  ///          caching mechanism (see @ref dangerous_get_mutable).
  /// @throws std::exception if the `context` is nullptr or the context does
  /// not correspond to the context for a multibody model.
  Eigen::VectorBlock<VectorX<T>> GetMutableVelocities(
      systems::Context<T>* context) const {
    // Note: the nestedExpression() is necessary to treat the VectorBlock<T>
    // returned from GetMutablePositionsAndVelocities() as a VectorX<T> so that
    // we can call tail() on it.
    return GetMutablePositionsAndVelocities(context).nestedExpression().
        tail(num_velocities());
  }

  /// Sets all generalized velocities from the given vector.
  /// @throws std::exception if the `context` is nullptr, if the context does
  /// not correspond to the context for a multibody model, or if the length of
  /// `v` is not equal to `num_velocities()`.
  void SetVelocities(systems::Context<T>* context, const VectorX<T>& v) const {
    GetMutableVelocities(context) = v;
  }

  /// Sets the generalized velocities for a particular model instance from the
  /// given vector.
  /// @throws std::exception if the `context` is nullptr, if the context does
  /// not correspond to the context for a multibody model, if the model instance
  /// index is invalid, or if the length of `v_instance` is not equal to
  /// `num_velocities(model_instance)`.
  void SetVelocities(
      systems::Context<T>* context,
      ModelInstanceIndex model_instance, const VectorX<T>& v_instance) const {
    Eigen::VectorBlock<VectorX<T>> v = GetMutableVelocities(context);
    internal_tree().SetVelocitiesInArray(model_instance, v_instance, &v);
  }
  /// @}
  // end multibody state accessors.

  /// @name Adding new multibody elements
  /// %MultibodyPlant users will add modeling elements like bodies,
  /// joints, force elements, constraints, etc, using one of these methods.
  /// Once a user is done adding __all__ modeling elements, the Finalize()
  /// method **must** be called before invoking any %MultibodyPlant service to
  /// perform computations.
  /// An attempt to call any of these methods **after** a call to Finalize() on
  /// the plant, will result on an exception being thrown. See Finalize() for
  /// details.
  /// @{

  /// Creates a rigid body with the provided name and spatial inertia.  This
  /// method returns a constant reference to the body just added, which will
  /// remain valid for the lifetime of `this` %MultibodyPlant.
  ///
  /// Example of usage:
  /// @code
  ///   MultibodyPlant<T> plant;
  ///   // ... Code to define spatial_inertia, a SpatialInertia<T> object ...
  ///   ModelInstanceIndex model_instance = plant.AddModelInstance("instance");
  ///   const RigidBody<T>& body =
  ///     plant.AddRigidBody("BodyName", model_instance, spatial_inertia);
  /// @endcode
  ///
  /// @param[in] name
  ///   A string that identifies the new body to be added to `this` model. A
  ///   std::runtime_error is thrown if a body named `name` already is part of
  ///   @p model_instance. See HasBodyNamed(), Body::name().
  /// @param[in] model_instance
  ///   A model instance index which this body is part of.
  /// @param[in] M_BBo_B
  ///   The SpatialInertia of the new rigid body to be added to `this`
  ///   %MultibodyPlant, computed about the body frame origin `Bo` and expressed
  ///   in the body frame B.
  /// @returns A constant reference to the new RigidBody just added, which will
  ///          remain valid for the lifetime of `this` %MultibodyPlant.
  const RigidBody<T>& AddRigidBody(
      const std::string& name, ModelInstanceIndex model_instance,
      const SpatialInertia<double>& M_BBo_B) {
    DRAKE_MBP_THROW_IF_FINALIZED();
    const RigidBody<T>& body = this->mutable_tree().AddRigidBody(
        name, model_instance, M_BBo_B);
    // Each entry of visual_geometries_, ordered by body index, contains a
    // std::vector of geometry ids for that body. The emplace_back() below
    // resizes visual_geometries_ to store the geometry ids for the body we
    // just added.
    // Similarly for the collision_geometries_ vector.
    DRAKE_DEMAND(visual_geometries_.size() == body.index());
    visual_geometries_.emplace_back();
    DRAKE_DEMAND(collision_geometries_.size() == body.index());
    collision_geometries_.emplace_back();
    return body;
  }

  /// Creates a rigid body with the provided name and spatial inertia.  This
  /// method returns a constant reference to the body just added, which will
  /// remain valid for the lifetime of `this` %MultibodyPlant.  The body will
  /// use the default model instance
  /// (@ref model_instance "more on model instances").
  ///
  /// Example of usage:
  /// @code
  ///   MultibodyPlant<T> plant;
  ///   // ... Code to define spatial_inertia, a SpatialInertia<T> object ...
  ///   const RigidBody<T>& body =
  ///     plant.AddRigidBody("BodyName", spatial_inertia);
  /// @endcode
  ///
  /// @param[in] name
  ///   A string that identifies the new body to be added to `this` model. A
  ///   std::runtime_error is thrown if a body named `name` already is part of
  ///   the model in the default model instance. See HasBodyNamed(),
  ///   Body::name().
  /// @param[in] M_BBo_B
  ///   The SpatialInertia of the new rigid body to be added to `this`
  ///   %MultibodyPlant, computed about the body frame origin `Bo` and expressed
  ///   in the body frame B.
  /// @returns A constant reference to the new RigidBody just added, which will
  ///          remain valid for the lifetime of `this` %MultibodyPlant.
  /// @throws std::logic_error if additional model instances have been created
  ///                          beyond the world and default instances.
  const RigidBody<T>& AddRigidBody(
      const std::string& name, const SpatialInertia<double>& M_BBo_B) {
    if (num_model_instances() != 2) {
      throw std::logic_error(
          "This model has more model instances than the default.  Please "
          "call AddRigidBody with an explicit model instance.");
    }

    return AddRigidBody(name, default_model_instance(), M_BBo_B);
  }

  /// This method adds a Frame of type `FrameType<T>`. For more information,
  /// please see the corresponding constructor of `FrameType`.
  /// @tparam FrameType Template which will be instantiated on `T`.
  /// @param frame Unique pointer frame instance.
  /// @returns A constant reference to the new Frame just added, which will
  ///          remain valid for the lifetime of `this` %MultibodyPlant.
  template <template<typename> class FrameType>
  const FrameType<T>& AddFrame(std::unique_ptr<FrameType<T>> frame) {
    return this->mutable_tree().AddFrame(std::move(frame));
  }

  /// This method adds a Joint of type `JointType` between two bodies.
  /// For more information, see the below overload of `AddJoint<>`, and the
  /// related `MultibodyTree::AddJoint<>` method.
  template <template<typename Scalar> class JointType>
  const JointType<T>& AddJoint(std::unique_ptr<JointType<T>> joint) {
    static_assert(std::is_convertible<JointType<T>*, Joint<T>*>::value,
                  "JointType must be a sub-class of Joint<T>.");
    return this->mutable_tree().AddJoint(std::move(joint));
  }

  /// This method adds a Joint of type `JointType` between two bodies.
  /// The two bodies connected by this Joint object are referred to as the
  /// _parent_ and _child_ bodies. Although the terms _parent_ and _child_ are
  /// sometimes used synonymously to describe the relationship between inboard
  /// and outboard bodies in multibody models, this usage is wholly unrelated
  /// and implies nothing about the inboard-outboard relationship between the
  /// bodies.
  /// As explained in the Joint class's documentation, in Drake we define a
  /// frame F attached to the parent body P with pose `X_PF` and a frame M
  /// attached to the child body B with pose `X_BM`. This method helps creating
  /// a joint between two bodies with fixed poses `X_PF` and `X_BM`.
  /// Refer to the Joint class's documentation for more details.
  ///
  /// @param name
  ///   A string that uniquely identifies the new joint to be added to `this`
  ///   model. A std::runtime_error is thrown if a joint named `name` already is
  ///   part of the model. See HasJointNamed(), Joint::name().
  /// @param[in] parent
  ///   The parent body connected by the new joint.
  /// @param[in] X_PF
  ///   The fixed pose of frame F attached to the parent body, measured in
  ///   the frame P of that body. `X_PF` is an optional parameter; empty curly
  ///   braces `{}` imply that frame F **is** the same body frame P. If instead
  ///   your intention is to make a frame F with pose `X_PF` equal to the
  ///   identity pose, provide `Isometry3<double>::Identity()` as your input.
  /// @param[in] child
  ///   The child body connected by the new joint.
  /// @param[in] X_BM
  ///   The fixed pose of frame M attached to the child body, measured in
  ///   the frame B of that body. `X_BM` is an optional parameter; empty curly
  ///   braces `{}` imply that frame M **is** the same body frame B. If instead
  ///   your intention is to make a frame M with pose `X_BM` equal to the
  ///   identity pose, provide `Isometry3<double>::Identity()` as your input.
  /// @param[in] args
  ///   Zero or more parameters provided to the constructor of the new joint. It
  ///   must be the case that
  ///   `JointType<T>(
  ///   const std::string&, const Frame<T>&, const Frame<T>&, args)` is a valid
  ///   constructor.
  /// @tparam JointType The type of the Joint to add.
  /// @returns A constant reference to the new joint just added, of type
  ///   `JointType<T>` specialized on the scalar type T of `this`
  ///   %MultibodyPlant. It will remain valid for the lifetime of `this`
  ///   %MultibodyPlant.
  ///
  /// Example of usage:
  /// @code
  ///   MultibodyPlant<T> plant;
  ///   // Code to define bodies serving as the joint's parent and child bodies.
  ///   const RigidBody<double>& body_1 =
  ///     plant.AddRigidBody("Body1", SpatialInertia<double>(...));
  ///   const RigidBody<double>& body_2 =
  ///     plant.AddRigidBody("Body2", SpatialInertia<double>(...));
  ///   // Body 1 serves as parent, Body 2 serves as child.
  ///   // Define the pose X_BM of a frame M rigidly atached to child body B.
  ///   const RevoluteJoint<double>& elbow =
  ///     plant.AddJoint<RevoluteJoint>(
  ///       "Elbow",                /* joint name */
  ///       body_1,                 /* parent body */
  ///       {},                     /* frame F IS the parent body frame P */
  ///       body_2,                 /* child body, the pendulum */
  ///       X_BM,                   /* pose of frame M in the body frame B */
  ///       Vector3d::UnitZ());     /* revolute axis in this case */
  /// @endcode
  ///
  /// @throws std::exception if `this` %MultibodyPlant already contains a joint
  /// with the given `name`.  See HasJointNamed(), Joint::name().
  ///
  /// @see The Joint class's documentation for further details on how a Joint
  /// is defined.
  template<template<typename> class JointType, typename... Args>
  const JointType<T>& AddJoint(
      const std::string& name,
      const Body<T>& parent, const optional<Isometry3<double>>& X_PF,
      const Body<T>& child, const optional<Isometry3<double>>& X_BM,
      Args&&... args) {
    DRAKE_MBP_THROW_IF_FINALIZED();
    return this->mutable_tree().template AddJoint<JointType>(
        name, parent, X_PF, child, X_BM, std::forward<Args>(args)...);
  }

  /// Adds a new force element model of type `ForceElementType` to `this`
  /// %MultibodyPlant.  The arguments to this method `args` are forwarded to
  /// `ForceElementType`'s constructor.
  /// @param[in] args
  ///   Zero or more parameters provided to the constructor of the new force
  ///   element. It must be the case that
  ///   `JointType<T>(args)` is a valid constructor.
  /// @tparam ForceElementType The type of the ForceElement to add.
  /// This method can only be called once for elements of type
  /// UniformGravityFieldElement. That is, gravity can only be specified once.
  /// @returns A constant reference to the new ForceElement just added, of type
  ///   `ForceElementType<T>` specialized on the scalar type T of `this`
  ///   %MultibodyPlant. It will remain valid for the lifetime of `this`
  ///   %MultibodyPlant.
  /// @see The ForceElement class's documentation for further details on how a
  /// force element is defined.
  template<template<typename Scalar> class ForceElementType, typename... Args>
#ifdef DRAKE_DOXYGEN_CXX
  const ForceElementType<T>&
#else
  typename std::enable_if<!std::is_same<
      ForceElementType<T>,
      UniformGravityFieldElement<T>>::value, const ForceElementType<T>&>::type
#endif
  AddForceElement(Args&&... args) {
    DRAKE_MBP_THROW_IF_FINALIZED();
    return this->mutable_tree().template AddForceElement<ForceElementType>(
        std::forward<Args>(args)...);
  }

  // SFINAE overload for ForceElementType = UniformGravityFieldElement.
  // This allow us to keep track of the gravity field parameters.
  template <template <typename Scalar> class ForceElementType, typename... Args>
  typename std::enable_if<
      std::is_same<ForceElementType<T>, UniformGravityFieldElement<T>>::value,
      const ForceElementType<T>&>::type
  AddForceElement(Args&&... args) {
    DRAKE_MBP_THROW_IF_FINALIZED();
    DRAKE_DEMAND(!gravity_field_.has_value());
    // We save the force element so that we can grant users access to it for
    // gravity field specific queries.
    gravity_field_ = &this->mutable_tree()
                          .template AddForceElement<UniformGravityFieldElement>(
                              std::forward<Args>(args)...);
    return *gravity_field_.value();
  }

  /// Creates and adds a JointActuator model for an actuator acting on a given
  /// `joint`.
  /// This method returns a constant reference to the actuator just added, which
  /// will remain valid for the lifetime of `this` plant.
  ///
  /// @param[in] name
  ///   A string that uniquely identifies the new actuator to be added to `this`
  ///   model. A std::runtime_error is thrown if an actuator with the same name
  ///   already exists in the model. See HasJointActuatorNamed().
  /// @param[in] joint
  ///   The Joint to be actuated by the new JointActuator.
  /// @returns A constant reference to the new JointActuator just added, which
  /// will remain valid for the lifetime of `this` plant.
  /// @throws std::exception if `joint.num_velocities() > 1` since for now we
  /// only support actuators for single dof joints.
  const JointActuator<T>& AddJointActuator(
      const std::string& name, const Joint<T>& joint) {
    DRAKE_THROW_UNLESS(joint.num_velocities() == 1);
    return this->mutable_tree().AddJointActuator(name, joint);
  }

  /// Creates a new model instance.  Returns the index for the model
  /// instance.
  ///
  /// @param[in] name
  ///   A string that uniquely identifies the new instance to be added to `this`
  ///   model. An exception is thrown if an instance with the same name
  ///   already exists in the model. See HasModelInstanceNamed().
  ModelInstanceIndex AddModelInstance(const std::string& name) {
    return this->mutable_tree().AddModelInstance(name);
  }

  /// Welds frames A and B with relative pose `X_AB`. That is, the pose of
  /// frame B in frame A is fixed, with value `X_AB`.
  /// The call to this method creates and adds a new WeldJoint to the model.
  /// The new WeldJoint is named as: A.name() + "_welds_to_" + B.name().
  /// @returns a constant reference to the WeldJoint welding frames A and B.
  const WeldJoint<T>& WeldFrames(
      const Frame<T>& A, const Frame<T>& B,
      const Isometry3<double>& X_AB = Isometry3<double>::Identity());
  /// @}

  /// @name Querying for multibody elements by name
  /// These methods allow a user to query whether a given multibody element is
  /// part of this plant's model. These queries can be performed at any time
  /// during the lifetime of a %MultibodyPlant model, i.e. there is no
  /// restriction on whether they must be called before or after Finalize().
  /// That is, these queries can be performed while new multibody elements are
  /// being added to the model.
  /// @{

  /// @returns `true` if a body named `name` was added to the %MultibodyPlant.
  /// @see AddRigidBody().
  ///
  /// @throws std::logic_error if the body name occurs in multiple model
  /// instances.
  bool HasBodyNamed(const std::string& name) const {
    return internal_tree().HasBodyNamed(name);
  }

  /// @returns `true` if a body named `name` was added to the %MultibodyPlant
  /// in @p model_instance.
  /// @see AddRigidBody().
  ///
  /// @throws std::exception if @p model_instance is not valid for this model.
  bool HasBodyNamed(
      const std::string& name, ModelInstanceIndex model_instance) const {
    return internal_tree().HasBodyNamed(name, model_instance);
  }

  /// @returns `true` if a frame named `name` was added to the model.
  /// @see AddFrame().
  /// @throws std::logic_error if the frame name occurs in multiple model
  /// instances.
  bool HasFrameNamed(const std::string& name) const {
    return internal_tree().HasFrameNamed(name);
  }

  /// @returns `true` if a frame named `name` was added to @p model_instance.
  /// @see AddFrame().
  /// @throws std::exception if @p model_instance is not valid for this model.
  bool HasFrameNamed(const std::string& name,
                     ModelInstanceIndex model_instance) const {
    return internal_tree().HasFrameNamed(name, model_instance);
  }

  /// @returns `true` if a joint named `name` was added to this model.
  /// @see AddJoint().
  /// @throws std::logic_error if the joint name occurs in multiple model
  /// instances.
  bool HasJointNamed(const std::string& name) const {
    return internal_tree().HasJointNamed(name);
  }

  /// @returns `true` if a joint named `name` was added to @p model_instance.
  /// @see AddJoint().
  /// @throws std::exception if @p model_instance is not valid for this model.
  bool HasJointNamed(
      const std::string& name, ModelInstanceIndex model_instance) const {
    return internal_tree().HasJointNamed(name, model_instance);
  }

  /// @returns `true` if an actuator named `name` was added to this model.
  /// @see AddJointActuator().
  /// @throws std::logic_error if the actuator name occurs in multiple model
  /// instances.
  bool HasJointActuatorNamed(const std::string& name) const {
    return internal_tree().HasJointActuatorNamed(name);
  }

  /// @returns `true` if an actuator named `name` was added to
  /// @p model_instance.
  /// @see AddJointActuator().
  /// @throws std::exception if @p model_instance is not valid for this model.
  bool HasJointActuatorNamed(
      const std::string& name, ModelInstanceIndex model_instance) const {
    return internal_tree().HasJointActuatorNamed(name, model_instance);
  }

  /// @returns `true` if a model instance named `name` was added to this model.
  /// @see AddModelInstance().
  bool HasModelInstanceNamed(const std::string& name) const {
    return internal_tree().HasModelInstanceNamed(name);
  }
  /// @}

  /// @name Retrieving multibody elements by name
  /// These methods allow a user to retrieve a reference to a multibody element
  /// by its name. An exception is thrown if there is no element with the
  /// requested name.

  /// These queries can be performed at any time during the lifetime of a
  /// %MultibodyPlant, i.e. there is no restriction on whether they must
  /// be called before or after Finalize(). This implies that these queries can
  /// be performed while new multibody elements are being added to the model.
  ///
  /// If the named element is present in more than one model instance and a
  /// model instance is not explicitly specified, std::logic_error is thrown.
  ///
  /// @{

  /// Returns a constant reference to a body that is identified
  /// by the string `name` in `this` %MultibodyPlant.
  /// @throws std::logic_error if there is no body with the requested name.
  /// @throws std::logic_error if the body name occurs in multiple model
  /// instances.
  /// @see HasBodyNamed() to query if there exists a body in `this`
  /// %MultibodyPlant with a given specified name.
  const Body<T>& GetBodyByName(const std::string& name) const {
    return internal_tree().GetBodyByName(name);
  }

  /// Returns a constant reference to the body that is uniquely identified
  /// by the string `name` and @p model_instance in `this` %MultibodyPlant.
  /// @throws std::logic_error if there is no body with the requested name.
  /// @see HasBodyNamed() to query if there exists a body in `this`
  /// %MultibodyPlant with a given specified name.
  const Body<T>& GetBodyByName(
      const std::string& name, ModelInstanceIndex model_instance) const {
    return internal_tree().GetBodyByName(name, model_instance);
  }

  /// Returns a constant reference to a frame that is identified by the
  /// string `name` in `this` model.
  /// @throws std::logic_error if there is no frame with the requested name.
  /// @throws std::logic_error if the frame name occurs in multiple model
  /// instances.
  /// @see HasFrameNamed() to query if there exists a frame in `this` model with
  /// a given specified name.
  const Frame<T>& GetFrameByName(const std::string& name) const {
    return internal_tree().GetFrameByName(name);
  }

  /// Returns a constant reference to the frame that is uniquely identified
  /// by the string `name` in @p model_instance.
  /// @throws std::logic_error if there is no frame with the requested name.
  /// @throws std::runtime_error if @p model_instance is not valid for this
  ///         model.
  /// @see HasFrameNamed() to query if there exists a frame in `this` model with
  /// a given specified name.
  const Frame<T>& GetFrameByName(
      const std::string& name, ModelInstanceIndex model_instance) const {
    return internal_tree().GetFrameByName(name, model_instance);
  }

  /// Returns a constant reference to a rigid body that is identified
  /// by the string `name` in `this` model.
  /// @throws std::logic_error if there is no body with the requested name.
  /// @throws std::logic_error if the body name occurs in multiple model
  /// instances.
  /// @throws std::logic_error if the requested body is not a RigidBody.
  /// @see HasBodyNamed() to query if there exists a body in `this` model with a
  /// given specified name.
  const RigidBody<T>& GetRigidBodyByName(const std::string& name) const {
    return internal_tree().GetRigidBodyByName(name);
  }

  /// Returns a constant reference to the rigid body that is uniquely identified
  /// by the string `name` in @p model_instance.
  /// @throws std::logic_error if there is no body with the requested name.
  /// @throws std::logic_error if the requested body is not a RigidBody.
  /// @throws std::runtime_error if @p model_instance is not valid for this
  ///         model.
  /// @see HasBodyNamed() to query if there exists a body in `this` model with a
  /// given specified name.
  const RigidBody<T>& GetRigidBodyByName(
      const std::string& name, ModelInstanceIndex model_instance) const {
    return internal_tree().GetRigidBodyByName(name, model_instance);
  }

  /// Returns a constant reference to a joint that is identified
  /// by the string `name` in `this` %MultibodyPlant.
  /// @throws std::logic_error if there is no joint with the requested name.
  /// @throws std::logic_error if the joint name occurs in multiple model
  /// instances.
  /// @see HasJointNamed() to query if there exists a joint in `this`
  /// %MultibodyPlant with a given specified name.
  const Joint<T>& GetJointByName(const std::string& name) const {
    return internal_tree().GetJointByName(name);
  }

  /// Returns a constant reference to the joint that is uniquely identified
  /// by the string `name` and @p model_instance in `this` %MultibodyPlant.
  /// @throws std::logic_error if there is no joint with the requested name.
  /// @throws std::exception if @p model_instance is not valid for this model.
  /// @see HasJointNamed() to query if there exists a joint in `this`
  /// %MultibodyPlant with a given specified name.
  const Joint<T>& GetJointByName(
      const std::string& name, ModelInstanceIndex model_instance) const {
    return internal_tree().GetJointByName(name, model_instance);
  }

  /// A templated version of GetJointByName() to return a constant reference of
  /// the specified type `JointType` in place of the base Joint class. See
  /// GetJointByName() for details.
  /// @tparam JointType The specific type of the Joint to be retrieved. It must
  /// be a subclass of Joint.
  /// @throws std::logic_error if the named joint is not of type `JointType` or
  /// if there is no Joint with that name.
  /// @throws std::logic_error if the joint name occurs in multiple model
  /// instances.
  /// @see HasJointNamed() to query if there exists a joint in `this`
  /// %MultibodyPlant with a given specified name.
  template <template<typename> class JointType>
  const JointType<T>& GetJointByName(const std::string& name) const {
    return internal_tree().template GetJointByName<JointType>(name);
  }

  /// A templated version of GetJointByName() to return a constant reference of
  /// the specified type `JointType` in place of the base Joint class. See
  /// GetJointByName() for details.
  /// @tparam JointType The specific type of the Joint to be retrieved. It must
  /// be a subclass of Joint.
  /// @throws std::logic_error if the named joint is not of type `JointType` or
  /// if there is no Joint with that name.
  /// @throws std::exception if @p model_instance is not valid for this model.
  /// @see HasJointNamed() to query if there exists a joint in `this`
  /// %MultibodyPlant with a given specified name.
  template <template<typename> class JointType>
  const JointType<T>& GetJointByName(
      const std::string& name, ModelInstanceIndex model_instance) const {
    return internal_tree().template GetJointByName<JointType>(
        name, model_instance);
  }

  /// Returns a constant reference to an actuator that is identified
  /// by the string `name` in `this` %MultibodyPlant.
  /// @throws std::logic_error if there is no actuator with the requested name.
  /// @throws std::logic_error if the actuator name occurs in multiple model
  /// instances.
  /// @see HasJointActuatorNamed() to query if there exists an actuator in
  /// `this` %MultibodyPlant with a given specified name.
  const JointActuator<T>& GetJointActuatorByName(
      const std::string& name) const {
    return internal_tree().GetJointActuatorByName(name);
  }

  /// Returns a constant reference to the actuator that is uniquely identified
  /// by the string `name` and @p model_instance in `this` %MultibodyPlant.
  /// @throws std::logic_error if there is no actuator with the requested name.
  /// @throws std::exception if @p model_instance is not valid for this model.
  /// @see HasJointActuatorNamed() to query if there exists an actuator in
  /// `this` %MultibodyPlant with a given specified name.
  const JointActuator<T>& GetJointActuatorByName(
      const std::string& name, ModelInstanceIndex model_instance) const {
    return internal_tree().GetJointActuatorByName(name, model_instance);
  }

  /// Returns the index to the model instance that is uniquely identified
  /// by the string `name` in `this` %MultibodyPlant.
  /// @throws std::logic_error if there is no instance with the requested name.
  /// @see HasModelInstanceNamed() to query if there exists an instance in
  /// `this` %MultibodyPlant with a given specified name.
  ModelInstanceIndex GetModelInstanceByName(const std::string& name) const {
    return internal_tree().GetModelInstanceByName(name);
  }
  /// @}

  /// @name Model instance accessors
  /// Many of this class's methods expect vectors of tree state or
  /// joint actuator inputs which encompass the entire tree.  Methods
  /// in this section are convenience accessors for the portion of
  /// those vectors which apply to a single model instance only.
  /// @{

  /// Given the actuation values `u_instance` for all actuators in
  /// `model_instance`, this method sets the actuation vector u for the entire
  /// model to which this actuator belongs to. This method throws
  /// an exception if the size of `u_instance` is not equal to the number of
  /// degrees of freedom of all of the actuated joints in `model_instance`.
  /// @param[in] u_instance Actuation values for the actuators. It must be of
  ///   size equal to the number of degrees of freedom of all of the actuated
  ///   joints in `model_instance`.
  /// @param[out] u
  ///   The vector containing the actuation values for the entire model.
  void SetActuationInArray(
      ModelInstanceIndex model_instance,
      const Eigen::Ref<const VectorX<T>>& u_instance,
      EigenPtr<VectorX<T>> u) const {
    internal_tree().SetActuationInArray(model_instance, u_instance, u);
  }

  /// Returns a vector of generalized positions for `model_instance` from a
  /// vector `q_array` of generalized positions for the entire model
  /// model.  This method throws an exception if `q` is not of size
  /// MultibodyPlant::num_positions().
  VectorX<T> GetPositionsFromArray(
      ModelInstanceIndex model_instance,
      const Eigen::Ref<const VectorX<T>>& q) const {
    return internal_tree().GetPositionsFromArray(model_instance, q);
  }

  /// Sets the vector of generalized positions for `model_instance` in
  /// `q` using `q_instance`, leaving all other elements in the array
  /// untouched. This method throws an exception if `q` is not of size
  /// MultibodyPlant::num_positions() or `q_instance` is not of size
  /// `MultibodyPlant::num_positions(model_instance)`.
  void SetPositionsInArray(
      ModelInstanceIndex model_instance,
      const Eigen::Ref<const VectorX<T>>& q_instance,
      EigenPtr<VectorX<T>> q) const {
    internal_tree().SetPositionsInArray(model_instance, q_instance, q);
  }

  /// Returns a vector of generalized velocities for `model_instance` from a
  /// vector `v` of generalized velocities for the entire MultibodyPlant
  /// model.  This method throws an exception if the input array is not of size
  /// MultibodyPlant::num_velocities().
  VectorX<T> GetVelocitiesFromArray(
      ModelInstanceIndex model_instance,
      const Eigen::Ref<const VectorX<T>>& v_array) const {
    return internal_tree().GetVelocitiesFromArray(model_instance, v_array);
  }

  /// Sets the vector of generalized velocities for `model_instance` in
  /// `v` using `v_instance`, leaving all other elements in the array
  /// untouched. This method throws an exception if `v` is not of size
  /// MultibodyPlant::num_velocities() or `v_instance` is not of size
  /// `MultibodyPlant::num_positions(model_instance)`.
  void SetVelocitiesInArray(
      ModelInstanceIndex model_instance,
      const Eigen::Ref<const VectorX<T>>& model_v,
      EigenPtr<VectorX<T>> v_array) const {
    internal_tree().SetVelocitiesInArray(model_instance, model_v, v_array);
  }

  /// @}

  /// @name Accessing the state
  /// @{

  /// Sets `context` to store the pose `X_WB` of a given `body` B in the world
  /// frame W.
  /// @param[in] context
  ///   The context to store the pose `X_WB` of `body_B`.
  /// @param[in] body_B
  ///   The body B corresponding to the pose `X_WB` to be stored in `context`.
  /// @retval X_WB
  ///   The pose of body frame B in the world frame W.
  /// @note In general setting the pose and/or velocity of a body in the model
  /// would involve a complex inverse kinematics problem. This method allows us
  /// to simplify this process when we know the body is free in space.
  /// @throws std::exception if `body` is not a free body in the model.
  /// @throws std::logic_error if called pre-finalize.
  void SetFreeBodyPoseInWorldFrame(
      systems::Context<T>* context,
      const Body<T>& body, const Isometry3<T>& X_WB) const;

  /// Updates `context` to store the pose `X_FB` of a given `body` B in a frame
  /// F.
  /// Frame F must be anchored, meaning that it is either directly welded to the
  /// world frame W or, more generally, that there is a kinematic path between
  /// frame F and the world frame W that only includes weld joints.
  /// @throws std::logic_error if called pre-finalize.
  /// @throws std::logic_error if frame F is not anchored to the world.
  void SetFreeBodyPoseInAnchoredFrame(
      systems::Context<T>* context,
      const Frame<T>& frame_F, const Body<T>& body,
      const Isometry3<T>& X_FB) const;

  /// Computes the relative transform `X_AB(q)` from a frame B to a frame A, as
  /// a function of the generalized positions q of the model.
  /// That is, the position `p_AQ` of a point Q measured and expressed in
  /// frame A can be computed from the position `p_BQ` of this point measured
  /// and expressed in frame B using the transformation `p_AQ = X_AB⋅p_BQ`.
  ///
  /// @param[in] context
  ///   The context containing the state of the model. It stores the
  ///   generalized positions q of the model.
  /// @param[in] frame_A
  ///   The target frame A in the computed relative transform `X_AB`.
  /// @param[in] frame_B
  ///   The source frame B in the computed relative transform `X_AB`.
  /// @retval X_AB
  ///   The relative transform from frame B to frame A, such that
  ///   `p_AQ = X_AB⋅p_BQ`.
  Isometry3<T> CalcRelativeTransform(
      const systems::Context<T>& context,
      const Frame<T>& frame_A, const Frame<T>& frame_B) const {
    return internal_tree().CalcRelativeTransform(context, frame_A, frame_B);
  }

  /// Given the positions `p_BQi` for a set of points `Qi` measured and
  /// expressed in a frame B, this method computes the positions `p_AQi(q)` of
  /// each point `Qi` in the set as measured and expressed in another frame A,
  /// as a function of the generalized positions q of the model.
  ///
  /// @param[in] context
  ///   The context containing the state of the model. It stores the
  ///   generalized positions q of the model.
  /// @param[in] frame_B
  ///   The frame B in which the positions `p_BQi` of a set of points `Qi` are
  ///   given.
  /// @param[in] p_BQi
  ///   The input positions of each point `Qi` in frame B. `p_BQi ∈ ℝ³ˣⁿᵖ` with
  ///   `np` the number of points in the set. Each column of `p_BQi` corresponds
  ///   to a vector in ℝ³ holding the position of one of the points in the set
  ///   as measured and expressed in frame B.
  /// @param[in] frame_A
  ///   The frame A in which it is desired to compute the positions `p_AQi` of
  ///   each point `Qi` in the set.
  /// @param[out] p_AQi
  ///   The output positions of each point `Qi` now computed as measured and
  ///   expressed in frame A. The output `p_AQi` **must** have the same size as
  ///   the input `p_BQi` or otherwise this method aborts. That is `p_AQi`
  ///   **must** be in `ℝ³ˣⁿᵖ`.
  ///
  /// @note Both `p_BQi` and `p_AQi` must have three rows. Otherwise this
  /// method will throw a std::runtime_error exception. This method also throws
  /// a std::runtime_error exception if `p_BQi` and `p_AQi` differ in the number
  /// of columns.
  void CalcPointsPositions(
      const systems::Context<T>& context,
      const Frame<T>& frame_B,
      const Eigen::Ref<const MatrixX<T>>& p_BQi,
      const Frame<T>& frame_A,
      EigenPtr<MatrixX<T>> p_AQi) const {
    return internal_tree().CalcPointsPositions(
        context, frame_B, p_BQi, frame_A, p_AQi);
  }

  /// Evaluate the pose `X_WB` of a body B in the world frame W.
  /// @param[in] context
  ///   The context storing the state of the model.
  /// @param[in] body_B
  ///   The body B for which the pose is requested.
  /// @retval X_WB
  ///   The pose of body frame B in the world frame W.
  /// @throws std::exception if Finalize() was not called on `this` model or if
  /// `body_B` does not belong to this model.
  const Isometry3<T>& EvalBodyPoseInWorld(
      const systems::Context<T>& context,
      const Body<T>& body_B) const {
    return internal_tree().EvalBodyPoseInWorld(context, body_B);
  }

  /// Evaluate the spatial velocity `V_WB` of a body B in the world frame W.
  /// @param[in] context
  ///   The context storing the state of the model.
  /// @param[in] body_B
  ///   The body B for which the spatial velocity is requested.
  /// @returns V_WB
  ///   The spatial velocity of body frame B in the world frame W.
  /// @throws std::exception if Finalize() was not called on `this` model or if
  /// `body_B` does not belong to this model.
  const SpatialVelocity<T>& EvalBodySpatialVelocityInWorld(
      const systems::Context<T>& context,
      const Body<T>& body_B) const {
    return internal_tree().EvalBodySpatialVelocityInWorld(context, body_B);
  }

  /// Given a list of points with fixed position vectors `p_FP` in a frame
  /// F, (that is, their time derivative `DtF(p_FP)` in frame F is zero),
  /// this method computes the geometric Jacobian `Jv_WFp` defined by:
  /// <pre>
  ///   v_WP(q, v) = Jv_WFp(q)⋅v
  /// </pre>
  /// where `v_WP(q, v)` is the translational velocity of point `P` in the
  /// world frame W and q and v are the vectors of generalized position and
  /// velocity, respectively.
  ///
  /// @param[in] context
  ///   The context containing the state of the model. It stores the
  ///   generalized positions q.
  /// @param[in] frame_F
  ///   The positions `p_FP` of each point in the input set are measured and
  ///   expressed in this frame F and are constant (fixed) in this frame.
  /// @param[in] p_FP_list
  ///   A matrix with the fixed position of a set of points `P` measured and
  ///   expressed in `frame_F`.
  ///   Each column of this matrix contains the position vector `p_FP` for a
  ///   point `P` measured and expressed in frame F. Therefore this input
  ///   matrix lives in ℝ³ˣⁿᵖ with `np` the number of points in the set.
  /// @param[out] p_WP_list
  ///   The output positions of each point `P` now measured and expressed in
  //    the world frame W. These positions are computed in the process of
  ///   computing the geometric Jacobian `J_WP` and therefore external storage
  ///   must be provided.
  ///   The output `p_WP_list` **must** have the same size as the input set
  ///   `p_FP_list` or otherwise this method throws a
  ///   std::runtime_error exception. That is `p_WP_list` **must** be in
  ///   `ℝ³ˣⁿᵖ`.
  /// @param[out] Jv_WFp
  ///   The geometric Jacobian `Jv_WFp(q)`, function of the generalized
  ///   positions q only. This Jacobian relates the translational velocity
  ///   `v_WP` of each point `P` in the input set by: <pre>
  ///     v_WP(q, v) = Jv_WFp(q)⋅v
  ///   </pre>
  ///   so that `v_WP` is a column vector of size `3⋅np` concatenating the
  ///   velocity of all points `P` in the same order they were given in the
  ///   input set. Therefore `J_WFp` is a matrix of size `3⋅np x nv`, with `nv`
  ///   the number of generalized velocities. On input, matrix `J_WFp` **must**
  ///   have size `3⋅np x nv` or this method throws a std::runtime_error
  ///   exception.
  ///
  /// @throws std::exception if the output `p_WP_list` is nullptr or does not
  ///  have the same size as the input array `p_FP_list`.
  /// @throws std::exception if `Jv_WFp` is nullptr or if it does not have the
  /// appropriate size, see documentation for `Jv_WFp` for details.
  // TODO(amcastro-tri): provide the Jacobian-times-vector operation, since for
  // most applications it is all we need and it is more efficient to compute.
  // TODO(amcastro-tri): Rework this method as per issue #10155.
  void CalcPointsGeometricJacobianExpressedInWorld(
      const systems::Context<T>& context,
      const Frame<T>& frame_F, const Eigen::Ref<const MatrixX<T>>& p_FP_list,
      EigenPtr<MatrixX<T>> p_WP_list, EigenPtr<MatrixX<T>> Jv_WFp) const {
    return internal_tree().CalcPointsGeometricJacobianExpressedInWorld(
        context, frame_F, p_FP_list, p_WP_list, Jv_WFp);
  }

  /// Computes the bias term `b_WFp` associated with the translational
  /// acceleration `a_WFp` of a point `P` instantaneously moving with a frame F.
  /// That is, the translational acceleration of point `P` can be computed as:
  /// <pre>
  ///   a_WFp = Jv_WFp(q)⋅v̇ + b_WFp(q, v)
  /// </pre>
  /// where `b_WFp = J̇v_WFp(q, v)⋅v`.
  ///
  /// This method computes `b_WFp` for each point `P` in `p_FP_list` defined by
  /// its position `p_FP` in `frame_F`.
  ///
  /// @see CalcPointsGeometricJacobianExpressedInWorld() to compute the
  /// geometric Jacobian `Jv_WFp(q)`.
  ///
  /// @param[in] context
  ///   The context containing the state of the model. It stores the
  ///   generalized positions q and generalized velocities v.
  /// @param[in] frame_F
  ///   Points `P` in the list instantaneously move with this frame.
  /// @param[in] p_FP_list
  ///   A matrix with the fixed position of a list of points `P` measured and
  ///   expressed in `frame_F`.
  ///   Each column of this matrix contains the position vector `p_FP` for a
  ///   point `P` measured and expressed in frame F. Therefore this input
  ///   matrix lives in ℝ³ˣⁿᵖ with `np` the number of points in the list.
  /// @returns b_WFp
  ///   The bias term, function of the generalized positions q and the
  ///   generalized velocities v as stored in `context`.
  ///   The returned vector has size `3⋅np`, with np the number of points in
  ///   `p_FP_list`, and concatenates the bias terms for each point `P` in the
  ///   list in the same order they are specified on input.
  ///
  /// @throws std::exception if `p_FP_list` does not have 3 rows.
  // TODO(amcastro-tri): Rework this method as per issue #10155.
  VectorX<T> CalcBiasForPointsGeometricJacobianExpressedInWorld(
      const systems::Context<T>& context,
      const Frame<T>& frame_F,
      const Eigen::Ref<const MatrixX<T>>& p_FP_list) const {
    return internal_tree().CalcBiasForPointsGeometricJacobianExpressedInWorld(
        context, frame_F, p_FP_list);
  }

  // TODO(eric.cousineau): Reduce duplicate text between overloads.
  /// This is a variant to compute the geometric Jacobian `Jv_WFp` for a list of
  /// points `P` moving with `frame_F`, given that we know the position `p_WP`
  /// of each point in the list measured and expressed in the world frame W. The
  /// geometric Jacobian `Jv_WFp` is defined such that: <pre>
  ///   v_WP(q, v) = Jv_WFp(q)⋅v
  /// </pre>
  /// where `v_WP(q, v)` is the translational velocity of point `P` in the
  /// world frame W and q and v are the vectors of generalized position and
  /// velocity, respectively. Since the spatial velocity of each
  /// point `P` is linear in the generalized velocities, the geometric
  /// Jacobian `Jv_WFp` is a function of the generalized coordinates q only.
  ///
  /// @param[in] context
  ///   The context containing the state of the model. It stores the
  ///   generalized positions q.
  /// @param[in] frame_F
  ///   Points `P` in the list instantaneously move with this frame.
  /// @param[in] p_WP_list
  ///   A matrix with the fixed position of a list of points `P` measured and
  ///   expressed in the world frame W.
  ///   Each column of this matrix contains the position vector `p_WP` for a
  ///   point `P` measured and expressed in the world frame W. Therefore this
  ///   input matrix lives in ℝ³ˣⁿᵖ with `np` the number of points in the list.
  /// @param[out] Jv_WFp
  ///   The geometric Jacobian `Jv_WFp(q)`, function of the generalized
  ///   positions q only. This Jacobian relates the translational velocity
  ///   `v_WP` of each point `P` in the input list by: <pre>
  ///     `v_WP(q, v) = Jv_WFp(q)⋅v`
  ///   </pre>
  ///   so that `v_WP` is a column vector of size `3⋅np` concatenating the
  ///   velocity of all points `P` in the same order they were given in the
  ///   input list. Therefore `J_WP` is a matrix of size `3⋅np x nv`, with `nv`
  ///   the number of generalized velocities. On input, matrix `J_WP` **must**
  ///   have size `3⋅np x nv` or this method throws a std::runtime_error
  ///   exception.
  ///
  /// @throws std::exception if `Jv_WFp` is nullptr or if it does not have the
  /// appropriate size, see documentation for `Jv_WFp` for details.
  // TODO(amcastro-tri): provide the Jacobian-times-vector operation, since for
  // most applications it is all we need and it is more efficient to compute.
  // TODO(amcastro-tri): Rework this method as per issue #10155.
  void CalcPointsGeometricJacobianExpressedInWorld(
      const systems::Context<T>& context,
      const Frame<T>& frame_F, const Eigen::Ref<const MatrixX<T>>& p_WP_list,
      EigenPtr<MatrixX<T>> Jv_WFp) const {
    return internal_tree().CalcPointsGeometricJacobianExpressedInWorld(
        context, frame_F, p_WP_list, Jv_WFp);
  }

  /// Given a list of points with fixed position vectors `p_FP` in a frame
  /// F, (that is, their time derivative `DtF(p_FP)` in frame F is zero),
  /// this method computes the analytical Jacobian `Jq_WFp(q)`.
  /// The analytical Jacobian `Jq_WFp(q)` is defined by: <pre>
  ///   Jq_WFp(q) = d(p_WFp(q))/dq
  /// </pre>
  /// where `p_WFp(q)` is the position of point P, which moves with frame F, in
  /// the world frame W.
  ///
  /// @param[in] context
  ///   The context containing the state of the model. It stores the
  ///   generalized positions q.
  /// @param[in] frame_F
  ///   The positions `p_FP` of each point in the input set are measured and
  ///   expressed in this frame F and are constant (fixed) in this frame.
  /// @param[in] p_FP_list
  ///   A matrix with the fixed position of a set of points `P` measured and
  ///   expressed in `frame_F`.
  ///   Each column of this matrix contains the position vector `p_FP` for a
  ///   point `P` measured and expressed in frame F. Therefore this input
  ///   matrix lives in ℝ³ˣⁿᵖ with `np` the number of points in the set.
  /// @param[out] p_WP_list
  ///   The output positions of each point `P` now measured and expressed in
  //    the world frame W. These positions are computed in the process of
  ///   computing the geometric Jacobian `J_WP` and therefore external storage
  ///   must be provided.
  ///   The output `p_WP_list` **must** have the same size as the input set
  ///   `p_FP_list` or otherwise this method throws a
  ///   std::runtime_error exception. That is `p_WP_list` **must** be in
  ///   `ℝ³ˣⁿᵖ`.
  /// @param[out] Jq_WFp
  ///   The analytical Jacobian `Jq_WFp(q)`, function of the generalized
  ///   positions q only.
  ///   We stack the positions of each point P in the world frame W into a
  ///   column vector p_WFp = [p_WFp1; p_WFp2; ...] of size 3⋅np, with np
  ///   the number of points in p_FP_list. Then the analytical Jacobian is
  ///   defined as: <pre>
  ///     Jq_WFp(q) = ∇(p_WFp(q))
  ///   </pre>
  ///   with `∇(⋅)` the gradient operator with respect to the generalized
  ///   positions q. Therefore `Jq_WFp` is a matrix of size `3⋅np x nq`, with
  ///   `nq` the number of generalized positions. On input, matrix `Jq_WFp`
  ///   **must** have size `3⋅np x nq` or this method throws a
  ///   std::runtime_error exception.
  ///
  /// @throws std::exception if the output `p_WP_list` is nullptr or does not
  /// have the same size as the input array `p_FP_list`.
  /// @throws std::exception if `Jq_WFp` is nullptr or if it does not have the
  /// appropriate size, see documentation for `Jq_WFp` for details.
  // TODO(amcastro-tri): provide the Jacobian-times-vector operation, since for
  // most applications it is all we need and it is more efficient to compute.
  // TODO(amcastro-tri): Rework this method as per issue #10155.
  void CalcPointsAnalyticalJacobianExpressedInWorld(
      const systems::Context<T>& context,
      const Frame<T>& frame_F, const Eigen::Ref<const MatrixX<T>>& p_FP_list,
      EigenPtr<MatrixX<T>> p_WP_list, EigenPtr<MatrixX<T>> Jq_WFp) const {
    internal_tree().CalcPointsAnalyticalJacobianExpressedInWorld(
        context, frame_F, p_FP_list, p_WP_list, Jq_WFp);
  }

  /// Given a frame `Fp` defined by shifting a frame F from its origin `Fo` to
  /// a new origin `P`, this method computes the geometric Jacobian `Jv_WFp`
  /// for frame `Fp`. The new origin `P` is specified by the position vector
  /// `p_FP` in frame F. The frame geometric Jacobian `Jv_WFp` is defined by:
  /// <pre>
  ///   V_WFp(q, v) = Jv_WFp(q)⋅v
  /// </pre>
  /// where `V_WFp(q, v)` is the spatial velocity of frame `Fp` measured and
  /// expressed in the world frame W and q and v are the vectors of generalized
  /// position and velocity, respectively.
  /// The geometric Jacobian `Jv_WFp(q)` is a function of the generalized
  /// coordinates q only.
  ///
  /// @param[in] context
  ///   The context containing the state of the model. It stores the
  ///   generalized positions q.
  /// @param[in] frame_F
  ///   The position `p_FP` of frame `Fp` is measured and expressed in this
  ///   frame F.
  /// @param[in] p_FP
  ///   The (fixed) position of the origin `P` of frame `Fp` as measured and
  ///   expressed in frame F.
  /// @param[out] Jv_WFp
  ///   The geometric Jacobian `Jv_WFp(q)`, function of the generalized
  ///   positions q only. This Jacobian relates to the spatial velocity `V_WFp`
  ///   of frame `Fp` by: <pre>
  ///     V_WFp(q, v) = Jv_WFp(q)⋅v
  ///   </pre>
  ///   Therefore `Jv_WFp` is a matrix of size `6 x nv`, with `nv`
  ///   the number of generalized velocities. On input, matrix `Jv_WFp` **must**
  ///   have size `6 x nv` or this method throws an exception. The top rows of
  ///   this matrix (which can be accessed with Jv_WFp.topRows<3>()) is the
  ///   Jacobian `Hw_WFp` related to the angular velocity of `Fp` in W by
  ///   `w_WFp = Hw_WFp⋅v`. The bottom rows of this matrix (which can be
  ///   accessed with Jv_WFp.bottomRows<3>()) is the Jacobian `Hv_WFp` related
  ///   to the translational velocity of the origin `P` of frame `Fp` in W by
  ///   `v_WFpo = Hv_WFp⋅v`. This ordering is consistent with the internal
  ///   storage of the SpatialVelocity class. Therefore the following operations
  ///   results in a valid spatial velocity: <pre>
  ///     SpatialVelocity<double> Jv_WFp_times_v(Jv_WFp * v);
  ///   </pre>
  ///
  /// @throws std::exception if `J_WFp` is nullptr or if it is not of size
  ///   `6 x nv`.
  // TODO(amcastro-tri): Rework this method as per issue #10155.
  void CalcFrameGeometricJacobianExpressedInWorld(
      const systems::Context<T>& context,
      const Frame<T>& frame_F, const Eigen::Ref<const Vector3<T>>& p_FP,
      EigenPtr<MatrixX<T>> Jv_WFp) const {
    internal_tree().CalcFrameGeometricJacobianExpressedInWorld(
        context, frame_F, p_FP, Jv_WFp);
  }

  /// Computes the geometric Jacobian for a point moving with a given frame.
  /// Consider a point P instantaneously moving with a frame B with position
  /// `p_BP` in that frame. Frame `Bp` is the frame defined by shifting frame B
  /// with origin at `Bo` to a new origin at point P. The spatial
  /// velocity `V_ABp_E` of frame `Bp` measured in a frame A and expressed in a
  /// frame E relates to the generalized velocities of the system by the
  /// geometric Jacobian `Jv_ABp_E(q)` by: <pre>
  ///   V_ABp_E(q, v) = Jv_ABp_E(q)⋅v
  /// </pre>
  /// This method computes the geometric Jacobian `Jv_ABp_E(q)`.
  ///
  /// @param[in] context
  ///   The context containing the state of the model. It stores the
  ///   generalized positions q.
  /// @param[in] frame_B
  ///   The position `p_BP` of point P is measured and expressed in this frame.
  /// @param[in] p_BP
  ///   The (fixed) position of the origin `P` of frame `Bp` as measured and
  ///   expressed in frame B.
  /// @param[in] frame_A
  ///   The second frame in which the spatial velocity `V_ABp` is measured and
  ///   expressed.
  /// @param[in] frame_E
  ///   Frame in which the velocity V_ABp_E is expressed.
  /// @param[out] Jv_ABp_E
  ///   The geometric Jacobian `Jv_ABp_E(q)`, function of the generalized
  ///   positions q only. This Jacobian relates to the spatial velocity
  ///   `V_ABp_E` of frame `Bp` in A and expressed in E by: <pre>
  ///     V_ABp_E(q, v) = Jv_ABp_E(q)⋅v
  ///   </pre>
  ///   Therefore `Jv_ABp_E` is a matrix of size `6 x nv`, with `nv`
  ///   the number of generalized velocities. On input, matrix `Jv_ABp_E`
  ///   **must** have size `6 x nv` or this method throws an exception.
  ///   Given a `6 x nv` spatial Jacobian Jv, let Jvr be the `3 x nv`
  ///   rotational part (top 3 rows) and Jvt be the translational part
  ///   (bottom 3 rows). These can be obtained as follows: <pre>
  ///     Jvr_ABp = Jv_ABp.topRows<3>();
  ///     Jvt_ABp = Jv_ABp.bottomRows<3>();
  ///   </pre>
  ///   This ordering is consistent with the internal storage of the
  ///   SpatialVelocity class. Therefore the following operations results in
  ///   a valid spatial velocity: <pre>
  ///     SpatialVelocity<double> V_ABp(Jv_ABp * v);
  ///   </pre>
  ///
  /// @throws std::exception if `J_ABp` is nullptr or if it is not of size
  ///   `6 x nv`.
  // TODO(amcastro-tri): Rework this method as per issue #10155.
  void CalcRelativeFrameGeometricJacobian(
      const systems::Context<T>& context,
      const Frame<T>& frame_B, const Eigen::Ref<const Vector3<T>>& p_BP,
      const Frame<T>& frame_A, const Frame<T>& frame_E,
      EigenPtr<MatrixX<T>> Jv_ABp_E) const {
    return internal_tree().CalcRelativeFrameGeometricJacobian(
        context, frame_B, p_BP, frame_A, frame_E, Jv_ABp_E);
  }

  /// Given a frame `Fp` defined by shifting a frame F from its origin `Fo` to
  /// a new origin `P`, this method computes the bias term `Ab_WFp` associated
  /// with the spatial acceleration `A_WFp` a frame `Fp` instantaneously
  /// moving with a frame F at a fixed position `p_FP`.
  /// That is, the spatial acceleration of frame `Fp` can be computed as:
  /// <pre>
  ///   A_WFp = Jv_WFp(q)⋅v̇ + Ab_WFp(q, v)
  /// </pre>
  /// where `Ab_WFp(q, v) = J̇v_WFp(q, v)⋅v`.
  ///
  /// @see CalcFrameGeometricJacobianExpressedInWorld() to compute the
  /// geometric Jacobian `Jv_WFp(q)`.
  ///
  /// @param[in] context
  ///   The context containing the state of the model. It stores the
  ///   generalized positions q and generalized velocities v.
  /// @param[in] frame_F
  ///   The position `p_FP` of frame `Fp` is measured and expressed in this
  ///   frame F.
  /// @param[in] p_FP
  ///   The (fixed) position of the origin `P` of frame `Fp` as measured and
  ///   expressed in frame F.
  /// @returns Ab_WFp
  ///   The bias term, function of the generalized positions q and the
  ///   generalized velocities v as stored in `context`.
  ///   The returned vector is of size 6, with the first three elements related
  ///   to the bias in angular acceleration and the with the last three elements
  ///   related to the bias in translational acceleration.
  /// @note SpatialAcceleration(Ab_WFp) defines a valid SpatialAcceleration.
  // TODO(amcastro-tri): Rework this method as per issue #10155.
  Vector6<T> CalcBiasForFrameGeometricJacobianExpressedInWorld(
      const systems::Context<T>& context,
      const Frame<T>& frame_F, const Eigen::Ref<const Vector3<T>>& p_FP) const {
    return internal_tree().CalcBiasForFrameGeometricJacobianExpressedInWorld(
        context, frame_F, p_FP);
  }

  /// Computes the Jacobian of spatial velocity for a frame instantaneously
  /// moving with a specified frame in the model. Consider a point P
  /// instantaneously moving with a frame B with position `p_BP` in that frame.
  /// Frame `Bp` is the frame defined by shifting frame B with origin at `Bo` to
  /// a new origin at point P. The spatial velocity `V_ABp_E` of frame `Bp`
  /// measured in a frame A and expressed in a frame E can be expressed as:
  /// <pre>
  ///   V_ABp_E(q, w) = Jw_ABp_E(q)⋅w
  /// </pre>
  /// where w represents
  ///   * the time derivative of the generalized position vector q̇, if
  ///     `with_respect_to` is JacobianWrtVariable::kQDot.
  ///   * the generalized velocity vector v, if `with_respect_to` is
  ///     JacobianWrtVariable::kV.
  ///
  /// This method computes `Jw_ABp_E(q)`.
  ///
  /// @param[in] context
  ///   The context containing the state of the model. It stores the
  ///   generalized positions q.
  /// @param[in] with_respect_to
  ///   Enum indicating whether `Jw_ABp_E` converts generalized velocities or
  ///   time-derivatives of generalized positions to spatial velocities.
  /// @param[in] frame_B
  ///   The position `p_BP` of point P is measured and expressed in this frame.
  /// @param[in] p_BP
  ///   The (fixed) position of the origin `P` of frame `Bp` as measured and
  ///   expressed in frame B.
  /// @param[in] frame_A
  ///   The second frame in which the spatial velocity `V_ABp` is measured.
  /// @param[in] frame_E
  ///   Frame in which the velocity V_ABp_E, and therefore the Jacobian Jw_ABp_E
  ///   is expressed.
  /// @param[out] Jw_ABp_E
  ///   The Jacobian `Jw_ABp_E(q)`, function of the generalized
  ///   positions q only. This Jacobian relates to the spatial velocity
  ///   `V_ABp_E` of frame `Bp` in `A` and expressed in `E` by: <pre>
  ///     V_ABp_E(q, w) = Jw_ABp_E(q)⋅w </pre>
  ///   Therefore `Jw_ABp_E` is a matrix of size `6 x nz`, where `nz` is the
  ///   number of elements in w. On input, matrix `Jv_ABp_E` **must** have size
  ///   `6 x nz` or this method throws an exception. Given a `6 x nz` Jacobian
  ///   J, let Jr be the `3 x nz` rotational part (top 3 rows) and Jt be the
  ///   translational part (bottom 3 rows). These can be obtained as follows:
  ///   ```
  ///     Jr_ABp_E = Jw_ABp_E.topRows<3>();
  ///     Jt_ABp_E = Jw_ABp_E.bottomRows<3>();
  ///   ```
  ///   This ordering is consistent with the internal storage of the
  ///   SpatialVelocity class. Therefore the following operations results in
  ///   a valid spatial velocity: <pre>
  ///     SpatialVelocity<double> V_ABp(Jw_ABp * w); </pre>
  ///
  /// @throws std::exception if `Jw_ABp_E` is nullptr or if it is not of size
  ///   `6 x nz`.
  void CalcJacobianSpatialVelocity(
      const systems::Context<T>& context,
      JacobianWrtVariable with_respect_to,
      const Frame<T>& frame_B, const Eigen::Ref<const Vector3<T>>& p_BP,
      const Frame<T>& frame_A, const Frame<T>& frame_E,
      EigenPtr<MatrixX<T>> Jw_ABp_E) const {
    return internal_tree().CalcJacobianSpatialVelocity(
        context, with_respect_to, frame_B, p_BP, frame_A, frame_E, Jw_ABp_E);
  }

  /// Given the state of this model in `context` and a known vector
  /// of generalized accelerations `known_vdot`, this method computes the
  /// spatial acceleration `A_WB` for each body as measured and expressed in the
  /// world frame W.
  ///
  /// @param[in] context
  ///   The context containing the state of this model.
  /// @param[in] known_vdot
  ///   A vector with the generalized accelerations for the full model.
  /// @param[out] A_WB_array
  ///   A pointer to a valid, non nullptr, vector of spatial accelerations
  ///   containing the spatial acceleration `A_WB` for each body. It must be of
  ///   size equal to the number of bodies in the model. On output,
  ///   entries will be ordered by BodyIndex.
  /// @throws std::exception if A_WB_array is not of size `num_bodies()`.
  void CalcSpatialAccelerationsFromVdot(
      const systems::Context<T>& context,
      const VectorX<T>& known_vdot,
      std::vector<SpatialAcceleration<T>>* A_WB_array) const;

  /// Given the state of this model in `context` and a known vector
  /// of generalized accelerations `vdot`, this method computes the
  /// set of generalized forces `tau` that would need to be applied in order to
  /// attain the specified generalized accelerations.
  /// Mathematically, this method computes: <pre>
  ///   tau = M(q)v̇ + C(q, v)v - tau_app - ∑ J_WBᵀ(q) Fapp_Bo_W
  /// </pre>
  /// where `M(q)` is the model's mass matrix, `C(q, v)v` is the bias
  /// term containing Coriolis and gyroscopic effects and `tau_app` consists
  /// of a vector applied generalized forces. The last term is a summation over
  /// all bodies in the model where `Fapp_Bo_W` is an applied spatial force on
  /// body B at `Bo` which gets projected into the space of generalized forces
  /// with the geometric Jacobian `J_WB(q)` which maps generalized velocities
  /// into body B spatial velocity as `V_WB = J_WB(q)v`.
  /// This method does not compute explicit expressions for the mass matrix nor
  /// for the bias term, which would be of at least `O(n²)` complexity, but it
  /// implements an `O(n)` Newton-Euler recursive algorithm, where n is the
  /// number of bodies in the model. The explicit formation of the
  /// mass matrix `M(q)` would require the calculation of `O(n²)` entries while
  /// explicitly forming the product `C(q, v) * v` could require up to `O(n³)`
  /// operations (see [Featherstone 1987, §4]), depending on the implementation.
  /// The recursive Newton-Euler algorithm is the most efficient currently known
  /// general method for solving inverse dynamics [Featherstone 2008].
  ///
  /// @param[in] context
  ///   The context containing the state of the model.
  /// @param[in] known_vdot
  ///   A vector with the known generalized accelerations `vdot` for the full
  ///   model. Use the provided Joint APIs in order to access entries into this
  ///   array.
  /// @param[in] external_forces
  ///   A set of forces to be applied to the system either as body spatial
  ///   forces `Fapp_Bo_W` or generalized forces `tau_app`, see MultibodyForces
  ///   for details.
  ///
  /// @returns the vector of generalized forces that would need to be applied to
  /// the mechanical system in order to achieve the desired acceleration given
  /// by `known_vdot`.
  VectorX<T> CalcInverseDynamics(
      const systems::Context<T>& context,
      const VectorX<T>& known_vdot,
      const MultibodyForces<T>& external_forces) const {
    return internal_tree().CalcInverseDynamics(
        context, known_vdot, external_forces);
  }

  /// Computes the combined force contribution of ForceElement objects in the
  /// model. A ForceElement can apply forces as a spatial force per body or as
  /// generalized forces, depending on the ForceElement model.
  /// ForceElement contributions are a function of the state and time only.
  /// The output from this method can immediately be used as input to
  /// CalcInverseDynamics() to include the effect of applied forces by force
  /// elements.
  ///
  /// @param[in] context
  ///   The context containing the state of this model.
  /// @param[out] forces
  ///   A pointer to a valid, non nullptr, multibody forces object. On output
  ///   `forces` will store the forces exerted by all the ForceElement
  ///   objects in the model.
  /// @throws std::exception if `forces` is null or not compatible with this
  ///   model, per MultibodyForces::CheckInvariants().
  void CalcForceElementsContribution(
      const systems::Context<T>& context, MultibodyForces<T>* forces) const;

  /// Computes and returns the total potential energy stored in `this` multibody
  /// model for the configuration given by `context`.
  /// @param[in] context
  ///   The context containing the state of the model.
  /// @returns The total potential energy stored in `this` multibody model.
  T CalcPotentialEnergy(const systems::Context<T>& context) const {
    return internal_tree().CalcPotentialEnergy(context);
  }

  /// Computes and returns the power generated by conservative forces in the
  /// multibody model. This quantity is defined to be positive when the
  /// potential energy is decreasing. In other words, if `U(q)` is the potential
  /// energy as defined by CalcPotentialEnergy(), then the conservative power,
  /// `Pc`, is `Pc = -U̇(q)`.
  ///
  /// @see CalcPotentialEnergy()
  T CalcConservativePower(const systems::Context<T>& context) const {
    return internal_tree().CalcConservativePower(context);
  }

  /// Computes the bias term `C(q, v)v` containing Coriolis and gyroscopic
  /// effects of the multibody equations of motion: <pre>
  ///   M(q)v̇ + C(q, v)v = tau_app + ∑ J_WBᵀ(q) Fapp_Bo_W
  /// </pre>
  /// where `M(q)` is the multibody model's mass matrix and `tau_app` consists
  /// of a vector applied generalized forces. The last term is a summation over
  /// all bodies in the model where `Fapp_Bo_W` is an applied spatial force on
  /// body B at `Bo` which gets projected into the space of generalized forces
  /// with the geometric Jacobian `J_WB(q)` which maps generalized velocities
  /// into body B spatial velocity as `V_WB = J_WB(q)v`.
  ///
  /// @param[in] context
  ///   The context containing the state of the model. It stores the
  ///   generalized positions q and the generalized velocities v.
  /// @param[out] Cv
  ///   On output, `Cv` will contain the product `C(q, v)v`. It must be a valid
  ///   (non-null) pointer to a column vector in `ℛⁿ` with n the number of
  ///   generalized velocities (num_velocities()) of the model.
  ///   This method aborts if Cv is nullptr or if it does not have the
  ///   proper size.
  void CalcBiasTerm(
      const systems::Context<T>& context, EigenPtr<VectorX<T>> Cv) const {
    internal_tree().CalcBiasTerm(context, Cv);
  }

  /// Computes the generalized forces `tau_g(q)` due to gravity as a function
  /// of the generalized positions `q` stored in the input `context`.
  /// The vector of generalized forces due to gravity `tau_g(q)` is defined such
  /// that it appears on the right hand side of the equations of motion together
  /// with any other generalized forces, like so:
  /// <pre>
  ///   Mv̇ + C(q, v)v = tau_g(q) + tau_app
  /// </pre>
  /// where `tau_app` includes any other generalized forces applied on the
  /// system.
  ///
  /// @param[in] context
  ///   The context storing the state of the model.
  /// @returns tau_g
  ///   A vector containing the generalized forces due to gravity.
  ///   The generalized forces are consistent with the vector of
  ///   generalized velocities `v` for `this` so that
  ///   the inner product `v⋅tau_g` corresponds to the power applied by the
  ///   gravity forces on the mechanical system. That is, `v⋅tau_g > 0`
  ///   corresponds to potential energy going into the system, as either
  ///   mechanical kinetic energy, some other potential energy, or heat, and
  ///   therefore to a decrease of the gravitational potential energy.
  VectorX<T> CalcGravityGeneralizedForces(
      const systems::Context<T>& context) const {
    return internal_tree().CalcGravityGeneralizedForces(context);
  }

  // Preserve access to base overload from this class.
  using systems::System<T>::MapVelocityToQDot;

  /// Transforms generalized velocities v to time derivatives `qdot` of the
  /// generalized positions vector `q` (stored in `context`). `v` and `qdot`
  /// are related linearly by `q̇ = N(q)⋅v`.
  /// Using the configuration `q` stored in the given `context` this method
  /// calculates `q̇ = N(q)⋅v`.
  ///
  /// @param[in] context
  ///   The context containing the state of the model.
  /// @param[in] v
  ///   A vector of of generalized velocities for this model.
  ///   This method aborts if v is not of size num_velocities().
  /// @param[out] qdot
  ///   A valid (non-null) pointer to a vector in `ℝⁿ` with n being the number
  ///   of generalized positions in this model,
  ///   given by `num_positions()`. This method aborts if `qdot` is nullptr
  ///   or if it is not of size num_positions().
  ///
  /// @see MapQDotToVelocity()
  /// @see Mobilizer::MapVelocityToQDot()
  void MapVelocityToQDot(
      const systems::Context<T>& context,
      const Eigen::Ref<const VectorX<T>>& v,
      EigenPtr<VectorX<T>> qdot) const {
    return internal_tree().MapVelocityToQDot(context, v, qdot);
  }

  // Preserve access to base overload from this class.
  using systems::System<T>::MapQDotToVelocity;

  /// Transforms the time derivative `qdot` of the generalized positions vector
  /// `q` (stored in `context`) to generalized velocities `v`. `v` and `q̇`
  /// are related linearly by `q̇ = N(q)⋅v`. Although `N(q)` is not
  /// necessarily square, its left pseudo-inverse `N⁺(q)` can be used to
  /// invert that relationship without residual error, provided that `qdot` is
  /// in the range space of `N(q)` (that is, if it *could* have been produced as
  /// `q̇ = N(q)⋅v` for some `v`).
  /// Using the configuration `q` stored in the given `context` this method
  /// calculates `v = N⁺(q)⋅q̇`.
  ///
  /// @param[in] context
  ///   The context containing the state of the model.
  /// @param[in] qdot
  ///   A vector containing the time derivatives of the generalized positions.
  ///   This method aborts if `qdot` is not of size num_positions().
  /// @param[out] v
  ///   A valid (non-null) pointer to a vector in `ℛⁿ` with n the number of
  ///   generalized velocities. This method aborts if v is nullptr or if it
  ///   is not of size num_velocities().
  ///
  /// @see MapVelocityToQDot()
  /// @see Mobilizer::MapQDotToVelocity()
  void MapQDotToVelocity(
      const systems::Context<T>& context,
      const Eigen::Ref<const VectorX<T>>& qdot,
      EigenPtr<VectorX<T>> v) const {
    internal_tree().MapQDotToVelocity(context, qdot, v);
  }

  /// This method allows users to map the state of `this` model, x, into a
  /// vector of selected state xₛ with a given preferred ordering.
  /// The mapping, or selection, is returned in the form of a selector matrix
  /// Sx such that `xₛ = Sx⋅x`. The size nₛ of xₛ is always smaller or equal
  /// than the size of the full state x. That is, a user might be interested in
  /// only a given portion of the full state x.
  ///
  /// This selection matrix is particularly useful when adding PID control
  /// on a portion of the state, see systems::controllers::PidController.
  ///
  /// A user specifies the preferred order in xₛ via `user_to_joint_index_map`.
  /// The selected state is built such that selected positions are followed
  /// by selected velocities, as in `xₛ = [qₛ, vₛ]`.
  /// The positions in qₛ are a concatenation of the positions for each joint
  /// in the order they appear in `user_to_joint_index_map`. That is, the
  /// positions for `user_to_joint_index_map[0]` are first, followed by the
  /// positions for `user_to_joint_index_map[1]`, etc. Similarly for the
  /// selected velocities vₛ.
  ///
  /// @throws std::logic_error if there are repeated indexes in
  /// `user_to_joint_index_map`.
  // TODO(amcastro-tri): consider having an extra `free_body_index_map`
  // so that users could also re-order free bodies if they wanted to.
  MatrixX<double> MakeStateSelectorMatrix(
      const std::vector<JointIndex>& user_to_joint_index_map) const {
    return internal_tree().MakeStateSelectorMatrix(user_to_joint_index_map);
  }

  /// This method allows user to map a vector `uₛ` containing the actuation
  /// for a set of selected actuators into the vector u containing the actuation
  /// values for `this` full model.
  /// The mapping, or selection, is returned in the form of a selector matrix
  /// Su such that `u = Su⋅uₛ`. The size nₛ of uₛ is always smaller or equal
  /// than the size of the full vector of actuation values u. That is, a user
  /// might be interested in only a given subset of actuators in the model.
  ///
  /// This selection matrix is particularly useful when adding PID control
  /// on a portion of the state, see systems::controllers::PidController.
  ///
  /// A user specifies the preferred order in uₛ via
  /// `user_to_actuator_index_map`. The actuation values in uₛ are a
  /// concatenation of the values for each actuator in the order they appear in
  /// `user_to_actuator_index_map`.
  /// The full vector of actuation values u is ordered by JointActuatorIndex.
  MatrixX<double> MakeActuatorSelectorMatrix(
      const std::vector<JointActuatorIndex>& user_to_actuator_index_map) const {
    return internal_tree().MakeActuatorSelectorMatrix(
        user_to_actuator_index_map);
  }

  /// Alternative signature to build an actuation selector matrix `Su` such
  /// that `u = Su⋅uₛ`, where u is the vector of actuation values for the full
  /// model (ordered by JointActuatorIndex) and uₛ is a vector of actuation
  /// values for the actuators acting on the joints listed by
  /// `user_to_joint_index_map`. It is assumed that all joints referenced by
  /// `user_to_joint_index_map` are actuated.
  /// See MakeActuatorSelectorMatrix(const std::vector<JointActuatorIndex>&) for
  /// details.
  /// @throws std::logic_error if any of the joints in
  /// `user_to_joint_index_map` does not have an actuator.
  MatrixX<double> MakeActuatorSelectorMatrix(
      const std::vector<JointIndex>& user_to_joint_index_map) const {
    return internal_tree().MakeActuatorSelectorMatrix(user_to_joint_index_map);
  }

  /// Performs the computation of the mass matrix `M(q)` of the model using
  /// inverse dynamics, where the generalized positions q are stored in
  /// `context`. See CalcInverseDynamics().
  ///
  /// @param[in] context
  ///   The context containing the state of the model.
  /// @param[out] H
  ///   A valid (non-null) pointer to a squared matrix in `ℛⁿˣⁿ` with n the
  ///   number of generalized velocities (num_velocities()) of the model.
  ///   This method aborts if H is nullptr or if it does not have the proper
  ///   size.
  ///
  /// The algorithm used to build `M(q)` consists in computing one column of
  /// `M(q)` at a time using inverse dynamics. The result from inverse dynamics,
  /// with no applied forces, is the vector of generalized forces: <pre>
  ///   tau = M(q)v̇ + C(q, v)v
  /// </pre>
  /// where q and v are the generalized positions and velocities, respectively.
  /// When `v = 0` the Coriolis and gyroscopic forces term `C(q, v)v` is zero.
  /// Therefore the `i-th` column of `M(q)` can be obtained performing inverse
  /// dynamics with an acceleration vector `v̇ = eᵢ`, with `eᵢ` the standard
  /// (or natural) basis of `ℛⁿ` with n the number of generalized velocities.
  /// We write this as: <pre>
  ///   H.ᵢ(q) = M(q) * e_i
  /// </pre>
  /// where `H.ᵢ(q)` (notice the dot for the rows index) denotes the `i-th`
  /// column in M(q).
  ///
  /// @warning This is an O(n²) algorithm. Avoid the explicit computation of the
  /// mass matrix whenever possible.
  void CalcMassMatrixViaInverseDynamics(
      const systems::Context<T>& context, EigenPtr<MatrixX<T>> H) const {
    internal_tree().CalcMassMatrixViaInverseDynamics(context, H);
  }

  // TODO(amcastro-tri): Add state accessors for free body spatial velocities.

  /// @}

  /// This method creates an actuation matrix B mapping a vector of actuation
  /// values u into generalized forces `tau_u = B * u`, where B is a matrix of
  /// size `nv x nu` with `nu` equal to num_actuators() and `nv` equal to
  /// num_velocities().
  /// The vector u of actuation values is of size num_actuators(). For a given
  /// JointActuator, `u[JointActuator::index()]` stores the value for the
  /// external actuation corresponding to that actuator. `tau_u` on the other
  /// hand is indexed by generalized velocity indexes according to
  /// `Joint::velocity_start()`.
  /// @warning B is a permutation matrix. While making a permutation has
  /// `O(n)` complexity, making a full B matrix has `O(n²)` complexity. For most
  /// applications this cost can be neglected but it could become significant
  /// for very large systems.
  MatrixX<T> MakeActuationMatrix() const;

  /// Registers `this` plant to serve as a source for an instance of
  /// SceneGraph. This registration allows %MultibodyPlant to
  /// register geometry with `scene_graph` for visualization and/or
  /// collision queries.
  /// Successive registration calls with SceneGraph **must** be performed on
  /// the same instance to which the pointer argument `scene_graph` points
  /// to. Failure to do so will result in runtime exceptions.
  /// @param scene_graph
  ///   A valid non nullptr to the SceneGraph instance for which
  ///   `this` plant will sever as a source, see SceneGraph documentation
  ///   for further details.
  /// @returns the SourceId of `this` plant in `scene_graph`. It can also
  /// later on be retrieved with get_source_id().
  /// @throws std::exception if called post-finalize.
  /// @throws std::exception if `scene_graph` is the nullptr.
  /// @throws std::exception if called more than once.
  geometry::SourceId RegisterAsSourceForSceneGraph(
      geometry::SceneGraph<T>* scene_graph);

  /// Registers geometry in a SceneGraph with a given geometry::Shape to be
  /// used for visualization of a given `body`.
  ///
  /// @param[in] body
  ///   The body for which geometry is being registered.
  /// @param[in] X_BG
  ///   The fixed pose of the geometry frame G in the body frame B.
  /// @param[in] shape
  ///   The geometry::Shape used for visualization. E.g.: geometry::Sphere,
  ///   geometry::Cylinder, etc.
  /// @param[in] name
  ///   The name for the geometry. It must satisfy the requirements defined in
  ///   drake::geometry::GeometryInstance.
  /// @param[in] properties
  ///   The illustration properties for this geometry.
  /// @param[out] scene_graph
  ///   (Deprecated) A valid non nullptr to a SceneGraph on which geometry will
  ///   get registered.
  /// @throws std::exception if called post-finalize.
  /// @throws std::exception if `scene_graph` does not correspond to the same
  /// instance with which RegisterAsSourceForSceneGraph() was called.
  /// @returns the id for the registered geometry.
  geometry::GeometryId RegisterVisualGeometry(
      const Body<T>& body, const Isometry3<double>& X_BG,
      const geometry::Shape& shape, const std::string& name,
      const geometry::IllustrationProperties& properties,
      geometry::SceneGraph<T>* scene_graph = nullptr);

  /// Overload for visual geometry registration; it converts the `diffuse_color`
  /// (RGBA with values in the range [0, 1]) into a
  /// geometry::ConnectDrakeVisualizer()-compatible set of
  /// geometry::IllustrationProperties.
  geometry::GeometryId RegisterVisualGeometry(
      const Body<T>& body, const Isometry3<double>& X_BG,
      const geometry::Shape& shape, const std::string& name,
      const Vector4<double>& diffuse_color,
      geometry::SceneGraph<T>* scene_graph = nullptr);

  /// Overload for visual geometry registration; it relies on the downstream
  /// geometry::IllustrationProperties _consumer_ to provide default parameter
  /// values (see @ref geometry_roles for details).
  geometry::GeometryId RegisterVisualGeometry(
      const Body<T>& body, const Isometry3<double>& X_BG,
      const geometry::Shape& shape, const std::string& name,
      geometry::SceneGraph<T>* scene_graph = nullptr);

  /// Returns an array of GeometryId's identifying the different visual
  /// geometries for `body` previously registered with a SceneGraph.
  /// @note This method can be called at any time during the lifetime of `this`
  /// plant, either pre- or post-finalize, see Finalize().
  /// Post-finalize calls will always return the same value.
  /// @see RegisterVisualGeometry(), Finalize()
  const std::vector<geometry::GeometryId>& GetVisualGeometriesForBody(
      const Body<T>& body) const;

  /// Returns the number of geometries registered for visualization.
  /// This method can be called at any time during the lifetime of `this` plant,
  /// either pre- or post-finalize, see Finalize().
  /// Post-finalize calls will always return the same value.
  int num_visual_geometries() const {
    return static_cast<int>(geometry_id_to_visual_index_.size());
  }

  /// Registers geometry in a SceneGraph with a given geometry::Shape to be
  /// used for the contact modeling of a given `body`.
  /// More than one geometry can be registered with a body, in which case the
  /// body's contact geometry is the union of all geometries registered to that
  /// body.
  ///
  /// @param[in] body
  ///   The body for which geometry is being registered.
  /// @param[in] X_BG
  ///   The fixed pose of the geometry frame G in the body frame B.
  /// @param[in] shape
  ///   The geometry::Shape used for visualization. E.g.: geometry::Sphere,
  ///   geometry::Cylinder, etc.
  /// @param[in] coulomb_friction
  ///   Coulomb's law of friction coefficients to model friction on the
  ///   surface of `shape` for the given `body`.
  /// @param[out] scene_graph
  ///   (Deprecated) A valid, non-null pointer to a SceneGraph on which
  ///   geometry will get registered.
  /// @throws std::exception if called post-finalize.
  /// @throws std::exception if `scene_graph` does not correspond to the
  /// same instance with which RegisterAsSourceForSceneGraph() was called.
  geometry::GeometryId RegisterCollisionGeometry(
      const Body<T>& body, const Isometry3<double>& X_BG,
      const geometry::Shape& shape, const std::string& name,
      const CoulombFriction<double>& coulomb_friction,
      geometry::SceneGraph<T>* scene_graph = nullptr);

  /// Returns an array of GeometryId's identifying the different contact
  /// geometries for `body` previously registered with a SceneGraph.
  /// @note This method can be called at any time during the lifetime of `this`
  /// plant, either pre- or post-finalize, see Finalize().
  /// Post-finalize calls will always return the same value.
  /// @see RegisterCollisionGeometry(), Finalize()
  const std::vector<geometry::GeometryId>& GetCollisionGeometriesForBody(
      const Body<T>& body) const;

  /// Returns the number of geometries registered for contact modeling.
  /// This method can be called at any time during the lifetime of `this` plant,
  /// either pre- or post-finalize, see Finalize().
  /// Post-finalize calls will always return the same value.
  int num_collision_geometries() const {
    return geometry_id_to_collision_index_.size();
  }

  /// For each of the provided `bodies`, collects up all geometries that have
  /// been registered to that body. Intended to be used in conjunction with
  /// SceneGraph::ExcludeCollisionsWithin() and
  /// SceneGraph::ExcludeCollisionsBetween() to filter collisions between the
  /// geometries registered to the bodies.
  ///
  /// For example:
  /// ```
  /// // Don't report on collisions between geometries affixed to `body1`,
  /// // `body2`, or `body3`.
  /// std::vector<const RigidBody<T>*> bodies{&body1, &body2, &body3};
  /// geometry::GeometrySet set = plant.CollectRegisteredGeometries(bodies);
  /// scene_graph.ExcludeCollisionsWithin(set);
  /// ```
  ///
  /// @note There is a *very* specific order of operations:
  ///
  /// 1. Bodies and geometries must be added to the %MultibodyPlant.
  /// 2. The %MultibodyPlant must be finalized (via Finalize()).
  /// 3. Create GeometrySet instances from bodies (via this method).
  /// 4. Invoke SceneGraph::ExcludeCollisions*() to filter collisions.
  /// 5. Allocate context.
  ///
  /// Changing the order will cause exceptions to be thrown.
  ///
  /// @throws std::exception if called pre-finalize.
  geometry::GeometrySet CollectRegisteredGeometries(
      const std::vector<const Body<T>*>& bodies) const;

  /// Returns all bodies that are transitively welded, or rigidly affixed, to
  /// `body`, per these two definitions:
  ///
  /// 1. A body is always considered welded to itself.
  /// 2. Two unique bodies are considered welded together exclusively by the
  /// presence of a weld joint, not by other constructs that prevent mobility
  /// (e.g. constraints).
  ///
  /// Meant to be used with `CollectRegisteredGeometries`.
  ///
  /// The following example demonstrates filtering collisions between all
  /// bodies rigidly affixed to a door (which could be moving) and all bodies
  /// rigidly affixed to the world:
  /// @code
  /// GeometrySet g_world = plant.CollectRegisteredGeometries(
  ///     plant.GetBodiesWeldedTo(plant.world_body()));
  /// GeometrySet g_door = plant.CollectRegisteredGeometries(
  ///     plant.GetBodiesWeldedTo(plant.GetBodyByName("door")));
  /// scene_graph.ExcludeCollisionsBetweeen(g_world, g_door);
  /// @endcode
  /// @note Usages akin to this example may introduce redundant collision
  /// filtering; this will not have a functional impact, but may have a minor
  /// performance impact.
  ///
  /// @returns all bodies rigidly fixed to `body`. This does not return the
  /// bodies in any prescribed order.
  /// @throws std::exception if called pre-finalize.
  /// @throws std::exception if `body` is not part of this plant.
  std::vector<const Body<T>*> GetBodiesWeldedTo(const Body<T>& body) const;

  /// Returns the friction coefficients provided during geometry registration
  /// for the given geometry `id`. We call these the "default" coefficients but
  /// note that we mean user-supplied per-geometry default, not something more
  /// global.
  /// @throws std::exception if `id` does not correspond to a geometry in `this`
  /// model registered for contact modeling.
  /// @see RegisterCollisionGeometry() for details on geometry registration.
  // TODO(amcastro-tri): This API might change or disappear completely as GS
  // provides support for the specification of surface properties.
  const CoulombFriction<double>& default_coulomb_friction(
      geometry::GeometryId id) const {
    DRAKE_DEMAND(is_collision_geometry(id));
    const int collision_index = geometry_id_to_collision_index_.at(id);
    return default_coulomb_friction_[collision_index];
  }

  /// @name Retrieving ports for communication with a SceneGraph.
  /// @{

  /// Returns the unique id identifying `this` plant as a source for a
  /// SceneGraph.
  /// Returns `nullopt` if `this` plant did not register any geometry.
  /// This method can be called at any time during the lifetime of `this` plant
  /// to query if `this` plant has been registered with a SceneGraph, either
  /// pre- or post-finalize, see Finalize(). However, a geometry::SourceId is
  /// only assigned once at the first call of any of this plant's geometry
  /// registration methods, and it does not change after that.
  /// Post-finalize calls will always return the same value.
  optional<geometry::SourceId> get_source_id() const {
    return source_id_;
  }

  /// Returns a constant reference to the input port used to perform geometric
  /// queries on a SceneGraph. See SceneGraph::get_query_output_port().
  /// Refer to section @ref geometry_registration of this class's
  /// documentation for further details on collision geometry registration and
  /// connection with a SceneGraph.
  /// @throws std::exception if this system was not registered with a
  /// SceneGraph.
  const systems::InputPort<T>& get_geometry_query_input_port() const;

  /// Returns the output port of frames' poses to communicate with a
  /// SceneGraph.
  /// @throws std::exception if this system was not registered with a
  /// SceneGraph.
  const systems::OutputPort<T>& get_geometry_poses_output_port() const;
  /// @}

  /// Returns `true` if `this` %MultibodyPlant was registered with a
  /// SceneGraph.
  /// This method can be called at any time during the lifetime of `this` plant
  /// to query if `this` plant has been registered with a SceneGraph, either
  /// pre- or post-finalize, see Finalize().
  bool geometry_source_is_registered() const {
    if (source_id_) {
      if (!is_finalized()) {
        DRAKE_DEMAND(scene_graph_ != nullptr);
      }
      return true;
    } else {
      return false;
    }
  }

  /// Given a geometry frame identifier, returns a pointer to the body
  /// associated with that id (nullptr if there is no such body).
  const Body<T>* GetBodyFromFrameId(geometry::FrameId frame_id) const {
    const auto it = frame_id_to_body_index_.find(frame_id);
    if (it == frame_id_to_body_index_.end()) return nullptr;
    return &internal_tree().get_body(it->second);
  }

  /// If the body with `body_index` has geometry registered with it, it returns
  /// the geometry::FrameId associated with it. Otherwise, it returns nullopt.
  /// @throws std::exception if called pre-finalize.
  optional<geometry::FrameId> GetBodyFrameIdIfExists(
      BodyIndex body_index) const {
    DRAKE_MBP_THROW_IF_NOT_FINALIZED();
    const auto it = body_index_to_frame_id_.find(body_index);
    if (it == body_index_to_frame_id_.end()) {
      return {};
    }
    return it->second;
  }

  /// If the body with `body_index` has geometry registered with it, it returns
  /// the geometry::FrameId associated with it. Otherwise this method throws
  /// an exception.
  /// @throws std::exception if no geometry has been registered with the body
  /// indicated by `body_index`.
  /// @throws std::exception if called pre-finalize.
  geometry::FrameId GetBodyFrameIdOrThrow(BodyIndex body_index) const {
    DRAKE_MBP_THROW_IF_NOT_FINALIZED();
    const auto it = body_index_to_frame_id_.find(body_index);
    if (it == body_index_to_frame_id_.end()) {
      throw std::logic_error(
          "Body '" + internal_tree().get_body(body_index).name() +
          "' does not have geometry registered with it.");
    }
    return it->second;
  }

  /// @name Actuation input
  ///
  /// The input vector of actuation values can be provided either as a single
  /// input port which describes the entire plant (in the case where only a
  /// single model instance has actuated dofs), or through multiple input ports
  /// which each provide the actuation values for a specific model instance.
  /// See AddJointActuator() and num_actuators().
  /// @{

  /// Returns a constant reference to the input port for external actuation for
  /// the case where only one model instance has actuated dofs.  This input
  /// port is a vector valued port, which can be set with
  /// JointActuator::set_actuation_vector().
  /// @pre Finalize() was already called on `this` plant.
  /// @throws std::exception if called before Finalize(), if the model does not
  /// contain any actuators, or if multiple model instances have actuated dofs.
  const systems::InputPort<T>& get_actuation_input_port() const;

  /// Returns a constant reference to the input port for external actuation for
  /// a specific model instance.  This input port is a vector valued port, which
  /// can be set with JointActuator::set_actuation_vector().
  /// @pre Finalize() was already called on `this` plant.
  /// @throws std::exception if called before Finalize() or if the model
  /// instance does not contain any actuators.
  /// @throws std::exception if the model instance does not exist.
  const systems::InputPort<T>& get_actuation_input_port(
      ModelInstanceIndex model_instance) const;

  /// @}
  // Closes Doxygen section "Actuation input"

  /// @name Continuous state output
  ///
  /// Output ports are provided to access the continuous state of the whole
  /// plant and for individual model instances.
  /// @{

  /// Returns a constant reference to the output port for the full continuous
  /// state of the model.
  /// @pre Finalize() was already called on `this` plant.
  const systems::OutputPort<T>& get_continuous_state_output_port() const;

  /// Returns a constant reference to the output port for the continuous
  /// state of a specific model instance.
  /// @pre Finalize() was already called on `this` plant.
  /// @throws std::exception if called before Finalize() or if the model
  /// instance does not have any state.
  /// @throws std::exception if the model instance does not exist.
  const systems::OutputPort<T>& get_continuous_state_output_port(
      ModelInstanceIndex model_instance) const;
  /// @}
  // Closes Doxygen section "Continuous state output"

  /// Returns a constant reference to the output port of generalized contact
  /// forces for a specific model instance. This output port is only available
  /// when modeling the plant as a discrete system with periodic updates, see
  /// is_discrete().
  ///
  /// @pre Finalize() was already called on `this` plant.
  /// @throws std::exception if `this` plant is not modeled as a discrete system
  /// with periodic updates.
  /// @throws std::exception if called before Finalize() or if the model
  /// instance does not have any generalized velocities.
  /// @throws std::exception if the model instance does not exist.
  const systems::OutputPort<T>& get_generalized_contact_forces_output_port(
      ModelInstanceIndex model_instance) const;

  /// Returns a constant reference to the port that outputs ContactResults.
  /// @throws std::exception if `this` plant is not modeled as a discrete system
  /// with periodic updates.
  /// @throws std::exception if called pre-finalize, see Finalize().
  // TODO(amcastro-tri): report contact results for plants modeled as a
  // continuous system as well.
  const systems::OutputPort<T>& get_contact_results_output_port() const;

  /// Returns a constant reference to the *world* body.
  const RigidBody<T>& world_body() const {
    return internal_tree().world_body();
  }

  /// Returns a constant reference to the *world* frame.
  const BodyFrame<T>& world_frame() const {
    return internal_tree().world_frame();
  }

  /// Returns a constant reference to the body with unique index `body_index`.
  /// @throws std::exception if `body_index` does not correspond to a body in
  /// this model.
  const Body<T>& get_body(BodyIndex body_index) const {
    return internal_tree().get_body(body_index);
  }

  /// Returns a constant reference to the joint with unique index `joint_index`.
  /// @throws std::runtime_error when `joint_index` does not correspond to a
  /// joint in this model.
  const Joint<T>& get_joint(JointIndex joint_index) const {
    return internal_tree().get_joint(joint_index);
  }

  /// Returns a constant reference to the joint actuator with unique index
  /// `actuator_index`.
  /// @throws std::exception if `actuator_index` does not correspond to a joint
  /// actuator in this tree.
  const JointActuator<T>& get_joint_actuator(
      JointActuatorIndex actuator_index) const {
    return internal_tree().get_joint_actuator(actuator_index);
  }

  /// Returns a constant reference to the frame with unique index `frame_index`.
  /// @throws std::exception if `frame_index` does not correspond to a frame in
  /// this plant.
  const Frame<T>& get_frame(FrameIndex frame_index) const {
    return internal_tree().get_frame(frame_index);
  }

  /// Returns the name of a `model_instance`.
  /// @throws std::logic_error when `model_instance` does not correspond to a
  /// model in this model.
  const std::string& GetModelInstanceName(
      ModelInstanceIndex model_instance) const {
    return internal_tree().GetModelInstanceName(model_instance);
  }

  /// Returns `true` if this %MultibodyPlant was finalized with a call to
  /// Finalize().
  /// @see Finalize().
  bool is_finalized() const { return internal_tree().topology_is_valid(); }

  /// This method must be called after all elements in the model (joints,
  /// bodies, force elements, constraints, etc.) are added and before any
  /// computations are performed.
  /// It essentially compiles all the necessary "topological information", i.e.
  /// how bodies, joints and, any other elements connect with each other, and
  /// performs all the required pre-processing to enable computations at a
  /// later stage.
  ///
  /// If the finalize stage is successful, the topology of this %MultibodyPlant
  /// is valid, meaning that the topology is up-to-date after this call.
  /// No more multibody elements can be added after a call to Finalize().
  ///
  /// At Finalize(), state and input/output ports for `this` plant are declared.
  /// If `this` plant registered geometry with a SceneGraph, input and
  /// output ports to enable communication with that SceneGraph are declared
  /// as well.
  ///
  /// If geometry has been registered on a SceneGraph instance, that instance
  /// must be provided to the Finalize() method so that any geometric
  /// implications of the finalization process can be appropriately handled.
  ///
  /// @see is_finalized().
  ///
  /// @throws std::logic_error if
  ///          1. the %MultibodyPlant has already been finalized or
  ///          3. a different scene_graph instance is provided than the one
  ///             for which this plant is a geometry source.
  void Finalize(geometry::SceneGraph<T>* scene_graph = nullptr);

  /// The time step (or period) used to model `this` plant as a discrete system
  /// with periodic updates. Returns 0 (zero) if the plant is modeled as a
  /// continuous system.
  /// This property of the plant is specified at construction and therefore this
  /// query can be performed either pre- or post- finalize, see Finalize().
  /// @see MultibodyPlant::MultibodyPlant(double)
  double time_step() const { return time_step_; }

  /// @anchor mbp_penalty_method
  /// @name Contact by penalty method
  ///
  /// Currently %MultibodyPlant uses a rigid contact model that is, bodies in
  /// the model are infinitely stiff or ideal rigid bodies. Therefore, the
  /// mathematical description of the rigid contact model needs to include
  /// non-penetration constraints among bodies in the formulation. There are
  /// several numerical methods to impose and solve these constraints.
  /// In a penalty method approach, we allow for a certain amount of
  /// interpenetration and we compute contact forces according to a simple law
  /// of the form: <pre>
  ///   fₙ = k(1+dẋ)x
  /// </pre>
  /// where the normal contact force `fₙ` is made a continuous function of the
  /// penetration distance x between the bodies (defined to be
  /// positive when the bodies are in contact) and the penetration distance
  /// rate ẋ (with ẋ > 0 meaning the penetration distance is increasing and
  /// therefore the interpenetration between the bodies is also increasing).
  /// k and d are the penalty method coefficients for stiffness and damping.
  /// These are ad-hoc parameters which need to be tuned as a trade-off between:
  /// - The accuracy of the numerical approximation to rigid contact, which
  ///   requires a stiffness that approaches infinity, and
  /// - the computational cost of the numerical integration, which will
  ///   require smaller time steps for stiffer systems.
  ///
  /// There is no exact procedure for choosing these coefficients, and
  /// estimating them manually can be cumbersome since in general they will
  /// depend on the scale of the problem including masses, speeds and even
  /// body sizes. However, %MultibodyPlant aids the estimation of these
  /// coefficients using a heuristic function based on a user-supplied
  /// "penetration allowance", see set_penetration_allowance(). The penetration
  /// allowance is a number in meters that specifies the order of magnitude of
  /// the average penetration between bodies in the system that the user is
  /// willing to accept as reasonable for the problem being solved. For
  /// instance, in the robotics manipulation of ordinary daily objects the user
  /// might set this number to 1 millimeter. However, the user might want to
  /// increase it for the simulation of heavy walking robots for which an
  /// allowance of 1 millimeter would result in a very stiff system.
  ///
  /// As for the damping coefficient in the simple law above, %MultibodyPlant
  /// chooses the damping coefficient d to model inelastic collisions and
  /// therefore sets it so that the penetration distance x behaves as a
  /// critically damped oscillator. That is, at the limit of ideal rigid contact
  /// (very stiff penalty coefficient k or equivalently the penetration
  /// allowance goes to zero), this method behaves as a unilateral constraint on
  /// the penetration distance, which models a perfect inelastic collision. For
  /// most applications, such as manipulation and walking, this is the desired
  /// behavior.
  ///
  /// When set_penetration_allowance() is called, %MultibodyPlant will estimate
  /// reasonable penalty method coefficients as a function of the input
  /// penetration allowance. Users will want to run their simulation a number of
  /// times and asses they are satisfied with the level of inter-penetration
  /// actually observed in the simulation; if the observed penetration is too
  /// large, the user will want to set a smaller penetration allowance. If the
  /// system is too stiff and the time integration requires very small time
  /// steps while at the same time the user can afford larger
  /// inter-penetrations, the user will want to increase the penetration
  /// allowance. Typically, the observed penetration will be
  /// proportional to the penetration allowance. Thus scaling the penetration
  /// allowance by say a factor of 0.5, would typically results in
  /// inter-penetrations being reduced by the same factor of 0.5.
  /// In summary, users should choose the largest penetration allowance that
  /// results in inter-penetration levels that are acceptable for the particular
  /// application (even when in theory this penetration should be zero for
  /// perfectly rigid bodies.)
  ///
  /// For a given penetration allowance, the contact interaction that takes two
  /// bodies with a non-zero approaching velocity to zero approaching velocity,
  /// takes place in a finite amount of time (for ideal rigid contact this time
  /// is zero.) A good estimate of this time period is given by a call to
  /// get_contact_penalty_method_time_scale(). Users might want to query this
  /// value to either set the maximum time step in error-controlled time
  /// integration or to set the time step for fixed time step integration.
  /// As a guidance, typical fixed time step integrators will become unstable
  /// for time steps larger than about a tenth of this time scale.
  /// @{

  /// Sets the penetration allowance used to estimate the coefficients in the
  /// penalty method used to impose non-penetration among bodies. Refer to the
  /// section @ref mbp_penalty_method "Contact by penalty method" for further
  /// details.
  void set_penetration_allowance(double penetration_allowance = 0.001);

  /// Returns a time-scale estimate `tc` based on the requested penetration
  /// allowance δ set with set_penetration_allowance().
  /// For the penalty method in use to enforce non-penetration, this time scale
  /// relates to the time it takes the relative normal velocity between two
  /// bodies to go to zero. This time scale `tc` is artificially introduced by
  /// the penalty method and goes to zero in the limit to ideal rigid contact.
  /// Since numerical integration methods for continuum systems must be able to
  /// resolve a system's dynamics, the time step used by an integrator must in
  /// general be much smaller than the time scale `tc`. How much smaller will
  /// depend on the details of the problem and the convergence characteristics
  /// of the integrator and should be tuned appropriately.
  /// Another factor to take into account for setting up the simulation's time
  /// step is the speed of the objects in your simulation. If `vn` represents a
  /// reference velocity scale for the normal relative velocity between bodies,
  /// the new time scale `tn = δ / vn` represents the time it would take for the
  /// distance between two bodies approaching with relative normal velocity `vn`
  /// to decrease by the penetration_allowance δ. In this case a user should
  /// choose a time step for simulation that can resolve the smallest of the two
  /// time scales `tc` and `tn`.
  double get_contact_penalty_method_time_scale() const {
    DRAKE_MBP_THROW_IF_NOT_FINALIZED();
    return penalty_method_contact_parameters_.time_scale;
  }
  /// @}

  /// @anchor mbp_stribeck_model
  /// @name Stribeck model of friction
  ///
  /// Currently %MultibodyPlant uses the Stribeck approximation to model dry
  /// friction. The Stribeck model of friction is an approximation to Coulomb's
  /// law of friction that allows using continuous time integration without the
  /// need to specify complementarity constraints. While this results in a
  /// simpler model immediately tractable with standard numerical methods for
  /// integration of ODE's, it often leads to stiff dynamics that require
  /// an explicit integrator to take very small time steps. It is therefore
  /// recommended to use error controlled integrators when using this model.
  /// See @ref tangent_force for a detailed discussion of the Stribeck model.
  /// @{

  /// Sets the stiction tolerance `v_stiction` for the Stribeck model, where
  /// `v_stiction` must be specified in m/s (meters per second.)
  /// `v_stiction` defaults to a value of 1 millimeter per second.
  /// @throws std::exception if `v_stiction` is non-positive.
  void set_stiction_tolerance(double v_stiction = 0.001) {
    stribeck_model_.set_stiction_tolerance(v_stiction);
    // We allow calling this method post-finalize. Therefore, if the plant is
    // modeled as a discrete system, we must update the solver's stiction
    // parameter. Pre-Finalize the solver is not yet created and therefore we
    // check for nullptr.
    if (is_discrete() && implicit_stribeck_solver_ != nullptr) {
      ImplicitStribeckSolverParameters solver_parameters =
          implicit_stribeck_solver_->get_solver_parameters();
      solver_parameters.stiction_tolerance =
          stribeck_model_.stiction_tolerance();
      implicit_stribeck_solver_->set_solver_parameters(solver_parameters);
    }
  }
  /// @}

<<<<<<< HEAD
  /// Sets default values in the context. For mobilizers, this method sets them
  /// to their _zero_ state according to Mobilizer::set_zero_state().
  void SetDefaultContext(systems::Context<T>* context) const {
    DRAKE_MBP_THROW_IF_NOT_FINALIZED();
    DRAKE_DEMAND(context != nullptr);
    internal_tree().SetDefaultContext(context);
  }

=======
>>>>>>> 76d9efe8
  /// Sets the state in `context` so that generalized positions and velocities
  /// are zero.
  /// @throws std::exception if called pre-finalize. See Finalize().
  void SetDefaultState(const systems::Context<T>& context,
                       systems::State<T>* state) const override {
    DRAKE_MBP_THROW_IF_NOT_FINALIZED();
    DRAKE_DEMAND(state != nullptr);
    internal_tree().SetDefaultState(context, state);
  }

  using MultibodyTreeSystem<T>::is_discrete;
  using MultibodyTreeSystem<T>::EvalPositionKinematics;
  using MultibodyTreeSystem<T>::EvalVelocityKinematics;

  // N.B. Add forwarding call in lieu of `using` out of paranoia.
  /// Deprecated.
  DRAKE_DEPRECATED("Please use MultibodyPlant methods directly.")
  const internal::MultibodyTree<T>& tree() const {
    return internal_tree();
  }

 private:
  using MultibodyTreeSystem<T>::internal_tree;

  // Allow different specializations to access each other's private data for
  // scalar conversion.
  template <typename U> friend class MultibodyPlant;

  // Friend class to facilitate testing.
  friend class MultibodyPlantTester;

  // Constructor to bridge testing from MultibodyTree to MultibodyPlant.
  // WARNING: This may *not* result in a plant with a valid state. Use
  // sparingly to test forwarding methods when the overhead is high to
  // reproduce the testing (e.g. benchmarks).
  explicit MultibodyPlant(
      std::unique_ptr<internal::MultibodyTree<T>> tree_in,
      double time_step = 0);

  // Helper method for throwing an exception within public methods that should
  // not be called post-finalize. The invoking method should pass its name so
  // that the error message can include that detail.
  void ThrowIfFinalized(const char* source_method) const;

  // Helper method for throwing an exception within public methods that should
  // not be called pre-finalize. The invoking method should pass it's name so
  // that the error message can include that detail.
  void ThrowIfNotFinalized(const char* source_method) const;

  // Helper method that is used to finalize the plant's internals after
  // MultibodyTree::Finalize() was called.
  void FinalizePlantOnly();

  // Helper to check when a deprecated user-provided `scene_graph` pointer is
  // passed in via public API (aside form `RegisterAsSourceForSceneGraph`).
  // @throws std::logic_error if `scene_graph` is non-null (non-default) and
  // either no scene graph is registered or `scene_graph` is not the same as
  // the registered instance.
  void CheckUserProvidedSceneGraph(
      const geometry::SceneGraph<T>* scene_graph) const;

  // Helper method to apply collision filters based on body-adjacency. By
  // default, we don't consider collisions between geometries affixed to
  // bodies connected by a joint.
  void FilterAdjacentBodies();

  // For discrete models, MultibodyPlant uses a penalty method to impose joint
  // limits. In this penalty method a force law of the form:
  //   τ = -k(q - qᵤ) - cv if q > qᵤ
  //   τ = -k(q - qₗ) - cv if q < qₗ
  // is used to limit the position q to be within the lower/upper limits
  // (qₗ, qᵤ).
  // The penalty parameters k (stiffness) and c (damping) are estimated using
  // a harmonic oscillator model of the form ẍ + 2ζω₀ ẋ + ω₀² x = 0, with
  // x = (q - qᵤ) near the upper limit when q > qᵤ and x = (q - qₗ) near the
  // lower limit when q < qₗ and where ω₀² = k / m̃ is the characteristic
  // numerical stiffness frequency and m̃ is an inertia term that for prismatic
  // joints reduces to a simple function of the mass of the bodies adjancent to
  // a particular joint. For revolute joints m̃ relates to the rotational inertia
  // of the adjacent bodies to a joint. See the implementation notes for further
  // details. Both ω₀ and ζ are non-negative numbers.
  // The characteristic frequency ω₀ is entirely a function the time step of the
  // discrete model so that, from a stability analysis of the simplified
  // harmonic oscillator model, we guarantee the resulting time stepping is
  // stable. That is, the numerical stiffness of the method is such that it
  // corresponds to the largest penalty parameter (smaller violation errors)
  // that still guarantees stability.
  void SetUpJointLimitsParameters();

  // This is a *temporary* method to eliminate visual geometries from collision
  // while we wait for geometry roles to be introduced.
  // TODO(SeanCurtis-TRI): Remove this when geometry roles are introduced.
  void ExcludeCollisionsWithVisualGeometry();

  // No inputs implies no feedthrough; this makes it explicit.
  // TODO(amcastro-tri): add input ports for actuators.
  optional<bool> DoHasDirectFeedthrough(int, int) const override {
    return false;
  }

  // Helper method to declare state, cache entries, and ports after Finalize().
  void DeclareStateCacheAndPorts();

  // Helper method to assemble actuation input vector from the appropriate
  // ports.
  VectorX<T> AssembleActuationInput(
      const systems::Context<T>& context) const;

  // Implements the system dynamics according to this class's documentation.
  void DoCalcTimeDerivatives(
      const systems::Context<T>& context,
      systems::ContinuousState<T>* derivatives) const override;

  // If the plant is modeled as a discrete system with periodic updates (see
  // is_discrete()), this method computes the periodic updates of the state
  // using a semi-explicit Euler strategy, that is:
  //   vⁿ⁺¹ = vⁿ + dt v̇ⁿ
  //   qⁿ⁺¹ = qⁿ + dt N(qⁿ) vⁿ⁺¹
  // This semi-explicit update inherits some of the nice properties of the
  // semi-implicit Euler scheme (which uses v̇ⁿ⁺¹ for the v updated instead) when
  // there are no velocity-dependent forces (including Coriolis and gyroscopic
  // terms). The semi-implicit Euler scheme is a symplectic integrator, which
  // for a Hamiltonian system has the nice property of nearly conserving energy
  // (in many cases we can write a "modified energy functional" which can be
  // shown to be exactly conserved and to be within O(dt) of the real energy of
  // the mechanical system.)
  // TODO(amcastro-tri): Update this docs when contact is added.
  void DoCalcDiscreteVariableUpdates(
      const drake::systems::Context<T>& context0,
      const std::vector<const drake::systems::DiscreteUpdateEvent<T>*>& events,
      drake::systems::DiscreteValues<T>* updates) const override;

  // Helper method used within DoCalcDiscreteVariableUpdates() to update
  // generalized velocities from previous step value v0 to next step value v.
  // This helper uses num_substeps within a time interval of duration dt
  // to perform the update using a step size dt_substep = dt/num_substeps.
  // During the time span dt the problem data M, Jn, Jt and minus_tau, are
  // approximated to be constant, a first order approximation.
  ImplicitStribeckSolverResult SolveUsingSubStepping(
      int num_substeps,
      const MatrixX<T>& M0, const MatrixX<T>& Jn, const MatrixX<T>& Jt,
      const VectorX<T>& minus_tau,
      const VectorX<T>& stiffness, const VectorX<T>& damping,
      const VectorX<T>& mu,
      const VectorX<T>& v0, const VectorX<T>& phi0) const;

  void DoMapQDotToVelocity(
      const systems::Context<T>& context,
      const Eigen::Ref<const VectorX<T>>& qdot,
      systems::VectorBase<T>* generalized_velocity) const override;

  void DoMapVelocityToQDot(
      const systems::Context<T>& context,
      const Eigen::Ref<const VectorX<T>>& generalized_velocity,
      systems::VectorBase<T>* qdot) const override;

  // Helper method to register geometry for a given body, either visual or
  // collision. The registration includes:
  // 1. Register a frame for this body if not already done so. The body gets
  //    associated with a FrameId.
  // 2. Register geometry for the corresponding FrameId. This associates a
  //    GeometryId with the body FrameId.
  // This assumes:
  // 1. Finalize() was not called on `this` plant.
  // 2. RegisterAsSourceForSceneGraph() was called on `this` plant.
  // 3. `scene_graph` points to the same SceneGraph instance previously
  //    passed to RegisterAsSourceForSceneGraph().
  geometry::GeometryId RegisterGeometry(
      const Body<T>& body, const Isometry3<double>& X_BG,
      const geometry::Shape& shape,
      const std::string& name,
      geometry::SceneGraph<T>* scene_graph);

  bool body_has_registered_frame(const Body<T>& body) const {
    return body_index_to_frame_id_.find(body.index()) !=
        body_index_to_frame_id_.end();
  }

  // Helper to retrieve a constant reference to the state vector from context.
  const systems::BasicVector<T>& GetStateVector(
      const systems::Context<T>& context) const;

  // Calc method for the continuous state vector output port.
  void CopyContinuousStateOut(
      const systems::Context<T>& context, systems::BasicVector<T>* state) const;

  // Calc method for the per-model-instance continuous state vector output
  // port.
  void CopyContinuousStateOut(
      ModelInstanceIndex model_instance,
      const systems::Context<T>& context, systems::BasicVector<T>* state) const;

  // Calc method to output per model instance vector of generalized contact
  // forces.
  void CopyGeneralizedContactForcesOut(
      ModelInstanceIndex model_instance, const systems::Context<T>& context,
      systems::BasicVector<T>* tau_vector) const;

  // Helper method to declare output ports used by this plant to communicate
  // with a SceneGraph.
  void DeclareSceneGraphPorts();

  void CalcFramePoseOutput(const systems::Context<T>& context,
                           geometry::FramePoseVector<T>* poses) const;

  void CalcContactResultsOutput(
      const systems::Context<T>& context,
      ContactResults<T>* contact_results) const;

  // Helper to evaluate if a GeometryId corresponds to a collision model.
  bool is_collision_geometry(geometry::GeometryId id) const {
    return geometry_id_to_collision_index_.count(id) > 0;
  }

  // Helper method to compute penetration point pairs for a given `context`.
  // Having this as a separate method allows us to control specializations for
  // different scalar types.
  std::vector<geometry::PenetrationAsPointPair<T>>
  CalcPointPairPenetrations(const systems::Context<T>& context) const;

  // This helper method combines the friction properties for each pair of
  // contact points in `point_pairs` according to
  // CalcContactFrictionFromSurfaceProperties().
  // The i-th entry in the returned std::vector corresponds to the combined
  // friction properties for the i-th point pair in `point_pairs`.
  std::vector<CoulombFriction<double>> CalcCombinedFrictionCoefficients(
      const std::vector<geometry::PenetrationAsPointPair<T>>&
      point_pairs) const;

  // (Advanced) Helper method to compute contact forces in the normal direction
  // using a penalty method.
  void CalcAndAddContactForcesByPenaltyMethod(
      const systems::Context<T>& context,
      const internal::PositionKinematicsCache<T>& pc,
      const internal::VelocityKinematicsCache<T>& vc,
      const std::vector<geometry::PenetrationAsPointPair<T>>& point_pairs,
      std::vector<SpatialForce<T>>* F_BBo_W_array) const;

  // Helper method to fill in the ContactResults given the current context,
  // point_pairs and the vector or orientations R_WC of each contact point
  // frame C in the world frame W.
  void CalcContactResults(
      const systems::Context<T>& context,
      const std::vector<geometry::PenetrationAsPointPair<T>>& point_pairs,
      const std::vector<Matrix3<T>>& R_WC_set,
      ContactResults<T>* contacts) const;

  // Helper method to add the contribution of external actuation forces to the
  // set of multibody `forces`. External actuation is applied through the
  // plant's input ports.
  void AddJointActuationForces(
      const systems::Context<T>& context, MultibodyForces<T>* forces) const;

  // Helper method to apply penalty forces that enforce joint limits.
  // At each joint with joint limits this penalty method applies a force law of
  // the form:
  //   τ = min(-k(q - qᵤ) - cv, 0) if q > qᵤ
  //   τ = max(-k(q - qₗ) - cv, 0) if q < qₗ
  // is used to limit the position q to be within the lower/upper limits
  // (qₗ, qᵤ).
  // The penalty parameters k (stiffness) and c (damping) are estimated using
  // a harmonic oscillator model within SetUpJointLimitsParameters().
  void AddJointLimitsPenaltyForces(
      const systems::Context<T>& context, MultibodyForces<T>* forces) const;

  // Given a set of point pairs in `point_pairs_set`, this method computes the
  // normal velocities Jacobian Jn(q) and the tangential velocities Jacobian
  // Jt(q).
  //
  // The normal velocities Jacobian Jn(q) is defined such that:
  //   vn = Jn(q) v
  // where the i-th component of vn corresponds to the "separation velocity"
  // for the i-th point pair in the set. The i-th separation velocity is defined
  // positive for when the depth in the i-th point pair (
  // PenetrationAsPointPair::depth) is decreasing. Since for contact problems
  // the (positive) depth in PenetrationAsPointPair is defined so that it
  // corresponds to interpenetrating body geometries, a positive separation
  // velocity corresponds to bodies moving apart.
  //
  // The tangential velocities Jacobian Jt(q) is defined such that:
  //   vt = Jt(q) v
  // where v ∈ ℝⁿᵛ is the vector of generalized velocities, Jt(q) is a matrix
  // of size 2⋅nc×nv and vt is a vector of size 2⋅nc.
  // This method defines a contact frame C with orientation R_WC in the world
  // frame W such that Cz_W = nhat_BA_W, the normal direction in the point
  // pair (PenetrationAsPointPair::nhat_BA_W).
  // With this definition, the first two columns of R_WC correspond to
  // orthogonal versors Cx = that1 and Cy = that2 which span the tangent plane
  // to nhat_BA_W.
  // vt is defined such that its i-th and (i+1)-th entries correspond to
  // relative velocity of the i-th point pair in these two orthogonal
  // directions. That is:
  //   vt(2 * i)     = vx_AB_C = Cx ⋅ v_AB
  //   vt(2 * i + 1) = vy_AB_C = Cy ⋅ v_AB
  //
  // If the optional output argument R_WC_set is provided with a valid non
  // nullptr vector, on output the i-th entry of R_WC_set will contain the
  // orientation R_WC of the i-th point pair in the set.
  void CalcNormalAndTangentContactJacobians(
      const systems::Context<T>& context,
      const std::vector<geometry::PenetrationAsPointPair<T>>& point_pairs_set,
      MatrixX<T>* Jn, MatrixX<T>* Jt,
      std::vector<Matrix3<T>>* R_WC_set = nullptr) const;

  // The gravity field force element.
  optional<const UniformGravityFieldElement<T>*> gravity_field_;

  // Geometry source identifier for this system to interact with geometry
  // system. It is made optional for plants that do not register geometry
  // (dynamics only).
  optional<geometry::SourceId> source_id_{nullopt};

  // Frame Id's for each body in the model:
  // Not all bodies need to be in this map.

  // Map provided at construction that tells how bodies (referenced by name),
  // map to frame ids.
  std::unordered_map<std::string, geometry::FrameId> body_name_to_frame_id_;

  // This struct contains the parameters to compute forces to enforce
  // no-interpenetration between bodies by a penalty method.
  struct ContactByPenaltyMethodParameters {
    // Penalty method coefficients used to compute contact forces.
    // TODO(amcastro-tri): consider having these per body. That would allow us
    // for instance to calibrate the stiffness at the fingers (stiffness related
    // to the weight of the objects being manipulated) of a walking robot (
    // stiffness related to the weight of the entire robot) with the same
    // penetration allowance.
    double stiffness{0};
    double damping{0};
    // An estimated time scale in which objects come to a relative stop during
    // contact.
    double time_scale{-1.0};
    // Acceleration of gravity in the model. Used to estimate penalty method
    // constants from a static equilibrium analysis.
    optional<double> gravity;
  };
  ContactByPenaltyMethodParameters penalty_method_contact_parameters_;

  // Stribeck model of friction.
  class StribeckModel {
   public:
    DRAKE_DEFAULT_COPY_AND_MOVE_AND_ASSIGN(StribeckModel)

    /// Creates an uninitialized Stribeck model with an invalid value (negative)
    /// of the stiction tolerance.
    StribeckModel() = default;

    /// Computes the friction coefficient based on the tangential *speed*
    /// `speed_BcAc` of the contact point `Ac` on A relative to the
    /// contact point `Bc` on B. That is, `speed_BcAc = ‖vt_BcAc‖`, where
    /// `vt_BcAc` is the tangential component of the velocity `v_BcAc` of
    /// contact point `Ac` relative to point `Bc`.
    ///
    /// See contact_model_doxygen.h @section tangent_force for details.
    T ComputeFrictionCoefficient(
        const T& speed_BcAc,
        const CoulombFriction<double>& friction) const;

    /// Evaluates an S-shaped quintic curve, f(x), mapping the domain [0, 1] to
    /// the range [0, 1] where f(0) = f''(0) = f''(1) = f'(0) = f'(1) = 0 and
    /// f(1) = 1.
    static T step5(const T& x);

    /// Sets the stiction tolerance `v_stiction` for the Stribeck model, where
    /// `v_stiction` must be specified in m/s (meters per second.)
    /// @throws std::exception if `v_stiction` is non-positive.
    void set_stiction_tolerance(double v_stiction) {
      DRAKE_THROW_UNLESS(v_stiction > 0);
      v_stiction_tolerance_ = v_stiction;
      inv_v_stiction_tolerance_ = 1.0 / v_stiction;
    }

    /// Returns the value of the stiction tolerance for `this` %MultibodyPlant.
    /// It returns a negative value when the stiction tolerance has not been set
    /// previously with set_stiction_tolerance().
    double stiction_tolerance() const { return v_stiction_tolerance_; }

   private:
    // Stiction velocity tolerance for the Stribeck model.
    // A negative value indicates it was not properly initialized.
    double v_stiction_tolerance_{-1};
    // Note: this is the *inverse* of the v_stiction_tolerance_ parameter to
    // optimize for the division.
    // A negative value indicates it was not properly initialized.
    double inv_v_stiction_tolerance_{-1};
  };
  StribeckModel stribeck_model_;

  // This structure aids in the bookkeeping of parameters associated with joint
  // limits and the penalty method parameters used to enforce them.
  struct JointLimitsParameters {
    // list of joints that have limits. These are all single-dof joints.
    std::vector<JointIndex> joints_with_limits;
    // Position lower/upper bounds for each joint in joints_with_limits. The
    // Units depend on the particular joint type. For instance, radians for
    // RevoluteJoint or meters for PrismaticJoint.
    std::vector<double> lower_limit;
    std::vector<double> upper_limit;
    // Penalty parameters. These are defined in accordance to the penalty force
    // internally implemented by MultibodyPlant in
    // AddJointLimitsPenaltyForces().
    std::vector<double> stiffness;
    std::vector<double> damping;
  } joint_limits_parameters_;

  // Iteration order on this map DOES matter, and therefore we use an std::map.
  std::map<BodyIndex, geometry::FrameId> body_index_to_frame_id_;

  // Data to get back from a SceneGraph-reported frame id to its associated
  // body.
  std::unordered_map<geometry::FrameId, BodyIndex> frame_id_to_body_index_;

  // Map from GeometryId to BodyIndex. During contact queries, it allows to find
  // out to which body a given geometry corresponds to.
  std::unordered_map<geometry::GeometryId, BodyIndex>
      geometry_id_to_body_index_;

  // Maps a GeometryId with a visual index. This allows, for instance, to find
  // out visual properties for a given geometry.
  // TODO(amcastro-tri): verify insertions were correct once visual_index gets
  // used with the landing of visual properties in SceneGraph.
  std::unordered_map<geometry::GeometryId, int> geometry_id_to_visual_index_;

  // Per-body arrays of visual geometries indexed by BodyIndex.
  // That is, visual_geometries_[body_index] corresponds to the array of visual
  // geometries for body with index body_index.
  std::vector<std::vector<geometry::GeometryId>> visual_geometries_;

  // Per-body arrays of collision geometries indexed by BodyIndex.
  // That is, collision_geometries_[body_index] corresponds to the array of
  // collision geometries for body with index body_index.
  std::vector<std::vector<geometry::GeometryId>> collision_geometries_;

  // Maps a GeometryId with a collision index. This allows, for instance, to
  // find out collision properties (such as friction coefficient) for a given
  // geometry.
  std::unordered_map<geometry::GeometryId, int> geometry_id_to_collision_index_;

  // Friction coefficients ordered by collision index.
  // See geometry_id_to_collision_index_.
  std::vector<CoulombFriction<double>> default_coulomb_friction_;

  // Port handles for geometry:
  systems::InputPortIndex geometry_query_port_;
  systems::OutputPortIndex geometry_pose_port_;

  // For geometry registration with a GS, we save a pointer to the GS instance
  // on which this plants calls RegisterAsSourceForSceneGraph(). This will be
  // set to `nullptr` after finalization, to mirror constraints presented by
  // scalar conversion (where we cannot easily obtain a reference to the
  // scalar-converted scene graph).
  geometry::SceneGraph<T>* scene_graph_{nullptr};

  // Input/Output port indexes:
  // A vector containing actuation ports for each model instance indexed by
  // ModelInstanceIndex.  An invalid value indicates that the model instance has
  // no actuated dofs.
  std::vector<systems::InputPortIndex> instance_actuation_ports_;

  // If only one model instance has actuated dofs, remember it here.  If
  // multiple instances have actuated dofs, this index will not be valid.
  ModelInstanceIndex actuated_instance_;

  systems::OutputPortIndex continuous_state_output_port_;
  // A vector containing state output ports for each model instance indexed by
  // ModelInstanceIndex. An invalid value indicates that the model instance has
  // no state.
  std::vector<systems::OutputPortIndex> instance_continuous_state_output_ports_;

  // Index for the output port of ContactResults.
  systems::OutputPortIndex contact_results_port_;

  // A vector containing the index for the generalized contact forces port for
  // each model instance. This vector is indexed by ModelInstanceIndex. An
  // invalid value indicates that the model instance has no generalized
  // velocities and thus no generalized forces.
  std::vector<systems::OutputPortIndex>
      instance_generalized_contact_forces_output_ports_;

  // If the plant is modeled as a discrete system with periodic updates,
  // time_step_ corresponds to the period of those updates. Otherwise, if the
  // plant is modeled as a continuous system, it is exactly zero.
  double time_step_{0};

  // The solver used when the plant is modeled as a discrete system.
  std::unique_ptr<ImplicitStribeckSolver<T>> implicit_stribeck_solver_;

  // TODO(sherm1) Add CacheIndex members here for cache entries that belong to
  //              MBPlant, not MBTree.

  // TODO(sherm1) Replace this mock cache entry with the real thing.
  mutable ContactResults<T> contact_results_;
};

/// @cond
// Undef macros defined at the top of the file. From the GSG:
// "Exporting macros from headers (i.e. defining them in a header without
// #undefing them before the end of the header) is extremely strongly
// discouraged."
// This will require us to re-define them in the .cc file.
#undef DRAKE_MBP_THROW_IF_FINALIZED
#undef DRAKE_MBP_THROW_IF_NOT_FINALIZED
/// @endcond

#ifndef DRAKE_DOXYGEN_CXX
// TODO(#9314) Remove this transitional namespace on or about 2019-03-01.
namespace multibody_plant {
template <typename T>
using MultibodyPlant
    DRAKE_DEPRECATED("Spell as drake::multibody::MultibodyPlant instead.")
    = ::drake::multibody::MultibodyPlant<T>;
}  // namespace multibody_plant
#endif  // DRAKE_DOXYGEN_CXX

// Forward declare to permit exclusive friendship for construction.
template <typename T>
struct AddMultibodyPlantSceneGraphResult;

/// Adds a MultibodyPlant and a SceneGraph instance to a diagram builder,
/// connecting the geometry ports.
/// @param[in,out] builder
///   Builder to add to.
/// @param[in] plant (optional)
///   Constructed plant (e.g. for using a discrete plant). By default, a
///   continuous plant is used.
/// @param[in] scene_graph (optional)
///   Constructed scene graph. If none is provided, one will be created and
///   used.
/// @return Pair of the registered plant and scene graph.
/// @pre `builder` must be non-null.
///
/// Recommended usages:
///
/// Assign to a MultibodyPlant reference (ignoring the SceneGraph):
/// @code
///   MultibodyPlant<double>& plant = AddMultibodyPlantSceneGraph(&builder);
///   plant.DoFoo(...);
/// @endcode
/// This flavor is the simplest, when the SceneGraph is not explicitly needed.
/// (It can always be retrieved later via GetSubsystemByName("scene_graph").)
///
/// Assign to auto, and use the named public fields:
/// @code
///   auto items = AddMultibodyPlantSceneGraph(&builder);
///   items.plant.DoFoo(...);
///   items.scene_graph.DoBar(...);
/// @endcode
/// or
/// @code
///   auto items = AddMultibodyPlantSceneGraph(&builder);
///   MultibodyPlant<double>& plant = items.plant;
///   SceneGraph<double>& scene_graph = items.scene_graph;
///   ...
///   plant.DoFoo(...);
///   scene_graph.DoBar(...);
/// @endcode
/// This is the easiest way to use both the plant and scene_graph.
///
/// Assign to already-declared pointer variables:
/// @code
///   MultibodyPlant<double>* plant{};
///   SceneGraph<double>* scene_graph{};
///   std::tie(plant, scene_graph) = AddMultibodyPlantSceneGraph(&builder);
///   plant->DoFoo(...);
///   scene_graph->DoBar(...);
/// @endcode
/// This flavor is most useful when the pointers are class member fields
/// (and so perhaps cannot be references).
template <typename T>
AddMultibodyPlantSceneGraphResult<T>
AddMultibodyPlantSceneGraph(
    systems::DiagramBuilder<T>* builder,
    std::unique_ptr<MultibodyPlant<T>> plant = nullptr,
    std::unique_ptr<geometry::SceneGraph<T>> scene_graph = nullptr);

/// Temporary result from `AddMultibodyPlantSceneGraph`. This cannot be
/// constructed outside of this method.
/// @warning Do NOT use this as a function argument or member variable. The
/// lifetime of this object should be as short as possible.
template <typename T>
struct AddMultibodyPlantSceneGraphResult final {
  MultibodyPlant<T>& plant;
  geometry::SceneGraph<T>& scene_graph;

  /// For assignment to a plant reference (ignoring the scene graph).
  operator MultibodyPlant<T>&() { return plant; }

  /// For assignment to a std::tie of pointers.
  operator std::tuple<MultibodyPlant<T>*&, geometry::SceneGraph<T>*&>() {
    return std::tie(plant_ptr, scene_graph_ptr);
  }

#ifndef DRAKE_DOXYGEN_CXX
  // Only the move constructor is enabled; copy/assign/move-assign are deleted.
  AddMultibodyPlantSceneGraphResult(
      AddMultibodyPlantSceneGraphResult&&) = default;
  AddMultibodyPlantSceneGraphResult(
      const AddMultibodyPlantSceneGraphResult&) = delete;
  void operator=(const AddMultibodyPlantSceneGraphResult&) = delete;
  void operator=(AddMultibodyPlantSceneGraphResult&&) = delete;
#endif

 private:
  // Deter external usage by hiding construction.
  friend AddMultibodyPlantSceneGraphResult AddMultibodyPlantSceneGraph<T>(
    systems::DiagramBuilder<T>*, std::unique_ptr<MultibodyPlant<T>>,
    std::unique_ptr<geometry::SceneGraph<T>>);

  AddMultibodyPlantSceneGraphResult(
      MultibodyPlant<T>* plant_in, geometry::SceneGraph<T>* scene_graph_in)
      : plant(*plant_in), scene_graph(*scene_graph_in),
        plant_ptr(plant_in), scene_graph_ptr(scene_graph_in) {}

  // Pointers to enable implicit casts for `std::tie()` assignments using
  // `T*&`.
  MultibodyPlant<T>* plant_ptr{};
  geometry::SceneGraph<T>* scene_graph_ptr{};
};

}  // namespace multibody
}  // namespace drake

// Disable support for symbolic evaluation.
// TODO(amcastro-tri): Allow symbolic evaluation once MultibodyTree supports it.
namespace drake {
namespace systems {
namespace scalar_conversion {
template <>
struct Traits<drake::multibody::MultibodyPlant> :
    public NonSymbolicTraits {};
}  // namespace scalar_conversion
}  // namespace systems
}  // namespace drake<|MERGE_RESOLUTION|>--- conflicted
+++ resolved
@@ -2649,17 +2649,6 @@
   }
   /// @}
 
-<<<<<<< HEAD
-  /// Sets default values in the context. For mobilizers, this method sets them
-  /// to their _zero_ state according to Mobilizer::set_zero_state().
-  void SetDefaultContext(systems::Context<T>* context) const {
-    DRAKE_MBP_THROW_IF_NOT_FINALIZED();
-    DRAKE_DEMAND(context != nullptr);
-    internal_tree().SetDefaultContext(context);
-  }
-
-=======
->>>>>>> 76d9efe8
   /// Sets the state in `context` so that generalized positions and velocities
   /// are zero.
   /// @throws std::exception if called pre-finalize. See Finalize().
