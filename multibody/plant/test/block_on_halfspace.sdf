--- conflicted
+++ resolved
@@ -1,15 +1,11 @@
 <?xml version="1.0"?>
-<<<<<<< HEAD
-=======
 <sdf version="1.7">
->>>>>>> 55e3b3ec
   <!-- Note: This is the accompaning SDF file for the unit test
        hydrostatic_traction_test.cc and therefore these two files must be kept
        in sync.
 
        This file defines the model for a box on a flat plane.
   -->
-<sdf version="1.7">
   <model name="block_on_halfspace">
     <link name="ground">
       <pose>0 0 -1 0 0 0</pose>
