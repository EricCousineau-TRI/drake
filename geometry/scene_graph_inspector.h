--- conflicted
+++ resolved
@@ -388,17 +388,11 @@
     state_->GetShape(id).Reify(reifier);
   }
 
-<<<<<<< HEAD
-  /** Obtains a GeometryInstance that represents the geometry indicated by the 
-   given `id`. Note that the GeometryInstance's id() will be completely unique,
-   and ready to be added as a new geometry.
-=======
   /** Obtains a new GeometryInstance that copies the geometry indicated by the
    given `id`.
    @return A new GeometryInstance that is ready to be added as a new geometry.
            All roles/properties will be copied, the shape will be cloned based
            off of the original, but the returned id() will completely unique.
->>>>>>> adcd44ef
    @throws std::logic_error if the `id` does not refer to a valid geometry.  */
   std::unique_ptr<GeometryInstance>
   CloneGeometryInstance(GeometryId id) const;
