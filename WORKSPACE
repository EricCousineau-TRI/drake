--- conflicted
+++ resolved
@@ -7,10 +7,8 @@
 
 load("//tools/workspace:default.bzl", "add_default_repositories")
 
-<<<<<<< HEAD
-drake_visualizer_repository(
-    name = "drake_visualizer",
-)
+add_default_repositories()
+
 
 # WARNING: Bazel also craps out here if `__workspace_dir__ + path` is used
 # rather than just `path`.
@@ -27,7 +25,4 @@
 local_repository(
     name = "bazel_external_data_pkg",
     path = "tools/external_data/workspace",
-)
-=======
-add_default_repositories()
->>>>>>> be4f6584
+)