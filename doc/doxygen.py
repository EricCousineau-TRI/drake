--- conflicted
+++ resolved
@@ -97,11 +97,7 @@
         definitions["DOXYGEN_DOT_FOUND"] = "YES"
         definitions["DOXYGEN_DOT_EXECUTABLE"] = dot
     definition_args = ["-D%s=%s" % (key, value)
-<<<<<<< HEAD
-                       for key, value in definitions.items()]
-=======
                        for key, value in iteritems(definitions)]
->>>>>>> f9f774a1
 
     # Create Doxyfile_CXX.
     in_filename = os.path.join(drake_workspace, "doc/Doxyfile_CXX.in")
