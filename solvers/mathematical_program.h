#pragma once

#include <array>
#include <cstddef>
#include <iostream>
#include <limits>
#include <list>
#include <map>
#include <memory>
#include <set>
#include <stdexcept>
#include <string>
#include <type_traits>
#include <unordered_map>
#include <utility>
#include <vector>

#include <Eigen/Core>

#include "drake/common/autodiff.h"
#include "drake/common/drake_assert.h"
#include "drake/common/drake_copyable.h"
#include "drake/common/drake_deprecated.h"
#include "drake/common/drake_optional.h"
#include "drake/common/eigen_types.h"
#include "drake/common/polynomial.h"
#include "drake/common/symbolic.h"
#include "drake/solvers/binding.h"
#include "drake/solvers/constraint.h"
#include "drake/solvers/cost.h"
#include "drake/solvers/create_constraint.h"
#include "drake/solvers/create_cost.h"
#include "drake/solvers/decision_variable.h"
#include "drake/solvers/function.h"
#include "drake/solvers/indeterminate.h"
#include "drake/solvers/mathematical_program_result.h"
#include "drake/solvers/mathematical_program_solver_interface.h"
#include "drake/solvers/program_attribute.h"
#include "drake/solvers/solution_result.h"
#include "drake/solvers/solver_options.h"
#include "drake/solvers/solver_result.h"

namespace drake {
namespace solvers {

/** @addtogroup solvers
 * @{
 * Drake wraps a number of commercial solvers (+ a few custom solvers) to
 * provide a common interface for convex optimization, mixed-integer convex
 * optimization, and other non-convex mathematical programs.
 *
 * The MathematicalProgram class handles the coordination of decision variables,
 * objectives, and constraints.  The MathematicalProgram::Solve() method
 * reflects on the accumulated objectives and constraints and will dispatch to
 * the most appropriate solver.  Alternatively, one can invoke specific solver
 * by instantiating its MathematicalProgramSolverInterface and passing the
 * MathematicalProgram directly to the
 * MathematicalProgramSolverInterface::Solve() method.
 *
 * Our solver coverage still has many gaps, but is under active development.
 *
 * <b>Closed-form solutions</b>
 *
 * The LinearSystemSolver and EqualityConstrainedQPSolver classes provide
 * efficient closed-form solutions to these special cases.
 *
 * <b>Convex Optimization</b>
 *
 * <table>
 * <tr>
 *   <td>Solver</td>
 *   <td><a href="https://en.wikipedia.org/wiki/Linear_programming">LP</a></td>
 *   <td><a href="https://en.wikipedia.org/wiki/Quadratic_programming">
 *     QP</a></td>
 *   <td><a href="https://en.wikipedia.org/wiki/Second-order_cone_programming">
 *     SOCP</a></td>
 *   <td><a href="https://en.wikipedia.org/wiki/Semidefinite_programming">
 *     SDP</a></td>
 *   <td><a href="https://en.wikipedia.org/wiki/Sum-of-squares_optimization">
 *     SOS</a></td>
 * </tr>
 * <tr><td>&dagger; <a href="https://www.gurobi.com/products/gurobi-optimizer">
 *    Gurobi</a></td>
 *    <td align="center">&diams;</td>
 *    <td align="center">&diams;</td>
 *    <td align="center">&diams;</td>
 *    <td></td>
 *    <td></td>
 *  </tr>
 * <tr><td>&dagger; <a href="https://www.mosek.com/products/mosek">
 *    Mosek</a></td>
 *    <td align="center">&diams;</td>
 *    <td align="center">&diams;</td>
 *    <td align="center">&diams;</td>
 *    <td align="center">&diams;</td>
 *    <td align="center">&diams;</td>
 * </tr>
 * <tr><td> <a href="https://github.com/cvxgrp/scs">
 *    SCS</a></td>
 *    <td align="center">&diams;</td>
 *    <td align="center">&diams;</td>
 *    <td align="center">&diams;</td>
 *    <td align="center">&diams;</td>
 *    <td align="center">&diams;</td>
 * </tr>
 * <tr><td> <a href="https://github.com/oxfordcontrol/osqp">
 *    OSQP</a></td>
 *    <td align="center">&diams;</td>
 *    <td align="center">&diams;</td>
 *    <td></td>
 *    <td></td>
 *    <td></td>
 * </tr>
 * </table>
 *
 * <b>Mixed-Integer Convex Optimization</b>
 *
 * <table>
 * <tr>
 *   <td>Solver</td>
 *   <td>MILP</a></td>
 *   <td>MIQP</a></td>
 *   <td>MISOCP</a></td>
 *   <td>MISDP</a></td>
 * </tr>
 * <tr><td>&dagger; <a href="https://www.gurobi.com/products/gurobi-optimizer">
 *    Gurobi</a></td>
 *    <td align="center">&diams;</td>
 *    <td align="center">&diams;</td>
 *    <td align="center">&diams;</td>
 *    <td></td>
 *  </tr>
 * <tr><td>&dagger; <a href="https://www.mosek.com/products/mosek">
 *    Mosek</a></td>
 *    <td align="center">&diams;</td>
 *    <td align="center">&diams;</td>
 *    <td align="center">&diams;</td>
 *    <td></td>
 * </tr>
 * </table>
 *
 * <b>Nonconvex Programming</b>
 *
 * <table>
 * <tr>
 *   <td>Solver</td>
 *   <td><a href="https://en.wikipedia.org/wiki/Nonlinear_programming">
 *     Nonlinear Program</a></td>
 *   <td><a href="https://en.wikipedia.org/wiki/Linear_complementarity_problem">
 *   LCP</a></td>
 *   <td><a href="https://en.wikipedia.org/wiki/Satisfiability_modulo_theories">
 *     SMT</a></td>
 * </tr>
 * <tr><td>&dagger;
 *   <a href="http://www.sbsi-sol-optimize.com/asp/sol_product_snopt.htm">
 *    SNOPT</a></td></tr>
 *    <td align="center">&diams;</td>
 *    <td></td>
 *    <td></td>
 * <tr><td><a href="https://projects.coin-or.org/Ipopt">Ipopt</a></td></tr>
 *    <td align="center">&diams;</td>
 *    <td></td>
 *    <td></td>
 * <tr><td><a href="http://ab-initio.mit.edu/wiki/index.php/NLopt">
 *    NLopt</a></td></tr>
 *    <td align="center">&diams;</td>
 *    <td></td>
 *    <td></td>
 * <tr><td><a href="https://github.com/PositronicsLab/Moby">
 *    Moby LCP</a></td>
 *    <td></td>
 *    <td align="center">&diams;</td>
 *    <td></td>
 * <tr><td><a href="https://dreal.github.io/">dReal</a></td>
 *    <td></td>
 *    <td></td>
 *    <td align="center">&diams;</td>
 * </tr>
 * </table>
 *
 * &dagger; indicates that this is a commercial solver which requires a license
 * (note that some have free licenses for academics).
 * @}
 */
class MathematicalProgram;

template <int...>
struct NewVariableNames {};
/**
   * The type of the names for the newly added variables.
   * @tparam Size If Size is a fixed non-negative integer, then the type of the
   * name is std::array<std::string, Size>. Otherwise the type is
   * std::vector<std::string>.
   */
template <int Size>
struct NewVariableNames<Size> {
  typedef std::array<std::string, Size> type;
};

template <>
struct NewVariableNames<Eigen::Dynamic> {
  typedef std::vector<std::string> type;
};

template <int Rows, int Cols>
struct NewVariableNames<Rows, Cols>
    : public NewVariableNames<MultiplyEigenSizes<Rows, Cols>::value> {};

template <int Rows>
struct NewSymmetricVariableNames
    : public NewVariableNames<Rows == Eigen::Dynamic ? Eigen::Dynamic
                                                     : Rows*(Rows + 1) / 2> {};

namespace internal {
/**
 * Return un-initialized new variable names.
 */
template <int Size>
typename std::enable_if<Size >= 0, typename NewVariableNames<Size>::type>::type
CreateNewVariableNames(int) {
  typename NewVariableNames<Size>::type names;
  return names;
}

/**
 * Return un-initialized new variable names.
 */
template <int Size>
typename std::enable_if<Size == Eigen::Dynamic,
                        typename NewVariableNames<Size>::type>::type
CreateNewVariableNames(int size) {
  typename NewVariableNames<Eigen::Dynamic>::type names(size);
  return names;
}
/**
 * Set the names of the newly added variables.
 * @param name The common name of all new variables.
 * @param rows The number of rows in the new variables.
 * @param cols The number of columns in the new variables.
 * @pre The size of @p names is @p rows * @p cols.
 */
template <typename Derived>
void SetVariableNames(const std::string& name, int rows, int cols,
                      Derived* names) {
  DRAKE_DEMAND(static_cast<int>(names->size()) == rows * cols);
  if (cols == 1) {
    for (int i = 0; i < rows; ++i) {
      (*names)[i] = name + "(" + std::to_string(i) + ")";
    }
  } else {
    for (int j = 0; j < cols; ++j) {
      for (int i = 0; i < rows; ++i) {
        (*names)[j * rows + i] =
            name + "(" + std::to_string(i) + "," + std::to_string(j) + ")";
      }
    }
  }
}
}  // namespace internal

namespace detail {
/**
 * Template condition to only catch when Constraints are inadvertently passed
 * as an argument. If the class is binding-compatible with a Constraint, then
 * this will provide a static assertion to enable easier debugging of which
 * type failed.
 * @tparam F The type to be tested.
 * @see http://stackoverflow.com/a/13366183/7829525
 */
template <typename F>
struct assert_if_is_constraint {
  static constexpr bool value = is_binding_compatible<F, Constraint>::value;
  // Use deferred evaluation
  static_assert(
      !value,
      "You cannot pass a Constraint to create a Cost object from a function. "
      "Please ensure you are passing a Cost.");
};
}  // namespace detail

/**
 * MathematicalProgram stores the decision variables, the constraints and costs
 * of an optimization problem. The user can solve the problem by calling Solve()
 * function, and obtain the results of the optimization.
 *
 * @ingroup solvers
 */
class MathematicalProgram {
 public:
  DRAKE_NO_COPY_NO_MOVE_NO_ASSIGN(MathematicalProgram)
  using VarType = symbolic::Variable::Type;

  /// The optimal cost is +∞ when the problem is globally infeasible.
  static constexpr double kGlobalInfeasibleCost =
      std::numeric_limits<double>::infinity();
  /// The optimal cost is -∞ when the problem is unbounded.
  static constexpr double kUnboundedCost =
      -std::numeric_limits<double>::infinity();

  MathematicalProgram();
  virtual ~MathematicalProgram();

  /** Clones an optimization program.
   * The clone will be functionally equivalent to the source program with the
   * same:
   *
   * - decision variables
   * - constraints
   * - costs
   * - solver settings
   * - initial guess
   *
   * However, the clone's x values will be initialized to NaN, and all internal
   * solvers will be freshly constructed.
   * @retval new_prog. The newly constructed mathematical program.
   */
  std::unique_ptr<MathematicalProgram> Clone() const;

  /**
   * Adds continuous variables, appending them to an internal vector of any
   * existing vars.
   * The initial guess values for the new variables are set to NaN, to
   * indicate that an initial guess has not been assigned.
   * Callers are expected to add costs
   * and/or constraints to have any effect during optimization.
   * Callers can also set the initial guess of the decision variables through
   * SetInitialGuess() or SetInitialGuessForAllVariables().
   * @param rows  The number of rows in the new variables.
   * @param name The name of the newly added variables
   * @return The VectorDecisionVariable of size rows x 1, containing the new
   * vars (not all the vars stored).
   *
   * Example:
   * @code{.cc}
   * MathematicalProgram prog;
   * auto x = prog.NewContinuousVariables(2, "x");
   * @endcode
   * This adds a 2 x 1 vector containing decision variables into the program.
   * The names of the variables are "x(0)" and "x(1)".
   *
   * The name of the variable is only used for the user in order to ease
   * readability.
   */
  VectorXDecisionVariable NewContinuousVariables(
      int rows, const std::string& name = "x") {
    return NewContinuousVariables<Eigen::Dynamic, 1>(rows, 1, name);
  }

  /**
   * Adds continuous variables, appending them to an internal vector of any
   * existing vars.
   * The initial guess values for the new variables are set to NaN, to
   * indicate that an initial guess has not been assigned.
   * Callers are expected to add costs
   * and/or constraints to have any effect during optimization.
   * Callers can also set the initial guess of the decision variables through
   * SetInitialGuess() or SetInitialGuessForAllVariables().
   * @tparam Rows The number of rows of the new variables, in the compile time.
   * @tparam Cols The number of columns of the new variables, in the compile
   * time.
   * @param rows The number of rows in the new variables. When Rows is not
   * Eigen::Dynamic, rows is ignored.
   * @param cols The number of columns in the new variables. When Cols is not
   * Eigen::Dynamic, cols is ignored.
   * @param name All variables will share the same name, but different index.
   * @return The MatrixDecisionVariable of size Rows x Cols, containing the new
   * vars (not all the vars stored).
   *
   * Example:
   * @code{.cc}
   * MathematicalProgram prog;
   * auto x = prog.NewContinuousVariables(2, 3, "X");
   * auto y = prog.NewContinuousVariables<2, 3>(2, 3, "X");
   * @endcode
   * This adds a 2 x 3 matrix decision variables into the program.
   *
   * The name of the variable is only used for the user in order to ease
   * readability.
   */
  template <int Rows = Eigen::Dynamic, int Cols = Eigen::Dynamic>
  MatrixDecisionVariable<Rows, Cols> NewContinuousVariables(
      int rows, int cols, const std::string& name = "X") {
    rows = Rows == Eigen::Dynamic ? rows : Rows;
    cols = Cols == Eigen::Dynamic ? cols : Cols;
    auto names =
        internal::CreateNewVariableNames<MultiplyEigenSizes<Rows, Cols>::value>(
            rows * cols);
    internal::SetVariableNames(name, rows, cols, &names);
    return NewVariables<Rows, Cols>(VarType::CONTINUOUS, names, rows, cols);
  }

  /**
   * Adds continuous variables, appending them to an internal vector of any
   * existing vars.
   * The initial guess values for the new variables are set to NaN, to
   * indicate that an initial guess has not been assigned.
   * Callers are expected to add costs
   * and/or constraints to have any effect during optimization.
   * Callers can also set the initial guess of the decision variables through
   * SetInitialGuess() or SetInitialGuessForAllVariables().
   * @tparam Rows  The number of rows in the new variables.
   * @tparam Cols  The number of columns in the new variables. The default is 1.
   * @param name All variables will share the same name, but different index.
   * @return The MatrixDecisionVariable of size rows x cols, containing the new
   * vars (not all the vars stored).
   *
   * Example:
   * @code{.cc}
   * MathematicalProgram prog;
   * auto x = prog.NewContinuousVariables<2, 3>("X");
   * @endcode
   * This adds a 2 x 3 matrix decision variables into the program.
   *
   * The name of the variable is only used for the user in order to ease
   * readability.
   */
  template <int Rows, int Cols = 1>
  MatrixDecisionVariable<Rows, Cols> NewContinuousVariables(
      const std::string& name = "X") {
    return NewContinuousVariables<Rows, Cols>(Rows, Cols, name);
  }

  /**
   * Adds binary variables, appending them to an internal vector of any
   * existing vars.
   * The initial guess values for the new variables are set to NaN, to
   * indicate that an initial guess has not been assigned.
   * Callers are expected to add costs
   * and/or constraints to have any effect during optimization.
   * Callers can also set the initial guess of the decision variables through
   * SetInitialGuess() or SetInitialGuessForAllVariables().
   * @tparam Rows  The number of rows in the new variables.
   * @tparam Cols  The number of columns in the new variables.
   * @param rows The number of rows in the new variables.
   * @param cols The number of columns in the new variables.
   * @param name The commonly shared name of the new variables.
   * @return The MatrixDecisionVariable of size rows x cols, containing the new
   * vars (not all the vars stored).
   *
   * Example:
   * @code{.cc}
   * MathematicalProgram prog;
   * auto b = prog.NewBinaryVariables(2, 3, "b");
   * @endcode
   * This adds a 2 x 3 matrix decision variables into the program.
   *
   * The name of the variable is only used for the user in order to ease
   * readability.
   */
  template <int Rows = Eigen::Dynamic, int Cols = Eigen::Dynamic>
  MatrixDecisionVariable<Rows, Cols> NewBinaryVariables(
      int rows, int cols, const std::string& name) {
    rows = Rows == Eigen::Dynamic ? rows : Rows;
    cols = Cols == Eigen::Dynamic ? cols : Cols;
    auto names =
        internal::CreateNewVariableNames<MultiplyEigenSizes<Rows, Cols>::value>(
            rows * cols);
    internal::SetVariableNames(name, rows, cols, &names);
    return NewVariables<Rows, Cols>(VarType::BINARY, names, rows, cols);
  }

  /**
   * Adds a matrix of binary variables into the optimization program.
   * @tparam Rows The number of rows in the newly added binary variables.
   * @tparam Cols  The number of columns in the new variables. The default is 1.
   * @param name Each newly added binary variable will share the same name. The
   * default name is "b".
   * @return A matrix containing the newly added variables.
   */
  template <int Rows, int Cols = 1>
  MatrixDecisionVariable<Rows, Cols> NewBinaryVariables(
      const std::string& name = "b") {
    return NewBinaryVariables<Rows, Cols>(Rows, Cols, name);
  }

  /**
   * Adds binary variables to this MathematicalProgram. The new variables are
   * viewed as a column vector, with size @p rows x 1.
   * @see NewBinaryVariables(int rows, int cols, const
   * std::vector<std::string>& names);
   */
  VectorXDecisionVariable NewBinaryVariables(int rows,
                                             const std::string& name = "b") {
    return NewBinaryVariables<Eigen::Dynamic, 1>(rows, 1, name);
  }

  /**
   * Adds a runtime sized symmetric matrix as decision variables to
   * this MathematicalProgram.
   * The optimization will only use the stacked columns of the
   * lower triangular part of the symmetric matrix as decision variables.
   * @param rows The number of rows in the symmetric matrix.
   * @param name The name of the matrix. It is only used the for user to
   * understand the optimization program. The default name is "Symmetric", and
   * each variable will be named as
   * <pre>
   * Symmetric(0, 0)     Symmetric(1, 0)     ... Symmetric(rows-1, 0)
   * Symmetric(1, 0)     Symmetric(1, 1)     ... Symmetric(rows-1, 1)
   *            ...
   * Symmetric(rows-1,0) Symmetric(rows-1,1) ... Symmetric(rows-1, rows-1)
   * </pre>
   * Notice that the (i,j)'th entry and (j,i)'th entry has the same name.
   * @return The newly added decision variables.
   */
  MatrixXDecisionVariable NewSymmetricContinuousVariables(
      int rows, const std::string& name = "Symmetric");

  /**
   * Adds a static sized symmetric matrix as decision variables to
   * this MathematicalProgram.
   * The optimization will only use the stacked columns of the
   * lower triangular part of the symmetric matrix as decision variables.
   * @tparam rows The number of rows in the symmetric matrix.
   * @param name The name of the matrix. It is only used the for user to
   * understand the optimization program. The default name is "Symmetric", and
   * each variable will be named as
   * <pre>
   * Symmetric(0, 0)     Symmetric(1, 0)     ... Symmetric(rows-1, 0)
   * Symmetric(1, 0)     Symmetric(1, 1)     ... Symmetric(rows-1, 1)
   *            ...
   * Symmetric(rows-1,0) Symmetric(rows-1,1) ... Symmetric(rows-1, rows-1)
   * </pre>
   * Notice that the (i,j)'th entry and (j,i)'th entry has the same name.
   * @return The newly added decision variables.
   */
  template <int rows>
  MatrixDecisionVariable<rows, rows> NewSymmetricContinuousVariables(
      const std::string& name = "Symmetric") {
    typename NewSymmetricVariableNames<rows>::type names;
    int var_count = 0;
    for (int j = 0; j < static_cast<int>(rows); ++j) {
      for (int i = j; i < static_cast<int>(rows); ++i) {
        names[var_count] =
            name + "(" + std::to_string(i) + "," + std::to_string(j) + ")";
        ++var_count;
      }
    }
    return NewSymmetricVariables<rows>(VarType::CONTINUOUS, names);
  }

  /** Appends new variables to the end of the existing variables.
   * @param decision_variables The newly added decision_variables.
   * @pre `decision_variables` should not intersect with the existing variables
   * or indeterminates in the optimization program.
   * @pre Each entry in `decision_variables` should not be a dummy variable.
   * @throws std::runtime_error if the preconditions are not satisfied.
   */
  void AddDecisionVariables(
      const Eigen::Ref<const VectorXDecisionVariable>& decision_variables);

  /**
   * Returns a free polynomial in a monomial basis over @p indeterminates of a
   * given @p degree. It uses @p coeff_name to make new decision variables and
   * use them as coefficients. For example, `NewFreePolynomial({x₀, x₁}, 2)`
   * returns a₀x₁² + a₁x₀x₁ + a₂x₀² + a₃x₁ + a₄x₀ + a₅.
   */
  symbolic::Polynomial NewFreePolynomial(
      const symbolic::Variables& indeterminates, int degree,
      const std::string& coeff_name = "a");

  /** Returns a pair of a SOS polynomial p = mᵀQm and a PSD constraint for
   * a new coefficients matrix Q, where m is the @p monomial basis.
   * For example, `NewSosPolynomial(Vector2<Monomial>{x,y})` returns a
   * polynomial
   *   p = Q₍₀,₀₎x² + 2Q₍₁,₀₎xy + Q₍₁,₁₎y²
   * and a PSD constraint over Q.
   * @note Q is a symmetric monomial_basis.rows() x monomial_basis.rows()
   * matrix.
   */
  std::pair<symbolic::Polynomial, Binding<PositiveSemidefiniteConstraint>>
  NewSosPolynomial(
      const Eigen::Ref<const VectorX<symbolic::Monomial>>& monomial_basis);

  /** Returns a pair of a SOS polynomial p = m(x)ᵀQm(x) of degree @p degree
   * and a PSD constraint for the coefficients matrix Q, where m(x) is the
   * result of calling `MonomialBasis(indeterminates, degree/2)`. For example,
   * `NewSosPolynomial({x}, 4)` returns a pair of a polynomial
   *   p = Q₍₀,₀₎x⁴ + 2Q₍₁,₀₎ x³ + (2Q₍₂,₀₎ + Q₍₁,₁₎)x² + 2Q₍₂,₁₎x + Q₍₂,₂₎
   * and a PSD constraint over Q.
   *
   * @throws std::runtime_error if @p degree is not a positive even integer.
   * @see MonomialBasis.
   */
  std::pair<symbolic::Polynomial, Binding<PositiveSemidefiniteConstraint>>
  NewSosPolynomial(const symbolic::Variables& indeterminates, int degree);

  /**
   * Adds indeterminates, appending them to an internal vector of any
   * existing indeterminates.
   * @tparam rows  The number of rows in the new indeterminates.
   * @tparam cols  The number of columns in the new indeterminates.
   * @param names A vector of strings containing the name for each variable.
   * @return The MatrixIndeterminate of size rows x cols, containing the
   * new vars (not all the vars stored).
   *
   * Example:
   * @code{.cc}
   * MathematicalProgram prog;
   * std::array<std::string, 6> names = {"x1", "x2", "x3", "x4", "x5", "x6"};
   * auto x = prog.NewIndeterminates<2, 3>(names);
   * @endcode
   * This adds a 2 x 3 matrix indeterminates into the program.
   *
   * The name of the indeterminates is only used for the user in order to ease
   * readability.
   */
  template <int rows, int cols>
  MatrixIndeterminate<rows, cols> NewIndeterminates(
      const std::array<std::string, rows * cols>& names) {
    MatrixIndeterminate<rows, cols> indeterminates_matrix;
    NewIndeterminates_impl(names, indeterminates_matrix);
    return indeterminates_matrix;
  }

  /**
   * Adds indeterminates, appending them to an internal vector of any
   * existing indeterminates.
   * @tparam rows  The number of rows in the new indeterminates.
   * @tparam cols  The number of columns in the new indeterminates.
   * @param names A vector of strings containing the name for each variable.
   * @return The MatrixIndeterminate of size rows x cols, containing the
   * new vars (not all the vars stored).
   *
   * Example:
   * @code{.cc}
   * MathematicalProgram prog;
   * std::array<std::string, 2> names = {"x1", "x2"};
   * auto x = prog.NewIndeterminates<2>(names);
   * @endcode
   * This adds a 2 vector indeterminates into the program.
   *
   * The name of the indeterminates is only used for the user in order to ease
   * readability.
   */
  template <int rows>
  VectorIndeterminate<rows> NewIndeterminates(
      const std::array<std::string, rows>& names) {
    return NewIndeterminates<rows, 1>(names);
  }

  /**
   * Adds indeterminates, appending them to an internal vector of any
   * existing indeterminates.
   * @tparam rows  The number of rows in the new indeterminates.
   * @tparam cols  The number of columns in the new indeterminates.
   * @param names A vector of strings containing the name for each variable.
   * @return The MatrixIndeterminate of size rows x cols, containing the
   * new vars (not all the vars stored).
   *
   * Example:
   * @code{.cc}
   * MathematicalProgram prog;
   * auto x = prog.NewIndeterminates<2, 3>("X");
   * @endcode
   * This adds a 2 x 3 matrix indeterminates into the program.
   *
   * The name of the indeterminates is only used for the user in order to ease
   * readability.
   */
  template <int rows, int cols>
  MatrixIndeterminate<rows, cols> NewIndeterminates(
      const std::string& name = "X") {
    std::array<std::string, rows * cols> names;
    for (int j = 0; j < cols; ++j) {
      for (int i = 0; i < rows; ++i) {
        names[j * rows + i] =
            name + "(" + std::to_string(i) + "," + std::to_string(j) + ")";
      }
    }
    return NewIndeterminates<rows, cols>(names);
  }

  /**
   * Adds indeterminates to the program.
   * The name for all newly added indeterminates are set to @p name. The default
   * name is "x"
   * @see NewIndeterminates(const std::array<std::string, rows>& names)
   */
  template <int rows>
  VectorIndeterminate<rows> NewIndeterminates(const std::string& name = "x") {
    std::array<std::string, rows> names;
    int offset = (name.compare("x") == 0) ? num_vars() : 0;
    for (int i = 0; i < rows; ++i) {
      names[i] = name + "(" + std::to_string(offset + i) + ")";
    }
    return NewIndeterminates<rows>(names);
  }

  /**
   * Adds indeterminates to this MathematicalProgram.
   * @see NewIndeterminates(int rows, int cols, const
   * std::vector<std::string>& names);
   */
  VectorXIndeterminate NewIndeterminates(int rows,
                                         const std::vector<std::string>& names);

  /**
   * Adds indeterminates to this MathematicalProgram, with default name
   * "x".
   * @see NewIndeterminates(int rows, int cols, const
   * std::vector<std::string>& names);
   */
  VectorXIndeterminate NewIndeterminates(int rows,
                                         const std::string& name = "x");

  /**
   * Adds indeterminates, appending them to an internal vector of any
   * existing vars.
   * @param rows  The number of rows in the new indeterminates.
   * @param cols  The number of columns in the new indeterminates.
   * @param names A vector of strings containing the name for each variable.
   * @return The MatrixIndeterminate of size rows x cols, containing the
   * new vars (not all the vars stored).
   *
   * Example:
   * @code{.cc}
   * MathematicalProgram prog;
   * auto x = prog.NewIndeterminates(2, 3, {"x1", "x2", "x3", "x4",
   * "x5", "x6"});
   * @endcode
   * This adds a 2 x 3 matrix indeterminates into the program.
   *
   * The name of the variable is only used for the user in order to ease
   * readability.
   */
  MatrixXIndeterminate NewIndeterminates(int rows, int cols,
                                         const std::vector<std::string>& names);

  /**
   * Adds indeterminates to this MathematicalProgram, with default name
   * "X". The new variables are returned and viewed as a matrix, with size
   * @p rows x @p cols.
   * @see NewIndeterminates(int rows, int cols, const
   * std::vector<std::string>& names);
   */
  MatrixXIndeterminate NewIndeterminates(int rows, int cols,
                                         const std::string& name = "X");

  /** Adds indeterminates.
   * This method appends some indeterminates to the end of the program's old
   * indeterminates.
   * @param new_indeterminates The indeterminates to be appended to the
   * program's old indeterminates.
   * @pre `new_indeterminates` should not intersect with the program's old
   * indeterminates or decision variables.
   * @pre Each entry in new_indeterminates should not be dummy.
   * @pre Each entry in new_indeterminates should be of CONTINUOUS type.
   */
  void AddIndeterminates(
      const Eigen::Ref<const VectorXIndeterminate>& new_indeterminates);

  /**
   * Adds a callback method to visualize intermediate results of the
   * optimization.
   *
   * @note Just like other costs/constraints, not all solvers support callbacks.
   * Adding a callback here will force MathematicalProgram::Solve to select a
   * solver that support callbacks.  For instance, adding a visualization
   * callback to a quadratic programming problem may result in using a nonlinear
   * programming solver as the default solver.
   *
   * @param callback a std::function that accepts an Eigen::Vector of doubles
   * representing the bound decision variables.
   * @param vars the decision variables that should be passed to the callback.
   */
  Binding<VisualizationCallback> AddVisualizationCallback(
      const VisualizationCallback::CallbackFunction& callback,
      const Eigen::Ref<const VectorXDecisionVariable>& vars);

  /**
   * Adds a callback method to visualize intermediate results of the
   * optimization.
   *
   * @note Just like other costs/constraints, not all solvers support callbacks.
   * Adding a callback here will force MathematicalProgram::Solve to select a
   * solver that support callbacks.  For instance, adding a visualization
   * callback to a quadratic programming problem may result in using a nonlinear
   * programming solver as the default solver.
   *
   * @param callback a std::function that accepts an Eigen::Vector of doubles
   * representing the for the bound decision variables.
   * @param vars the decision variables that should be passed to the callback.
   */
  Binding<VisualizationCallback> AddVisualizationCallback(
      const VisualizationCallback::CallbackFunction& callback,
      const VariableRefList& vars) {
    return AddVisualizationCallback(callback,
                                    ConcatenateVariableRefList((vars)));
  }

  /**
   * Adds a generic cost to the optimization program.
   */
  Binding<Cost> AddCost(const Binding<Cost>& binding);

  /**
   * Adds a cost type to the optimization program.
   * @param obj The added objective.
   * @param vars The decision variables on which the cost depend.
   */
  template <typename C>
  auto AddCost(const std::shared_ptr<C>& obj,
               const Eigen::Ref<const VectorXDecisionVariable>& vars) {
    // Redirect to the appropriate type
    // Use auto to enable the overloading method to upcast if needed
    return AddCost(internal::CreateBinding(obj, vars));
  }

  /**
   * Adds a generic cost to the optimization program.
   * @param obj The added objective.
   * @param vars The decision variables on which the cost depend.
   */
  template <typename C>
  auto AddCost(const std::shared_ptr<C>& obj, const VariableRefList& vars) {
    return AddCost(obj, ConcatenateVariableRefList(vars));
  }

  /**
   * Convert an input of type @p F to a FunctionCost object.
   * @tparam F This class should have functions numInputs(), numOutputs and
   * eval(x, y).
   * @see drake::solvers::detail::FunctionTraits.
   */
  template <typename F>
  static std::shared_ptr<Cost> MakeCost(F&& f) {
    return MakeFunctionCost(f);
  }

  /**
   * Adds a cost to the optimization program on a list of variables.
   * @tparam F it should define functions numInputs, numOutputs and eval. Check
   * drake::solvers::detail::FunctionTraits for more detail.
   */
  template <typename F>
  typename std::enable_if<detail::is_cost_functor_candidate<F>::value,
                          Binding<Cost>>::type
  AddCost(F&& f, const VariableRefList& vars) {
    return AddCost(f, ConcatenateVariableRefList(vars));
  }

  /**
   * Adds a cost to the optimization program on an Eigen::Vector containing
   * decision variables.
   * @tparam F Type that defines functions numInputs, numOutputs and eval.
   * @see drake::solvers::detail::FunctionTraits.
   */
  template <typename F>
  typename std::enable_if<detail::is_cost_functor_candidate<F>::value,
                          Binding<Cost>>::type
  AddCost(F&& f, const Eigen::Ref<const VectorXDecisionVariable>& vars) {
    auto c = MakeFunctionCost(std::forward<F>(f));
    return AddCost(c, vars);
  }

  /**
   * Statically assert if a user inadvertently passes a
   * binding-compatible Constraint.
   * @tparam F The type to check.
   */
  template <typename F, typename Vars>
  typename std::enable_if<detail::assert_if_is_constraint<F>::value,
                          Binding<Cost>>::type
  AddCost(F&&, Vars&&) {
    throw std::runtime_error("This will assert at compile-time.");
  }

  /**
   * Adds a cost term of the form c'*x.
   * Applied to a subset of the variables and pushes onto
   * the linear cost data structure.
   */
  Binding<LinearCost> AddCost(const Binding<LinearCost>& binding);

  /**
   * Adds a linear cost term of the form a'*x + b.
   * @param e A linear symbolic expression.
   * @pre e is a linear expression a'*x + b, where each entry of x is a decision
   * variable in the mathematical program.
   * @return The newly added linear constraint, together with the bound
   * variables.
   */
  Binding<LinearCost> AddLinearCost(const symbolic::Expression& e);

  /**
   * Adds a linear cost term of the form a'*x + b.
   * Applied to a subset of the variables and pushes onto
   * the linear cost data structure.
   */
  Binding<LinearCost> AddLinearCost(const Eigen::Ref<const Eigen::VectorXd>& a,
                                    double b, const VariableRefList& vars) {
    return AddLinearCost(a, b, ConcatenateVariableRefList((vars)));
  }

  /**
   * Adds a linear cost term of the form a'*x + b.
   * Applied to a subset of the variables and pushes onto
   * the linear cost data structure.
   */
  Binding<LinearCost> AddLinearCost(
      const Eigen::Ref<const Eigen::VectorXd>& a, double b,
      const Eigen::Ref<const VectorXDecisionVariable>& vars);

  /**
   * Adds a linear cost term of the form a'*x.
   * Applied to a subset of the variables and pushes onto
   * the linear cost data structure.
   */
  template <typename VarType>
  Binding<LinearCost> AddLinearCost(const Eigen::Ref<const Eigen::VectorXd>& a,
                                    const VarType& vars) {
    const double b = 0.;
    return AddLinearCost(a, b, vars);
  }

  /**
   * Adds a cost term of the form 0.5*x'*Q*x + b'x.
   * Applied to subset of the variables and pushes onto
   * the quadratic cost data structure.
   */
  Binding<QuadraticCost> AddCost(const Binding<QuadraticCost>& binding);

  /**
   * Add a quadratic cost term of the form 0.5*x'*Q*x + b'*x + c.
   * Notice that in the optimization program, the constant term `c` in the cost
   * is ignored.
   * @param e A quadratic symbolic expression.
   * @throws std::runtime error if the expression is not quadratic.
   * @return The newly added cost together with the bound variables.
   */
  Binding<QuadraticCost> AddQuadraticCost(const symbolic::Expression& e);

  /**
   * Adds a cost term of the form (x-x_desired)'*Q*(x-x_desired).
   */
  Binding<QuadraticCost> AddQuadraticErrorCost(
      const Eigen::Ref<const Eigen::MatrixXd>& Q,
      const Eigen::Ref<const Eigen::VectorXd>& x_desired,
      const VariableRefList& vars) {
    return AddQuadraticErrorCost(Q, x_desired,
                                 ConcatenateVariableRefList(vars));
  }

  /**
   * Adds a cost term of the form (x-x_desired)'*Q*(x-x_desired).
   */
  Binding<QuadraticCost> AddQuadraticErrorCost(
      const Eigen::Ref<const Eigen::MatrixXd>& Q,
      const Eigen::Ref<const Eigen::VectorXd>& x_desired,
      const Eigen::Ref<const VectorXDecisionVariable>& vars);

  /**
   * Adds a cost term of the form | Ax - b |^2.
   */
  Binding<QuadraticCost> AddL2NormCost(
      const Eigen::Ref<const Eigen::MatrixXd>& A,
      const Eigen::Ref<const Eigen::VectorXd>& b, const VariableRefList& vars) {
    return AddL2NormCost(A, b, ConcatenateVariableRefList(vars));
  }

  /**
   * Adds a cost term of the form | Ax - b |^2.
   */
  Binding<QuadraticCost> AddL2NormCost(
      const Eigen::Ref<const Eigen::MatrixXd>& A,
      const Eigen::Ref<const Eigen::VectorXd>& b,
      const Eigen::Ref<const VectorXDecisionVariable>& vars) {
    return AddCost(MakeL2NormCost(A, b), vars);
  }

  /**
   * Adds a cost term of the form 0.5*x'*Q*x + b'x.
   * Applied to subset of the variables.
   */
  Binding<QuadraticCost> AddQuadraticCost(
      const Eigen::Ref<const Eigen::MatrixXd>& Q,
      const Eigen::Ref<const Eigen::VectorXd>& b, const VariableRefList& vars) {
    return AddQuadraticCost(Q, b, ConcatenateVariableRefList(vars));
  }

  /**
   * Adds a cost term of the form 0.5*x'*Q*x + b'x + c
   * Applied to subset of the variables.
   */
  Binding<QuadraticCost> AddQuadraticCost(
      const Eigen::Ref<const Eigen::MatrixXd>& Q,
      const Eigen::Ref<const Eigen::VectorXd>& b, double c,
      const Eigen::Ref<const VectorXDecisionVariable>& vars);

  /**
   * Adds a cost term of the form 0.5*x'*Q*x + b'x
   * Applied to subset of the variables.
   */
  Binding<QuadraticCost> AddQuadraticCost(
      const Eigen::Ref<const Eigen::MatrixXd>& Q,
      const Eigen::Ref<const Eigen::VectorXd>& b,
      const Eigen::Ref<const VectorXDecisionVariable>& vars);

  /**
   * Adds a cost term in the polynomial form.
   * @param e A symbolic expression in the polynomial form.
   * @return The newly created cost and the bound variables.
   */
  Binding<PolynomialCost> AddPolynomialCost(const symbolic::Expression& e);

  /**
   * Adds a cost in the symbolic form.
   * Note that the constant part of the cost is ignored. So if you set
   * `e = x + 2`, then only the cost on `x` is added, the constant term 2 is
   * ignored.
   * @param e The linear or quadratic expression of the cost.
   * @pre `e` is linear or `e` is quadratic. Otherwise throws a runtime error.
   * @return The newly created cost, together with the bound variables.
   */
  Binding<Cost> AddCost(const symbolic::Expression& e);

  /**
   * Adds a generic constraint to the program.  This should
   * only be used if a more specific type of constraint is not
   * available, as it may require the use of a significantly more
   * expensive solver.
   */
  Binding<Constraint> AddConstraint(const Binding<Constraint>& binding);

  // Overload for non-registered types.
  template <typename C>
  auto AddConstraint(const Binding<C>& binding) {
    AddConstraint(Binding<Constraint>(binding));
    return binding;
  }

<<<<<<< HEAD
=======
  /**
   * Adds one row of constraint lb <= e <= ub where @p e is a symbolic
   * expression.
   * @throws std::exception if
   * 1. <tt>lb <= e <= ub</tt> is a trivial constraint such as 1 <= 2 <= 3.
   * 2. <tt>lb <= e <= ub</tt> is unsatisfiable such as 1 <= -5 <= 3
   *
   * @param e A symbolic expression of the the decision variables.
   * @param lb A scalar, the lower bound.
   * @param ub A scalar, the upper bound.
   *
   * The resulting constraint may be a BoundingBoxConstraint, LinearConstraint,
   * LinearEqualityConstraint, or ExpressionConstraint, depending on the
   * arguments.  Constraints of the form x == 1 (which could be created as a
   * BoundingBoxConstraint or LinearEqualityConstraint) will be
   * constructed as a LinearEqualityConstraint.
   */
  Binding<Constraint> AddConstraint(const symbolic::Expression& e, double lb,
                                    double ub);

  /**
   * Adds constraints represented by symbolic expressions to the program. It
   * throws if <tt>lb <= v <= ub</tt> includes trivial/unsatisfiable
   * constraints.
   *
   * @overload Binding<Constraint> AddConstraint(const symbolic::Expression& e,
   *    double lb, double ub)
   */
  Binding<Constraint> AddConstraint(
      const Eigen::Ref<const VectorX<symbolic::Expression>>& v,
      const Eigen::Ref<const Eigen::VectorXd>& lb,
      const Eigen::Ref<const Eigen::VectorXd>& ub);

  /**
   * Add a constraint represented by a symbolic formula to the program. The
   * input formula @p f can be of the following forms:
   *
   * 1. e1 <= e2
   * 2. e1 >= e2
   * 3. e1 == e2
   * 4. A conjunction of relational formulas where each conjunct is
   *    a relational formula matched by 1, 2, or 3.
   *
   * Note that first two cases might return an object of
   * Binding<BoundingBoxConstraint>, Binding<LinearConstraint>, or
   * Binding<ExpressionConstraint>, depending
   * on @p f. Also the third case might return an object of
   * Binding<LinearEqualityConstraint> or Binding<ExpressionConstraint>.
   *
   * It throws an exception if
   *  1. @p f is not matched with one of the above patterns. Especially, strict
   *     inequalities (<, >) are not allowed.
   *  2. @p f is either a trivial constraint such as "1 <= 2" or an
   *     unsatisfiable constraint such as "2 <= 1".
   *  3. It is not possible to find numerical bounds of `e1` and `e2` where @p f
   *     = e1 ≃ e2. We allow `e1` and `e2` to be infinite but only if there are
   *     no other terms. For example, `x <= ∞` is allowed. However, `x - ∞ <= 0`
   *     is not allowed because `x ↦ ∞` introduces `nan` in the evaluation.
   */
  Binding<Constraint> AddConstraint(const symbolic::Formula& f);

  /**
   * Add a constraint represented by an Eigen::Array<symbolic::Formula>
   * to the program. A common use-case of this function is to add a constraint
   * with the element-wise comparison between two Eigen matrices,
   * using `A.array() <= B.array()`. See the following example.
   *
   * @code
   *   MathematicalProgram prog;
   *   Eigen::Matrix<double, 2, 2> A;
   *   auto x = prog.NewContinuousVariables(2, "x");
   *   Eigen::Vector2d b;
   *   ... // set up A and b
   *   prog.AddConstraint((A * x).array() <= b.array());
   * @endcode
   *
   * A formula in @p formulas can be of the following forms:
   *
   * 1. e1 <= e2
   * 2. e1 >= e2
   * 3. e1 == e2
   *
   * It throws an exception if AddConstraint(const symbolic::Formula& f)
   * throws an exception for f ∈ @p formulas.
   *
   * @overload Binding<Constraint> AddConstraint(const symbolic::Formula& f)
   *
   * @tparam Derived An Eigen Array type of Formula.
   */
  template <typename Derived>
  typename std::enable_if<
      is_eigen_scalar_same<Derived, symbolic::Formula>::value,
      Binding<Constraint>>::type
  AddConstraint(const Eigen::ArrayBase<Derived>& formulas) {
    return AddConstraint(internal::ParseConstraint(formulas));
  }

>>>>>>> c853a959
  /**
   * Adds a generic constraint to the program.  This should
   * only be used if a more specific type of constraint is not
   * available, as it may require the use of a significantly more
   * expensive solver.
   */
  template <typename C>
  auto AddConstraint(std::shared_ptr<C> con, const VariableRefList& vars) {
    return AddConstraint(con, ConcatenateVariableRefList(vars));
  }

  /**
   * Adds a generic constraint to the program.  This should
   * only be used if a more specific type of constraint is not
   * available, as it may require the use of a significantly more
   * expensive solver.
   */
  template <typename C>
  auto AddConstraint(std::shared_ptr<C> con,
                     const Eigen::Ref<const VectorXDecisionVariable>& vars) {
    return AddConstraint(internal::CreateBinding(con, vars));
  }

  /**
   * Adds linear constraints referencing potentially a subset
   * of the decision variables (defined in the vars parameter).
   */
  Binding<LinearConstraint> AddConstraint(
      const Binding<LinearConstraint>& binding);

  /**
   * Adds linear constraints referencing potentially a subset
   * of the decision variables (defined in the vars parameter).
   */
  Binding<LinearConstraint> AddLinearConstraint(
      const Eigen::Ref<const Eigen::MatrixXd>& A,
      const Eigen::Ref<const Eigen::VectorXd>& lb,
      const Eigen::Ref<const Eigen::VectorXd>& ub,
      const VariableRefList& vars) {
    return AddLinearConstraint(A, lb, ub, ConcatenateVariableRefList(vars));
  }

  /**
   * Adds linear constraints referencing potentially a subset
   * of the decision variables (defined in the vars parameter).
   */
  Binding<LinearConstraint> AddLinearConstraint(
      const Eigen::Ref<const Eigen::MatrixXd>& A,
      const Eigen::Ref<const Eigen::VectorXd>& lb,
      const Eigen::Ref<const Eigen::VectorXd>& ub,
      const Eigen::Ref<const VectorXDecisionVariable>& vars);

  /**
   * Adds one row of linear constraint referencing potentially a
   * subset of the decision variables (defined in the vars parameter).
   * lb <= a*vars <= ub
   * @param a A row vector.
   * @param lb A scalar, the lower bound.
   * @param ub A scalar, the upper bound.
   * @param vars The decision variables on which to impose the linear
   * constraint.
   */
  Binding<LinearConstraint> AddLinearConstraint(
      const Eigen::Ref<const Eigen::RowVectorXd>& a, double lb, double ub,
      const VariableRefList& vars) {
    return AddLinearConstraint(a, lb, ub, ConcatenateVariableRefList(vars));
  }

  /**
   * Adds one row of linear constraint referencing potentially a
   * subset of the decision variables (defined in the vars parameter).
   * lb <= a*vars <= ub
   * @param a A row vector.
   * @param lb A scalar, the lower bound.
   * @param ub A scalar, the upper bound.
   * @param vars The decision variables on which to impose the linear
   * constraint.
   */
  Binding<LinearConstraint> AddLinearConstraint(
      const Eigen::Ref<const Eigen::RowVectorXd>& a, double lb, double ub,
      const Eigen::Ref<const VectorXDecisionVariable>& vars) {
    return AddLinearConstraint(a, Vector1d(lb), Vector1d(ub), vars);
  }

  /**
   * Adds one row of linear constraint lb <= e <= ub where @p e is a symbolic
   * expression.
   * @throws std::exception if
   * 1. @p e is a non-linear expression.
   * 2. <tt>lb <= e <= ub</tt> is a trivial constraint such as 1 <= 2 <= 3.
   * 3. <tt>lb <= e <= ub</tt> is unsatisfiable such as 1 <= -5 <= 3
   *
   * @param e A linear symbolic expression in the form of <tt>c0 + c1 * v1 +
   * ... + cn * vn</tt> where @c c_i is a constant and @v_i is a variable.
   * @param lb A scalar, the lower bound.
   * @param ub A scalar, the upper bound.
   */
  Binding<LinearConstraint> AddLinearConstraint(const symbolic::Expression& e,
                                                double lb, double ub);

  /**
   * Adds linear constraints represented by symbolic expressions to the
   * program. It throws if @v includes a non-linear expression or <tt>lb <= v <=
   * ub</tt> includes trivial/unsatisfiable constraints.
   */
  Binding<LinearConstraint> AddLinearConstraint(
      const Eigen::Ref<const VectorX<symbolic::Expression>>& v,
      const Eigen::Ref<const Eigen::VectorXd>& lb,
      const Eigen::Ref<const Eigen::VectorXd>& ub);

  /**
   * Add a linear constraint represented by a symbolic formula to the
   * program. The input formula @p f can be of the following forms:
   *
   * 1. e1 <= e2
   * 2. e1 >= e2
   * 3. e1 == e2
   * 4. A conjunction of relational formulas where each conjunct is
   *    a relational formula matched by 1, 2, or 3.
   *
   * Note that first two cases might return an object of
   * Binding<BoundingBoxConstraint> depending on @p f. Also the third case
   * returns an object of Binding<LinearEqualityConstraint>.
   *
   * It throws an exception if
   *  1. @p f is not matched with one of the above patterns. Especially, strict
   *     inequalities (<, >) are not allowed.
   *  2. @p f includes a non-linear expression.
   *  3. @p f is either a trivial constraint such as "1 <= 2" or an
   *     unsatisfiable constraint such as "2 <= 1".
   *  4. It is not possible to find numerical bounds of `e1` and `e2` where @p f
   *     = e1 ≃ e2. We allow `e1` and `e2` to be infinite but only if there are
   *     no other terms. For example, `x <= ∞` is allowed. However, `x - ∞ <= 0`
   *     is not allowed because `x ↦ ∞` introduces `nan` in the evaluation.
   */
  Binding<LinearConstraint> AddLinearConstraint(const symbolic::Formula& f);

  /**
   * Add a linear constraint represented by an Eigen::Array<symbolic::Formula>
   * to the program. A common use-case of this function is to add a linear
   * constraint with the element-wise comparison between two Eigen matrices,
   * using `A.array() <= B.array()`. See the following example.
   *
   * @code
   *   MathematicalProgram prog;
   *   Eigen::Matrix<double, 2, 2> A;
   *   auto x = prog.NewContinuousVariables(2, "x");
   *   Eigen::Vector2d b;
   *   ... // set up A and b
   *   prog.AddLinearConstraint((A * x).array() <= b.array());
   * @endcode
   *
   * A formula in @p formulas can be of the following forms:
   *
   *  1. e1 <= e2
   *  2. e1 >= e2
   *  3. e1 == e2
   *
   * It throws an exception if AddLinearConstraint(const symbolic::Formula& f)
   * throws an exception for f ∈ @p formulas.
   * @tparam Derived An Eigen Array type of Formula.
   */
  template <typename Derived>
  typename std::enable_if<
      is_eigen_scalar_same<Derived, symbolic::Formula>::value,
      Binding<LinearConstraint>>::type
  AddLinearConstraint(const Eigen::ArrayBase<Derived>& formulas) {
    Binding<Constraint> binding = internal::ParseConstraint(formulas);
    Constraint* constraint = binding.evaluator().get();
    if (dynamic_cast<LinearConstraint*>(constraint)) {
      return AddConstraint(
          internal::BindingDynamicCast<LinearConstraint>(binding));
    } else {
      std::stringstream oss;
      oss << "Formulas are non-linear.";
      throw std::runtime_error(
          "AddLinearConstraint called but formulas are non-linear");
    }
  }

  /**
   * Adds linear equality constraints referencing potentially a
   * subset of the decision variables.
   */
  Binding<LinearEqualityConstraint> AddConstraint(
      const Binding<LinearEqualityConstraint>& binding);

  /**
   * Adds one row of linear constraint e = b where @p e is a symbolic
   * expression.
   * @throws std::exception if
   * 1. @p e is a non-linear expression.
   * 2. @p e is a constant.
   *
   * @param e A linear symbolic expression in the form of <tt>c0 + c1 * x1 +
   * ... + cn * xn</tt> where @c c_i is a constant and @x_i is a variable.
   * @param b A scalar.
   * @return The newly added linear equality constraint, together with the
   * bound variable.
   */
  Binding<LinearEqualityConstraint> AddLinearEqualityConstraint(
      const symbolic::Expression& e, double b);

  /**
   * Adds a linear equality constraint represented by a symbolic formula to the
   * program. The input formula @p f is either an equality formula (`e1 == e2`)
   * or a conjunction of equality formulas.
   *
   * It throws an exception if
   *
   * 1. @p f is neither an equality formula nor a conjunction of equalities.
   * 2. @p f includes a non-linear expression.
   */
  Binding<LinearEqualityConstraint> AddLinearEqualityConstraint(
      const symbolic::Formula& f);

  /**
   * Adds linear equality constraints \f$ v = b \f$, where \p v(i) is a symbolic
   * linear expression.
   * @throws std::exception if
   * 1. @p v(i) is a non-linear expression.
   * 2. @p v(i) is a constant.
   *
   * @tparam DerivedV An Eigen Matrix type of Expression. A column vector.
   * @tparam DerivedB An Eigen Matrix type of double. A column vector.
   * @param v v(i) is a linear symbolic expression in the form of
   * <tt> c0 + c1 * x1 + ... + cn * xn </tt> where ci is a constant and @xi is
   * a variable.
   * @param b A vector of doubles.
   * @return The newly added linear equality constraint, together with the
   * bound variables.
   */
  template <typename DerivedV, typename DerivedB>
  typename std::enable_if<
      is_eigen_vector_expression_double_pair<DerivedV, DerivedB>::value,
      Binding<LinearEqualityConstraint>>::type
  AddLinearEqualityConstraint(const Eigen::MatrixBase<DerivedV>& v,
                              const Eigen::MatrixBase<DerivedB>& b) {
    return AddConstraint(internal::ParseLinearEqualityConstraint(v, b));
  }

  /**
   * Adds a linear equality constraint for a matrix of linear expression @p V,
   * such that V(i, j) = B(i, j). If V is a symmetric matrix, then the user
   * may only want to constrain the lower triangular part of V.
   * This function is meant to provide convenience to the user, it incurs
   * additional copy and memory allocation. For faster speed, add each column
   * of the matrix equality in a for loop.
   * @tparam DerivedV An Eigen Matrix type of Expression. The number of columns
   * at compile time should not be 1.
   * @tparam DerivedB An Eigen Matrix type of double.
   * @param V An Eigen Matrix of symbolic expressions. V(i, j) should be a
   * linear expression.
   * @param B An Eigen Matrix of doubles.
   * @param lower_triangle If true, then only the lower triangular part of @p V
   * is constrained, otherwise the whole matrix V is constrained. @default is
   * false.
   * @return The newly added linear equality constraint, together with the
   * bound variables.
   */
  template <typename DerivedV, typename DerivedB>
  typename std::enable_if<
      is_eigen_nonvector_expression_double_pair<DerivedV, DerivedB>::value,
      Binding<LinearEqualityConstraint>>::type
  AddLinearEqualityConstraint(const Eigen::MatrixBase<DerivedV>& V,
                              const Eigen::MatrixBase<DerivedB>& B,
                              bool lower_triangle = false) {
    return AddConstraint(
        internal::ParseLinearEqualityConstraint(V, B, lower_triangle));
  }

  /** AddLinearEqualityConstraint
   *
   * Adds linear equality constraints referencing potentially a subset of
   * the decision variables.
   *
   * Example: to add two equality constraints which only depend on two of the
   * elements of x, you could use
   * @code{.cc}
   *   auto x = prog.NewContinuousDecisionVariable(6,"myvar");
   *   Eigen::Matrix2d Aeq;
   *   Aeq << -1, 2,
   *           1, 1;
   *   Eigen::Vector2d beq(1, 3);
   *   prog.AddLinearEqualityConstraint(Aeq, beq, {x.segment<1>(2),
   *                                    x.segment<1>(5)});
   * @endcode
   * The code above imposes constraints
   * @f[-x(2) + 2x(5) = 1 @f]
   * @f[ x(2) +  x(5) = 3 @f]
   */
  Binding<LinearEqualityConstraint> AddLinearEqualityConstraint(
      const Eigen::Ref<const Eigen::MatrixXd>& Aeq,
      const Eigen::Ref<const Eigen::VectorXd>& beq,
      const VariableRefList& vars) {
    return AddLinearEqualityConstraint(Aeq, beq,
                                       ConcatenateVariableRefList(vars));
  }

  /** AddLinearEqualityConstraint
   *
   * Adds linear equality constraints referencing potentially a subset of
   * the decision variables.
   *
   * Example: to add two equality constraints which only depend on two of the
   * elements of x, you could use
   * @code{.cc}
   *   auto x = prog.NewContinuousDecisionVariable(6,"myvar");
   *   Eigen::Matrix2d Aeq;
   *   Aeq << -1, 2,
   *           1, 1;
   *   Eigen::Vector2d beq(1, 3);
   *   // Imposes constraint
   *   // -x(0) + 2x(1) = 1
   *   //  x(0) +  x(1) = 3
   *   prog.AddLinearEqualityConstraint(Aeq, beq, x.head<2>());
   * @endcode
   */
  Binding<LinearEqualityConstraint> AddLinearEqualityConstraint(
      const Eigen::Ref<const Eigen::MatrixXd>& Aeq,
      const Eigen::Ref<const Eigen::VectorXd>& beq,
      const Eigen::Ref<const VectorXDecisionVariable>& vars);

  /**
   * Adds one row of linear equality constraint referencing potentially a subset
   * of decision variables.
   * @f[
   * ax = beq
   * @f]
   * @param a A row vector.
   * @param beq A scalar.
   * @param vars The decision variables on which the constraint is imposed.
   */
  Binding<LinearEqualityConstraint> AddLinearEqualityConstraint(
      const Eigen::Ref<const Eigen::RowVectorXd>& a, double beq,
      const VariableRefList& vars) {
    return AddConstraint(std::make_shared<LinearEqualityConstraint>(a, beq),
                         ConcatenateVariableRefList(vars));
  }

  /**
   * Adds one row of linear equality constraint referencing potentially a subset
   * of decision variables.
   * @f[
   * ax = beq
   * @f]
   * @param a A row vector.
   * @param beq A scalar.
   * @param vars The decision variables on which the constraint is imposed.
   */
  Binding<LinearEqualityConstraint> AddLinearEqualityConstraint(
      const Eigen::Ref<const Eigen::RowVectorXd>& a, double beq,
      const Eigen::Ref<const VectorXDecisionVariable>& vars) {
    return AddLinearEqualityConstraint(a, Vector1d(beq), vars);
  }

  /**
   * Adds bounding box constraints referencing potentially a subest of the
   * decision variables.
   * @param binding Binds a BoundingBoxConstraint with some decision variables,
   * such that
   * binding.evaluator()->lower_bound()(i) <= binding.variables()(i)
   *                   <= binding.evaluator().upper_bound()(i)
   */
  Binding<BoundingBoxConstraint> AddConstraint(
      const Binding<BoundingBoxConstraint>& binding);

  /** AddBoundingBoxConstraint
   *
   * Adds bounding box constraints referencing potentially a
   * subset of the decision variables (defined in the vars parameter).
   * Example
   * \code{.cc}
   * MathematicalProgram prog;
   * auto x = prog.NewContinuousDecisionVariables<2>("x");
   * auto y = prog.NewContinuousDecisionVariables<1>("y");
   * Eigen::Vector3d lb(0, 1, 2);
   * Eigen::Vector3d ub(1, 2, 3);
   * // Imposes the constraint
   * // 0 ≤ x(0) ≤ 1
   * // 1 ≤ x(1) ≤ 2
   * // 2 ≤ y    ≤ 3
   * prog.AddBoundingBoxConstraint(lb, ub, {x, y});
   * \endcode
   */
  Binding<BoundingBoxConstraint> AddBoundingBoxConstraint(
      const Eigen::Ref<const Eigen::VectorXd>& lb,
      const Eigen::Ref<const Eigen::VectorXd>& ub,
      const VariableRefList& vars) {
    return AddBoundingBoxConstraint(lb, ub, ConcatenateVariableRefList(vars));
  }

  /**
   * Adds bounding box constraints referencing potentially a subset of the
   * decision variables.
   * @param lb The lower bound.
   * @param ub The upper bound.
   * @param vars Will imposes constraint lb(i) <= vars(i) <= ub(i).
   * @return The newly constructed BoundingBoxConstraint.
   */
  Binding<BoundingBoxConstraint> AddBoundingBoxConstraint(
      const Eigen::Ref<const Eigen::VectorXd>& lb,
      const Eigen::Ref<const Eigen::VectorXd>& ub,
      const Eigen::Ref<const VectorXDecisionVariable>& vars);

  /**
   * Adds bounds for a single variable.
   * @param lb Lower bound.
   * @param ub Upper bound.
   * @param var The decision variable.
   */
  Binding<BoundingBoxConstraint> AddBoundingBoxConstraint(
      double lb, double ub, const symbolic::Variable& var) {
    MatrixDecisionVariable<1, 1> var_matrix(var);
    return AddBoundingBoxConstraint(Vector1d(lb), Vector1d(ub), var_matrix);
  }

  /**
   * Adds the same scalar lower and upper bound to every variable in the list.
   * @param lb Lower bound.
   * @param ub Upper bound.
   * @param vars The decision variables.
   */
  Binding<BoundingBoxConstraint> AddBoundingBoxConstraint(
      double lb, double ub, const VariableRefList& vars) {
    return AddBoundingBoxConstraint(lb, ub, ConcatenateVariableRefList(vars));
  }

  /**
   * Adds the same scalar lower and upper bound to every variable in @p vars.
   * @tparam Derived An Eigen Vector type with Variable as the scalar
   * type.
   * @param lb Lower bound.
   * @param ub Upper bound.
   * @param vars The decision variables.
   */
  template <typename Derived>
  typename std::enable_if<
      std::is_same<typename Derived::Scalar, symbolic::Variable>::value &&
          Derived::ColsAtCompileTime == 1,
      Binding<BoundingBoxConstraint>>::type
  AddBoundingBoxConstraint(double lb, double ub,
                           const Eigen::MatrixBase<Derived>& vars) {
    const int kSize = Derived::RowsAtCompileTime;
    return AddBoundingBoxConstraint(
        Eigen::Matrix<double, kSize, 1>::Constant(vars.size(), lb),
        Eigen::Matrix<double, kSize, 1>::Constant(vars.size(), ub), vars);
  }

  /**
   * Adds the same scalar lower and upper bound to every variable in @p vars.
   * @tparam Derived An Eigen::Matrix with Variable as the scalar
   * type. The matrix has unknown number of columns at compile time, or has
   * more than one column.
   * @param lb Lower bound.
   * @param ub Upper bound.
   * @param vars The decision variables.
   */
  template <typename Derived>
  typename std::enable_if<
      std::is_same<typename Derived::Scalar, symbolic::Variable>::value &&
          Derived::ColsAtCompileTime != 1,
      Binding<BoundingBoxConstraint>>::type
  AddBoundingBoxConstraint(double lb, double ub,
                           const Eigen::MatrixBase<Derived>& vars) {
    const int kSize =
        Derived::RowsAtCompileTime != Eigen::Dynamic &&
                Derived::ColsAtCompileTime != Eigen::Dynamic
            ? Derived::RowsAtCompileTime * Derived::ColsAtCompileTime
            : Eigen::Dynamic;
    Eigen::Matrix<symbolic::Variable, kSize, 1> flat_vars(vars.size());
    for (int j = 0; j < vars.cols(); ++j) {
      for (int i = 0; i < vars.rows(); ++i) {
        flat_vars(j * vars.rows() + i) = vars(i, j);
      }
    }
    return AddBoundingBoxConstraint(
        Eigen::Matrix<double, kSize, 1>::Constant(vars.size(), lb),
        Eigen::Matrix<double, kSize, 1>::Constant(vars.size(), ub), flat_vars);
  }

  /**
   * Adds Lorentz cone constraint referencing potentially a subset
   * of the decision variables.
   * The linear expression @f$ z=Ax+b @f$ is in the Lorentz cone.
   * A vector \f$ z \in\mathbb{R}^n \f$ is in the Lorentz cone, if
   * <!--
   * z(0) >= sqrt{z(1)² + ... + z(n-1)²}
   * -->
   * @f[
   * z_0 \ge \sqrt{z_1^2 + ... + z_{n-1}^2}
   * @f]
   */
  Binding<LorentzConeConstraint> AddConstraint(
      const Binding<LorentzConeConstraint>& binding);

  /**
   * Adds Lorentz cone constraint referencing potentially a subset of the
   * decision variables.
   * @param v An Eigen::Vector of symbolic::Expression. Constraining that
   * \f[
   * v_0 \ge \sqrt{v_1^2 + ... + v_{n-1}^2}
   * \f]
   * @return The newly constructed Lorentz cone constraint with the bounded
   * variables.
   */
  Binding<LorentzConeConstraint> AddLorentzConeConstraint(
      const Eigen::Ref<const VectorX<symbolic::Expression>>& v);

  /**
   * Adds Lorentz cone constraint on the linear expression v1 and quadratic
   * expression v2, such that v1 >= sqrt(v2)
   * @param linear_expression The linear expression v1.
   * @param quadratic_expression  The quadratic expression v2.
   * @param tol The tolerance to determine if the matrix in v2 is positive
   * semidefinite or not. @see DecomposePositiveQuadraticForm for more
   * explanation. @default is 0.
   * @retval binding The newly added Lorentz cone constraint, together with the
   * bound variables.
   * @pre
   * 1. `v1` is a linear expression, in the form of c'*x + d.
   * 2. `v2` is a quadratic expression, in the form of
   *    <pre>
   *          x'*Q*x + b'x + a
   *    </pre>
   *    Also the quadratic expression has to be convex, namely Q is a
   *    positive semidefinite matrix, and the quadratic expression needs
   *    to be non-negative for any x.
   * @throws std::runtime_error if the preconditions are not satisfied.
   *
   * Notice this constraint is equivalent to the vector [z;y] is within a
   * Lorentz cone, where
   * <pre>
   *  z = v1
   *  y = R * x + d
   * </pre>
   * while (R, d) satisfies y'*y = x'*Q*x + b'*x + a
   */
  Binding<LorentzConeConstraint> AddLorentzConeConstraint(
      const symbolic::Expression& linear_expression,
      const symbolic::Expression& quadratic_expression, double tol = 0);

  /**
   * Adds Lorentz cone constraint referencing potentially a subset of the
   * decision variables (defined in the vars parameter).
   * The linear expression @f$ z=Ax+b @f$ is in the Lorentz cone.
   * A vector \f$ z \in\mathbb{R}^n \f$ is in the Lorentz cone, if
   * <!--
   * z(0) >= sqrt{z(1)² + ... + z(n-1)²}
   * -->
   * @f[
   * z_0 \ge \sqrt{z_1^2 + ... + z_{n-1}^2}
   * @f]
   * @param A A @f$\mathbb{R}^{n\times m}@f$ matrix, whose number of columns
   * equals to the size of the decision variables.
   * @param b A @f$\mathbb{R}^n@f$ vector, whose number of rows equals to the
   * size of the decision variables.
   * @param vars The list of @f$ m @f$ decision variables.
   * @return The newly added Lorentz cone constraint.
   */
  Binding<LorentzConeConstraint> AddLorentzConeConstraint(
      const Eigen::Ref<const Eigen::MatrixXd>& A,
      const Eigen::Ref<const Eigen::VectorXd>& b, const VariableRefList& vars) {
    return AddLorentzConeConstraint(A, b, ConcatenateVariableRefList(vars));
  }

  /**
   * Adds Lorentz cone constraint referencing potentially a subset of the
   * decision variables (defined in the vars parameter).
   * The linear expression @f$ z=Ax+b @f$ is in the Lorentz cone.
   * A vector \f$ z \in\mathbb{R}^n \f$ is in the Lorentz cone, if
   * <!--
   * z(0) >= sqrt{z(1)² + ... + z(n-1)²}
   * -->
   * @f[
   * z_0 \ge \sqrt{z_1^2 + ... + z_{n-1}^2}
   * @f]
   * @param A A @f$\mathbb{R}^{n\times m}@f$ matrix, whose number of columns
   * equals to the size of the decision variables.
   * @param b A @f$\mathbb{R}^n@f$ vector, whose number of rows equals to the
   * size of the decision variables.
   * @param vars The Eigen vector of @f$ m @f$ decision variables.
   * @return The newly added Lorentz cone constraint.
   */
  Binding<LorentzConeConstraint> AddLorentzConeConstraint(
      const Eigen::Ref<const Eigen::MatrixXd>& A,
      const Eigen::Ref<const Eigen::VectorXd>& b,
      const Eigen::Ref<const VectorXDecisionVariable>& vars);

  /**
   * Imposes that a vector @f$ x\in\mathbb{R}^m @f$ lies in Lorentz cone. Namely
   * @f[
   * x_0 \ge \sqrt{x_1^2 + .. + x_{m-1}^2}
   * @f]
   * <!-->
   * x(0) >= sqrt(x(1)² + ... + x(m-1)²)
   * <-->
   * @param vars The stacked column of vars should lie within the Lorentz cone.
   * @return The newly added Lorentz cone constraint.
   */
  Binding<LorentzConeConstraint> AddLorentzConeConstraint(
      const VariableRefList& vars) {
    return AddLorentzConeConstraint(ConcatenateVariableRefList(vars));
  }

  /**
   * Imposes that a vector @f$ x\in\mathbb{R}^m @f$ lies in Lorentz cone. Namely
   * @f[
   * x_0 \ge \sqrt{x_1^2 + .. + x_{m-1}^2}
   * @f]
   * <!-->
   * x(0) >= sqrt(x(1)² + ... + x(m-1)²)
   * <-->
   * @param vars The stacked column of vars should lie within the Lorentz cone.
   * @return The newly added Lorentz cone constraint.
   */
  template <int rows>
  Binding<LorentzConeConstraint> AddLorentzConeConstraint(
      const Eigen::MatrixBase<VectorDecisionVariable<rows>>& vars) {
    Eigen::Matrix<double, rows, rows> A(vars.rows(), vars.rows());
    A.setIdentity();
    Eigen::Matrix<double, rows, 1> b(vars.rows());
    b.setZero();
    return AddLorentzConeConstraint(A, b, vars);
  }

  /**
   * Adds a rotated Lorentz cone constraint referencing potentially a subset
   * of decision variables. The linear expression @f$ z=Ax+b @f$ is in rotated
   * Lorentz cone.
   * A vector \f$ z \in\mathbb{R}^n \f$ is in the rotated Lorentz cone, if
   * <!--
   * z(0)*z(1) >= z(2)² + ... + z(n-1)²
   * -->
   * @f[
   * z_0z_1 \ge z_2^2 + ... + z_{n-1}^2
   * @f]
   */
  Binding<RotatedLorentzConeConstraint> AddConstraint(
      const Binding<RotatedLorentzConeConstraint>& binding);

  /**
   * Adds rotated Lorentz cone constraint on the linear expression v1, v2 and
   * quadratic expression u, such that v1 * v2 >= u, v1 >= 0, v2 >= 0
   * @param linear_expression1 The linear expression v1.
   * @param linear_expression2 The linear expression v2.
   * @param quadratic_expression The quadratic expression u.
   * @param tol The tolerance to determine if the matrix in v2 is positive
   * semidefinite or not. @see DecomposePositiveQuadraticForm for more
   * explanation. @default is 0.
   * @retval binding The newly added rotated Lorentz cone constraint, together
   * with the bound variables.
   * @pre
   * 1. `linear_expression1` is a linear (affine) expression, in the form of
   *    v1 = c1'*x + d1.
   * 2. `linear_expression2` is a linear (affine) expression, in the form of
   *    v2 = c2'*x + d2.
   * 2. `quadratic_expression` is a quadratic expression, in the form of
   *    <pre>
   *          u = x'*Q*x + b'x + a
   *    </pre>
   *    Also the quadratic expression has to be convex, namely Q is a
   *    positive semidefinite matrix, and the quadratic expression needs
   *    to be non-negative for any x.
   * @throws std::runtime_error if the preconditions are not satisfied.
   */
  Binding<RotatedLorentzConeConstraint> AddRotatedLorentzConeConstraint(
      const symbolic::Expression& linear_expression1,
      const symbolic::Expression& linear_expression2,
      const symbolic::Expression& quadratic_expression, double tol = 0);

  /**
   * Adds a constraint that a symbolic expression @param v is in the rotated
   * Lorentz cone, i.e.,
   * \f[
   * v_0v_1 \ge v_2^2 + ... + v_{n-1}^2\\
   * v_0 \ge 0, v_1 \ge 0
   * \f]
   * @param v A linear expression of variables, \f$ v = A x + b\f$, where \f$ A,
   * b \f$ are given matrices of the correct size, \f$ x \f$ is the vector of
   * decision variables.
   * @retval binding The newly added rotated Lorentz cone constraint, together
   * with the bound variables.
   */
  Binding<RotatedLorentzConeConstraint> AddRotatedLorentzConeConstraint(
      const Eigen::Ref<const VectorX<symbolic::Expression>>& v);

  /**
   * Adds a rotated Lorentz cone constraint referencing potentially a subset
   * of decision variables, The linear expression @f$ z=Ax+b @f$ is in rotated
   * Lorentz cone.
   * A vector \f$ z \in\mathbb{R}^n \f$ is in the rotated Lorentz cone, if
   * <!--
   * z(0)*z(1) >= z(2)² + ... + z(n-1)²
   * -->
   * @f[
   * z_0z_1 \ge z_2^2 + ... + z_{n-1}^2
   * @f]
   * where @f$ A\in\mathbb{R}^{n\times m}, b\in\mathbb{R}^n@f$ are given
   * matrices.
   * @param A A matrix whose number of columns equals to the size of the
   * decision variables.
   * @param b A vector whose number of rows equals to the size fo the decision
   * variables.
   * @param vars The decision variables on which the constraint is imposed.
   */
  Binding<RotatedLorentzConeConstraint> AddRotatedLorentzConeConstraint(
      const Eigen::Ref<const Eigen::MatrixXd>& A,
      const Eigen::Ref<const Eigen::VectorXd>& b, const VariableRefList& vars) {
    return AddRotatedLorentzConeConstraint(A, b,
                                           ConcatenateVariableRefList(vars));
  }

  /**
   * Adds a rotated Lorentz cone constraint referencing potentially a subset
   * of decision variables, The linear expression @f$ z=Ax+b @f$ is in rotated
   * Lorentz cone.
   * A vector \f$ z \in\mathbb{R}^n \f$ is in the rotated Lorentz cone, if
   * <!--
   * z(0)*z(1) >= z(2)² + ... + z(n-1)²
   * -->
   * @f[
   * z_0z_1 \ge z_2^2 + ... + z_{n-1}^2
   * @f]
   * where @f$ A\in\mathbb{R}^{n\times m}, b\in\mathbb{R}^n@f$ are given
   * matrices.
   * @param A A matrix whose number of columns equals to the size of the
   * decision variables.
   * @param b A vector whose number of rows equals to the size fo the decision
   * variables.
   * @param vars The decision variables on which the constraint is imposed.
   */
  Binding<RotatedLorentzConeConstraint> AddRotatedLorentzConeConstraint(
      const Eigen::Ref<const Eigen::MatrixXd>& A,
      const Eigen::Ref<const Eigen::VectorXd>& b,
      const Eigen::Ref<const VectorXDecisionVariable>& vars);

  /**
   * Impose that a vector @f$ x\in\mathbb{R}^m @f$ is in rotated Lorentz cone.
   * Namely
   * @f[
   * x_0 x_1 \ge x_2^2 + ... + x_{m-1}^2\\
   * x_0 \ge 0, x_1 \ge 0
   * @f]
   * <!-->
   * x(0)*x(1) >= x(2)^2 + ... x(m-1)^2
   * x(0) >= 0, x(1) >= 0
   * <-->
   * @param vars The stacked column of vars lies in the rotated Lorentz cone.
   * @return The newly added rotated Lorentz cone constraint.
   */
  Binding<RotatedLorentzConeConstraint> AddRotatedLorentzConeConstraint(
      const VariableRefList& vars) {
    return AddRotatedLorentzConeConstraint(ConcatenateVariableRefList(vars));
  }

  /**
   * Impose that a vector @f$ x\in\mathbb{R}^m @f$ is in rotated Lorentz cone.
   * Namely
   * @f[
   * x_0 x_1 \ge x_2^2 + ... + x_{m-1}^2\\
   * x_0 \ge 0, x_1 \ge 0
   * @f]
   * <!-->
   * x(0)*x(1) >= x(2)^2 + ... x(m-1)^2
   * x(0) >= 0, x(1) >= 0
   * <-->
   * @param vars The stacked column of vars lies in the rotated Lorentz cone.
   * @return The newly added rotated Lorentz cone constraint.
   */
  template <int rows>
  Binding<RotatedLorentzConeConstraint> AddRotatedLorentzConeConstraint(
      const Eigen::MatrixBase<VectorDecisionVariable<rows>>& vars) {
    Eigen::Matrix<double, rows, rows> A(vars.rows(), vars.rows());
    A.setIdentity();
    Eigen::Matrix<double, rows, 1> b(vars.rows());
    b.setZero();
    return AddRotatedLorentzConeConstraint(A, b, vars);
  }

  /**
   * Adds a linear complementarity constraints referencing a subset of
   * the decision variables.
   */
  Binding<LinearComplementarityConstraint> AddConstraint(
      const Binding<LinearComplementarityConstraint>& binding);

  /**
   * Adds a linear complementarity constraints referencing a subset of
   * the decision variables.
   */
  Binding<LinearComplementarityConstraint> AddLinearComplementarityConstraint(
      const Eigen::Ref<const Eigen::MatrixXd>& M,
      const Eigen::Ref<const Eigen::VectorXd>& q, const VariableRefList& vars) {
    return AddLinearComplementarityConstraint(M, q,
                                              ConcatenateVariableRefList(vars));
  }

  /**
   * Adds a linear complementarity constraints referencing a subset of
   * the decision variables.
   */
  Binding<LinearComplementarityConstraint> AddLinearComplementarityConstraint(
      const Eigen::Ref<const Eigen::MatrixXd>& M,
      const Eigen::Ref<const Eigen::VectorXd>& q,
      const Eigen::Ref<const VectorXDecisionVariable>& vars);

  /**
   * Adds a polynomial constraint to the program referencing a subset
   * of the decision variables (defined in the vars parameter).
   */
  Binding<Constraint> AddPolynomialConstraint(
      const VectorXPoly& polynomials,
      const std::vector<Polynomiald::VarType>& poly_vars,
      const Eigen::VectorXd& lb, const Eigen::VectorXd& ub,
      const VariableRefList& vars) {
    return AddPolynomialConstraint(polynomials, poly_vars, lb, ub,
                                   ConcatenateVariableRefList(vars));
  }

  /**
   * Adds a polynomial constraint to the program referencing a subset
   * of the decision variables (defined in the vars parameter).
   */
  Binding<Constraint> AddPolynomialConstraint(
      const VectorXPoly& polynomials,
      const std::vector<Polynomiald::VarType>& poly_vars,
      const Eigen::VectorXd& lb, const Eigen::VectorXd& ub,
      const Eigen::Ref<const VectorXDecisionVariable>& vars);

  /**
   * Adds a positive semidefinite constraint on a symmetric matrix.
   */
  Binding<PositiveSemidefiniteConstraint> AddConstraint(
      const Binding<PositiveSemidefiniteConstraint>& binding);

  /**
   * Adds a positive semidefinite constraint on a symmetric matrix.
   */
  Binding<PositiveSemidefiniteConstraint> AddConstraint(
      std::shared_ptr<PositiveSemidefiniteConstraint> con,
      const Eigen::Ref<const MatrixXDecisionVariable>& symmetric_matrix_var);

  /**
   * Adds a positive semidefinite constraint on a symmetric matrix.
   *
   * @throws std::runtime_error in Debug mode if @p symmetric_matrix_var is not
   * symmetric.
   * @param symmetric_matrix_var A symmetric MatrixDecisionVariable object.
   */
  Binding<PositiveSemidefiniteConstraint> AddPositiveSemidefiniteConstraint(
      const Eigen::Ref<const MatrixXDecisionVariable>& symmetric_matrix_var);

  /**
   * Adds a positive semidefinite constraint on a symmetric matrix of symbolic
   * expressions @p e. We create a new symmetric matrix of variables M being
   * positive semidefinite, with the linear equality constraint e == M.
   * @tparam Derived An Eigen Matrix of symbolic expressions.
   * @param e Imposes constraint "e is positive semidefinite".
   * @pre{1. e is symmetric.
   *      2. e(i, j) is linear for all i, j
   *      }
   * @return The newly added positive semidefinite constraint, with the bound
   * variable M that are also newly added.
   */
  template <typename Derived>
  typename std::enable_if<
      std::is_same<typename Derived::Scalar, symbolic::Expression>::value,
      Binding<PositiveSemidefiniteConstraint>>::type
  AddPositiveSemidefiniteConstraint(const Eigen::MatrixBase<Derived>& e) {
    DRAKE_DEMAND(e.rows() == e.cols());
    DRAKE_ASSERT(e == e.transpose());
    const int e_rows = Derived::RowsAtCompileTime;
    MatrixDecisionVariable<e_rows, e_rows> M{};
    if (e_rows == Eigen::Dynamic) {
      M = NewSymmetricContinuousVariables(e.rows());
    } else {
      M = NewSymmetricContinuousVariables<e_rows>();
    }
    // Adds the linear equality constraint that M = e.
    AddLinearEqualityConstraint(
        e - M, Eigen::Matrix<double, e_rows, e_rows>::Zero(e.rows(), e.rows()),
        true);
    const int M_flat_size =
        e_rows == Eigen::Dynamic ? Eigen::Dynamic : e_rows * e_rows;
    const Eigen::Map<Eigen::Matrix<symbolic::Variable, M_flat_size, 1>> M_flat(
        &M(0, 0), e.size());
    return AddPositiveSemidefiniteConstraint(M);
  }

  /**
   * Adds a linear matrix inequality constraint to the program.
   */
  Binding<LinearMatrixInequalityConstraint> AddConstraint(
      const Binding<LinearMatrixInequalityConstraint>& binding);

  /**
   * Adds a linear matrix inequality constraint to the program.
   */
  Binding<LinearMatrixInequalityConstraint> AddLinearMatrixInequalityConstraint(
      const std::vector<Eigen::Ref<const Eigen::MatrixXd>>& F,
      const VariableRefList& vars) {
    return AddLinearMatrixInequalityConstraint(
        F, ConcatenateVariableRefList(vars));
  }

  /**
   * Adds a linear matrix inequality constraint to the program.
   */
  Binding<LinearMatrixInequalityConstraint> AddLinearMatrixInequalityConstraint(
      const std::vector<Eigen::Ref<const Eigen::MatrixXd>>& F,
      const Eigen::Ref<const VectorXDecisionVariable>& vars);


  /**
   * Adds a Nonlinear Complementarity Constraint to the program.
   * @param f1 the first function to be evaluated
   * @param f2 the second function to be evaluated
   * @param vars the (COMPLETE) list of variables
   * @param numx1 the number of variables associated with the first function (the rest are for the second function)
   */
  template <typename DerivedUB>
  Binding<NonlinearComplementarityConstraint> AddNonlinearComplementarityConstraint(
        std::shared_ptr<EvaluatorBase> f1, std::shared_ptr<EvaluatorBase> f2,
        const VectorXDecisionVariable& x1, const VectorXDecisionVariable& x2,
        const Eigen::MatrixBase<DerivedUB>& tol) {
    auto i1 = VectorX<double>::Ones(f1->num_outputs()).eval();
    auto i2 = VectorX<double>::Ones(f2->num_outputs()).eval();

    // Adding auxilary constraints for bounding the complementarity constraint
    AddConstraint(std::shared_ptr<EvaluatorConstraint<>>(new EvaluatorConstraint<>(
      f1, (0 * i1).eval(), (tol * i1).eval())), x1);
    AddConstraint(std::shared_ptr<EvaluatorConstraint<>>(new EvaluatorConstraint<>(
      f2, (0 * i2).eval(), (tol * i2).eval())), x2);
    std::shared_ptr<NonlinearComplementarityConstraint> c(
        new NonlinearComplementarityConstraint(f1, f2, tol));

    return AddConstraint(c, ConcatenateVariableRefList({x1, x2})); 
  }

<<<<<<< HEAD
=======
  /**
   * Adds the constraint that a symmetric matrix is diagonally dominant with
   * non-negative diagonal entries.
   * A symmetric matrix X is diagonally dominant with non-negative diagonal
   * entries if
   * X(i, i) >= ∑ⱼ |X(i, j)| ∀ j ≠ i
   * namely in each row, the diagonal entry is larger than the sum of the
   * absolute values of all other entries in the same row. A matrix being
   * diagonally dominant with non-negative diagonals is a sufficient (but not
   * necessary) condition of a matrix being positive semidefinite.
   * Internally we will create a matrix Y as slack variables, such that Y(i, j)
   * represents the absolute value |X(i, j)| ∀ j ≠ i. The diagonal entries
   * Y(i, i) = X(i, i)
   * The users can refer to "DSOS and SDSOS Optimization: More Tractable
   * Alternatives to Sum of Squares and Semidefinite Optimization" by Amir Ali
   * Ahmadi and Anirudha Majumdar, with arXiv link
   * https://arxiv.org/abs/1706.02586
   * @param X The matrix X. We will use 0.5(X+Xᵀ) as the "symmetric version" of
   * X.
   * @return Y The slack variable. Y(i, j) represents |X(i, j)| ∀ j ≠ i, with
   * the constraint Y(i, j) >= X(i, j) and Y(i, j) >= -X(i, j). Y is a symmetric
   * matrix. The diagonal entries Y(i, i) = X(i, i)
   */
  MatrixX<symbolic::Expression> AddPositiveDiagonallyDominantMatrixConstraint(
      const Eigen::Ref<const MatrixX<symbolic::Expression>>& X);

  /**
   * Adds the constraint that a symmetric matrix is scaled diagonally dominant
   * (sdd). A matrix X is sdd if there exists a diagonal matrix D, such that
   * the product DXD is diagonally dominant with non-negative diagonal entries,
   * namely
   * d(i)X(i, i) ≥ ∑ⱼ |d(j)X(i, j)| ∀ j ≠ i
   * where d(i) = D(i, i).
   * X being sdd is equivalent to the existence of symmetric matrices Mⁱʲ∈ ℝⁿˣⁿ
   * i < j, such that all entries in Mⁱʲ are 0, except Mⁱʲ(i, i), Mⁱʲ(i, j),
   * Mⁱʲ(j, j). (Mⁱʲ(i, i), Mⁱʲ(j, j), Mⁱʲ(i, j)) is in the rotated
   * Lorentz cone, and X = ∑ᵢⱼ Mⁱʲ
   * The users can refer to "DSOS and SDSOS Optimization: More Tractable
   * Alternatives to Sum of Squares and Semidefinite Optimization" by Amir Ali
   * Ahmadi and Anirudha Majumdar, with arXiv link
   * https://arxiv.org/abs/1706.02586.
   * @param X The matrix X. We will use 0.5(X+Xᵀ) as the "symmetric version" of
   * X.
   * @pre X(i, j) should be a linear expression of decision variables.
   * @return M A vector of vectors of 2 x 2 symmetric matrices M. For i < j,
   * M[i][j] is
   * <pre>
   * [Mⁱʲ(i, i), Mⁱʲ(i, j)]
   * [Mⁱʲ(i, j), Mⁱʲ(j, j)].
   * </pre>
   * Note that M[i][j](0, 1) = Mⁱʲ(i, j) = (X(i, j) + X(j, i)) / 2
   * for i >= j, M[i][j] is the zero matrix.
   */
  std::vector<std::vector<Matrix2<symbolic::Expression>>>
  AddScaledDiagonallyDominantMatrixConstraint(
      const Eigen::Ref<const MatrixX<symbolic::Expression>>& X);

>>>>>>> c853a959
  /**
   * Adds constraints that a given polynomial @p p is a sums-of-squares (SOS),
   * that is, @p p can be decomposed into `mᵀQm`, where m is the @p
   * monomial_basis. It returns a pair of constraint bindings expressing:
   *
   *  - The coefficients matrix Q is PSD (positive semidefinite).
   *  - The coefficients matching conditions in linear equality constraint.
   */
  std::pair<Binding<PositiveSemidefiniteConstraint>,
            Binding<LinearEqualityConstraint>>
  AddSosConstraint(
      const symbolic::Polynomial& p,
      const Eigen::Ref<const VectorX<symbolic::Monomial>>& monomial_basis);

  /**
   * Adds constraints that a given polynomial @p p is a sums-of-squares (SOS),
   * that is, @p p can be decomposed into `mᵀQm`, where m is the monomial
   * basis of all indeterminates in the program with degree equal to half the
   * TotalDegree of @p p. It returns a pair of constraint bindings expressing:
   *
   *  - The coefficients matrix Q is PSD (positive semidefinite).
   *  - The coefficients matching conditions in linear equality constraint.
   */
  std::pair<Binding<PositiveSemidefiniteConstraint>,
            Binding<LinearEqualityConstraint>>
  AddSosConstraint(const symbolic::Polynomial& p);

  /**
   * Adds constraints that a given symbolic expression @p e is a
   * sums-of-squares (SOS), that is, @p p can be decomposed into `mᵀQm`,
   * where m is the @p monomial_basis.  Note that it decomposes @p e into a
   * polynomial with respect to `indeterminates()` in this mathematical
   * program. It returns a pair of constraint bindings expressing:
   *
   *  - The coefficients matrix Q is PSD (positive semidefinite).
   *  - The coefficients matching conditions in linear equality constraint.
   */
  std::pair<Binding<PositiveSemidefiniteConstraint>,
            Binding<LinearEqualityConstraint>>
  AddSosConstraint(
      const symbolic::Expression& e,
      const Eigen::Ref<const VectorX<symbolic::Monomial>>& monomial_basis);

  /**
   * Adds constraints that a given symbolic expression @p e is a sums-of-squares
   * (SOS), that is, @p e can be decomposed into `mTQm`. Note that it decomposes
   * @p e into a polynomial with respect to `indeterminates()` in this
   * mathematical program. It returns a pair of
   * constraint bindings expressing:
   *
   *  - The coefficients matrix Q is PSD (positive semidefinite).
   *  - The coefficients matching conditions in linear equality constraint.
   */
  std::pair<Binding<PositiveSemidefiniteConstraint>,
            Binding<LinearEqualityConstraint>>
  AddSosConstraint(const symbolic::Expression& e);

  // template <typename FunctionType>
  // void AddCost(std::function..);
  // void AddLinearCost(const Eigen::MatrixBase<Derived>& c, const vector<const
  // DecisionVariable&>& vars)
  // void addQuadraticCost ...

  /**
   * Gets the initial guess for a single variable.
   * @pre @p decision_variable has been registered in the optimization program.
   * @throws std::runtime_error if the pre condition is not satisfied.
   */
  double GetInitialGuess(const symbolic::Variable& decision_variable) const;

  /**
   * Gets the initial guess for some variables.
   * @pre Each variable in @p decision_variable_mat has been registered in the
   * optimization program.
   * @throws std::runtime_error if the pre condition is not satisfied.
   */
  template <typename Derived>
  typename std::enable_if<
      std::is_same<typename Derived::Scalar, symbolic::Variable>::value,
      Eigen::Matrix<double, Derived::RowsAtCompileTime,
                    Derived::ColsAtCompileTime>>::type
  GetInitialGuess(
      const Eigen::MatrixBase<Derived>& decision_variable_mat) const {
    Eigen::Matrix<double, Derived::RowsAtCompileTime,
                  Derived::ColsAtCompileTime>
        decision_variable_values(decision_variable_mat.rows(),
                                 decision_variable_mat.cols());
    for (int i = 0; i < decision_variable_mat.rows(); ++i) {
      for (int j = 0; j < decision_variable_mat.cols(); ++j) {
        decision_variable_values(i, j) =
            GetInitialGuess(decision_variable_mat(i, j));
      }
    }
    return decision_variable_values;
  }

  /**
   * Sets the initial guess for a single variable @p decision_variable.
   * @pre decision_variable is a registered decision variable in the program.
   * @throws std::runtime_error if precondition is not satisfied.
   */
  void SetInitialGuess(const symbolic::Variable& decision_variable,
                       double variable_guess_value);

  /**
   * Sets the initial guess for the decision variables stored in
   * @p decision_variable_mat to be @p x0. Variables begin with a default
   * initial guess of NaN to indicate that no guess is available.
   */
  template <typename DerivedA, typename DerivedB>
  void SetInitialGuess(const Eigen::MatrixBase<DerivedA>& decision_variable_mat,
                       const Eigen::MatrixBase<DerivedB>& x0) {
    DRAKE_ASSERT(decision_variable_mat.rows() == x0.rows());
    DRAKE_ASSERT(decision_variable_mat.cols() == x0.cols());
    for (int i = 0; i < decision_variable_mat.rows(); ++i) {
      for (int j = 0; j < decision_variable_mat.cols(); ++j) {
        SetInitialGuess(decision_variable_mat(i, j), x0(i, j));
      }
    }
  }

  /**
   * Set the initial guess for ALL decision variables.
   * Note that variables begin with a default initial guess of NaN to indicate
   * that no guess is available.
   * @param x0 A vector of appropriate size (num_vars() x 1).
   */
  template <typename Derived>
  void SetInitialGuessForAllVariables(const Eigen::MatrixBase<Derived>& x0) {
    DRAKE_ASSERT(x0.rows() == num_vars() && x0.cols() == 1);
    x_initial_guess_ = x0;
  }

  /**
   * Solve the MathematicalProgram.
   *
   * @return SolutionResult indicating if the solution was successful.
   */
  SolutionResult Solve();
  // TODO(naveenoid) : add argument for options

  //    template <typename Derived>
  //    bool solve(const Eigen::MatrixBase<Derived>& x0);

  //    getCostValue();
  //    getExitFlag();
  //    getInfeasibleConstraintNames();

  void PrintSolution() {
    for (int i = 0; i < num_vars(); ++i) {
      std::cout << decision_variables_(i).get_name() << " = "
                << GetSolution(decision_variables_(i)) << std::endl;
    }
  }

  void SetSolverOption(const SolverId& solver_id,
                       const std::string& solver_option, double option_value) {
    solver_options_.SetOption(solver_id, solver_option, option_value);
  }

  void SetSolverOption(const SolverId& solver_id,
                       const std::string& solver_option, int option_value) {
    solver_options_.SetOption(solver_id, solver_option, option_value);
  }

  void SetSolverOption(const SolverId& solver_id,
                       const std::string& solver_option,
                       const std::string& option_value) {
    solver_options_.SetOption(solver_id, solver_option, option_value);
  }

  const std::unordered_map<std::string, double>& GetSolverOptionsDouble(
      const SolverId& solver_id) const {
    return solver_options_.GetOptionsDouble(solver_id);
  }

  const std::unordered_map<std::string, int>& GetSolverOptionsInt(
      const SolverId& solver_id) const {
    return solver_options_.GetOptionsInt(solver_id);
  }

  const std::unordered_map<std::string, std::string>& GetSolverOptionsStr(
      const SolverId& solver_id) const {
    return solver_options_.GetOptionsStr(solver_id);
  }

  /**
   * Returns the ID of the solver that was used to solve this program.
   * Returns empty if Solve() has not been called.
   */
  optional<SolverId> GetSolverId() const { return solver_id_; }

  /**
   * Getter for optimal cost at the solution.
   * If the solver finds an optimal solution, then we return the cost evaluated
   * at this solution.
   * If the program is unbounded, then the optimal cost is -∞.
   * If the program is globally infeasible, then the optimal cost is +∞.
   * If the program is locally infeasible, then the solver (e.g. SNOPT) might
   * return some finite value as the optimal cost.
   * Otherwise, the optimal cost is NaN.
   */
  double GetOptimalCost() const { return optimal_cost_; }

  /**
   * Getter for lower bound on optimal cost. Defaults to -Infinity
   * if a lower bound has not been found.
   */
  double GetLowerBoundCost() const { return lower_bound_cost_; }

  /**
   * Getter for all callbacks.
   */
  const std::vector<Binding<VisualizationCallback>>& visualization_callbacks()
      const {
    return visualization_callbacks_;
  }

  /**
   * Getter for all generic costs.
   */
  const std::vector<Binding<Cost>>& generic_costs() const {
    return generic_costs_;
  }  // e.g. for snopt_user_fun

  /**
   * Getter for all generic constraints
   */
  const std::vector<Binding<Constraint>>& generic_constraints() const {
    return generic_constraints_;
  }  // e.g. for snopt_user_fun

  /**
   * Getter for linear equality constraints.
   */
  const std::vector<Binding<LinearEqualityConstraint>>&
  linear_equality_constraints() const {
    return linear_equality_constraints_;
  }

  /** Getter for linear costs. */
  const std::vector<Binding<LinearCost>>& linear_costs() const {
    return linear_costs_;
  }

  /** Getter for quadratic costs. */
  const std::vector<Binding<QuadraticCost>>& quadratic_costs() const {
    return quadratic_costs_;
  }

  /** Getter for linear constraints. */
  const std::vector<Binding<LinearConstraint>>& linear_constraints() const {
    return linear_constraints_;
  }

  /** Getter for Lorentz cone constraint */
  const std::vector<Binding<LorentzConeConstraint>>& lorentz_cone_constraints()
      const {
    return lorentz_cone_constraint_;
  }

  /** Getter for rotated Lorentz cone constraint */
  const std::vector<Binding<RotatedLorentzConeConstraint>>&
  rotated_lorentz_cone_constraints() const {
    return rotated_lorentz_cone_constraint_;
  }

  /** Getter for positive semidefinite constraint */
  const std::vector<Binding<PositiveSemidefiniteConstraint>>&
  positive_semidefinite_constraints() const {
    return positive_semidefinite_constraint_;
  }

  /** Getter for linear matrix inequality constraint */
  const std::vector<Binding<LinearMatrixInequalityConstraint>>&
  linear_matrix_inequality_constraints() const {
    return linear_matrix_inequality_constraint_;
  }

  /**
   * Getter returning all costs (for now linear costs appended to
   * generic costs, then quadratic costs appended to
   * generic costs).
   */
  std::vector<Binding<Cost>> GetAllCosts() const {
    auto costlist = generic_costs_;
    costlist.insert(costlist.end(), linear_costs_.begin(), linear_costs_.end());
    costlist.insert(costlist.end(), quadratic_costs_.begin(),
                    quadratic_costs_.end());
    return costlist;
  }

  /**
   * Getter returning all linear constraints (both linear equality and
   * inequality constraints).
   */
  std::vector<Binding<LinearConstraint>> GetAllLinearConstraints() const {
    std::vector<Binding<LinearConstraint>> conlist = linear_constraints_;
    conlist.insert(conlist.end(), linear_equality_constraints_.begin(),
                   linear_equality_constraints_.end());
    return conlist;
  }

  /** Getter for all bounding box constraints */
  const std::vector<Binding<BoundingBoxConstraint>>& bounding_box_constraints()
      const {
    return bbox_constraints_;
  }

  /** Getter for all linear complementarity constraints.*/
  const std::vector<Binding<LinearComplementarityConstraint>>&
  linear_complementarity_constraints() const {
    return linear_complementarity_constraints_;
  }

  // Base class for solver-specific data.  A solver implementation may derive
  // a helper class from this for use with getSolverData.
  struct SolverData {
    DRAKE_NO_COPY_NO_MOVE_NO_ASSIGN(SolverData)
    SolverData() = default;
    virtual ~SolverData() = default;
  };

  // Call from solver implementations to get a persistently-stored
  // helper structure of type T (derived from SolverData).  If no
  // data of type T is already stored then a new one will be created
  // and stored, replacing data from any other solver in this problem
  // instance.
  template <typename T>
  std::shared_ptr<T> GetSolverData() {
    auto p = std::dynamic_pointer_cast<T>(solver_data_);
    if (!p) {
      p = std::make_shared<T>();
      solver_data_ = p;
    }
    return p;
  }

  /** Getter for number of variables in the optimization program */
  int num_vars() const { return decision_variables_.rows(); }

  /** Getter for the initial guess */
  const Eigen::VectorXd& initial_guess() const { return x_initial_guess_; }

  /** Returns the index of the decision variable. Internally the solvers thinks
   * all variables are stored in an array, and it accesses each individual
   * variable using its index. This index is used when adding constraints
   * and costs for each solver.
   * @pre{@p var is a decision variable in the mathematical program, otherwise
   * this function throws a runtime error.}
   */
  int FindDecisionVariableIndex(const symbolic::Variable& var) const;

  /**
   * Returns the indices of the decision variables. Internally the solvers
   * thinks all variables are stored in an array, and it accesses each
   * individual
   * variable using its index. This index is used when adding constraints
   * and costs for each solver.
   * @pre{@p vars are decision variables in the mathematical program, otherwise
   * this function throws a runtime error.}
   */
  std::vector<int> FindDecisionVariableIndices(
      const Eigen::Ref<const VectorXDecisionVariable>& vars) const;

  /** Gets the number of indeterminates in the optimization program */
  int num_indeterminates() const { return indeterminates_.rows(); }

  /** Returns the index of the indeterminate. Internally a solver
   * thinks all indeterminates are stored in an array, and it accesses each
   * individual indeterminate using its index. This index is used when adding
   * constraints and costs for each solver.
   * @pre @p var is a indeterminate in the mathematical program,
   * otherwise this function throws a runtime error.
   */
  size_t FindIndeterminateIndex(const symbolic::Variable& var) const;

  /**
   * Gets the solution of an Eigen matrix of decision variables.
   * @tparam Derived An Eigen matrix containing Variable.
   * @param var The decision variables.
   * @return The value of the decision variable after solving the problem.
   */
  template <typename Derived>
  typename std::enable_if<
      std::is_same<typename Derived::Scalar, symbolic::Variable>::value,
      Eigen::Matrix<double, Derived::RowsAtCompileTime,
                    Derived::ColsAtCompileTime>>::type
  GetSolution(const Eigen::MatrixBase<Derived>& var) const {
    Eigen::Matrix<double, Derived::RowsAtCompileTime,
                  Derived::ColsAtCompileTime>
        value(var.rows(), var.cols());
    for (int i = 0; i < var.rows(); ++i) {
      for (int j = 0; j < var.cols(); ++j) {
        value(i, j) = GetSolution(var(i, j));
      }
    }
    return value;
  }

  /**
   * Gets the value of a single decision variable.
   */
  double GetSolution(const symbolic::Variable& var) const;

  /**
   * Gets the solution of an Eigen matrix of decision variables.
   * @tparam Derived An Eigen matrix containing Variable.
   * @param var The decision variables.
   * @param result The result returned from the solver. @note This function
   * doesn't use the decision variable values stored inside
   * solvers::MathematicalProgram.
   * @return The value of the decision variable after solving the problem.
   */
  template <typename Derived>
  typename std::enable_if<
      std::is_same<typename Derived::Scalar, symbolic::Variable>::value,
      Eigen::Matrix<double, Derived::RowsAtCompileTime,
                    Derived::ColsAtCompileTime>>::type
  GetSolution(const Eigen::MatrixBase<Derived>& var,
              const MathematicalProgramResult& result) const {
    Eigen::Matrix<double, Derived::RowsAtCompileTime,
                  Derived::ColsAtCompileTime>
        value(var.rows(), var.cols());
    for (int i = 0; i < var.rows(); ++i) {
      for (int j = 0; j < var.cols(); ++j) {
        value(i, j) = GetSolution(var(i, j), result);
      }
    }
    return value;
  }

  /**
   * Gets the value of a single decision variable.
   * @param var The symbolic variable as a decision variable of the program.
   * @param result The result returned from calling the solver.
   * @throws std::invalid_argument if result.get_x_vals().rows() !=
   * num_vars().
   */
  double GetSolution(const symbolic::Variable& var,
                     const MathematicalProgramResult& result) const;

  /**
   * Replaces the variables in an expression with the solutions to the
   * variables, returns the expression after substitution.
   * @throws std::runtime_error if some variables in the expression @p e are NOT
   * decision variables or indeterminates in the optimization program.
   * @note If the expression @p e contains both decision variables and
   * indeterminates of the optimization program, then the decision variables
   * will be substituted by its solutions in double values, but not the
   * indeterminates.
   */
  symbolic::Expression SubstituteSolution(const symbolic::Expression& e) const;

  /**
   * Replaces the decision variables in a polynomial with the solutions to the
   * variables, returns the polynomial after substitution.
   * @throws std::runtime_error if some decision variables in the polynomial
   * @p p are NOT decision variables in the optimization program.
   * @note If the polynomial @p p contains both decision variables and
   * indeterminates of the optimization program, then the decision variables
   * will be substituted by its solutions in double values, but not the
   * indeterminates.
   */
  symbolic::Polynomial SubstituteSolution(const symbolic::Polynomial& p) const;

  /**
   * Evaluates the value of some binding, for some input value for all
   * decision variables.
   * @param binding A Binding whose variables are decision variables in this
   * program.
   * @param prog_var_vals The value of all the decision variables in this
   * program.
   * @throws std::logic_error if the size does not match.
   */
  template <typename C, typename DerivedX>
  typename std::enable_if<is_eigen_vector<DerivedX>::value,
                          VectorX<typename DerivedX::Scalar>>::type
  EvalBinding(const Binding<C>& binding,
              const Eigen::MatrixBase<DerivedX>& prog_var_vals) const {
    using Scalar = typename DerivedX::Scalar;
    if (prog_var_vals.rows() != num_vars()) {
      std::ostringstream oss;
      oss << "The input binding variable is not in the right size. Expects "
          << num_vars() << " rows, but it actually has " << prog_var_vals.rows()
          << " rows.\n";
      throw std::logic_error(oss.str());
    }
    VectorX<Scalar> binding_x(binding.GetNumElements());
    VectorX<Scalar> binding_y(binding.evaluator()->num_outputs());
    for (int i = 0; i < static_cast<int>(binding.GetNumElements()); ++i) {
      binding_x(i) =
          prog_var_vals(FindDecisionVariableIndex(binding.variables()(i)));
    }
    binding.evaluator()->Eval(binding_x, &binding_y);
    return binding_y;
  }

  /** Evaluates all visualization callbacks registered with the
   * MathematicalProgram.
   *
   * @param prog_var_vals The value of all the decision variables in this
   * program.
   * @throws std::logic_error if the size does not match.
   */
  void EvalVisualizationCallbacks(
      const Eigen::Ref<const Eigen::VectorXd>& prog_var_vals) const {
    if (prog_var_vals.rows() != num_vars()) {
      std::ostringstream oss;
      oss << "The input binding variable is not in the right size. Expects "
          << num_vars() << " rows, but it actually has " << prog_var_vals.rows()
          << " rows.\n";
      throw std::logic_error(oss.str());
    }

    Eigen::VectorXd this_x;

    for (auto const& binding : visualization_callbacks_) {
      auto const& obj = binding.evaluator();

      const int num_v_variables = binding.GetNumElements();
      this_x.resize(num_v_variables);
      for (int j = 0; j < num_v_variables; ++j) {
        this_x(j) =
            prog_var_vals(FindDecisionVariableIndex(binding.variables()(j)));
      }

      obj->EvalCallback(this_x);
    }
  }

  /**
   * Evaluates the evaluator in @p binding at the solution value.
   * @return The value of @p binding at the solution value.
   */
  template <typename C>
  Eigen::VectorXd EvalBindingAtSolution(const Binding<C>& binding) const {
    return EvalBinding(binding, x_values_);
  }

  /**
   * Evaluates the evaluator in @p binding at the initial guess.
   * @return The value of @p binding at the initial guess.
   */
  template <typename C>
  Eigen::VectorXd EvalBindingAtInitialGuess(const Binding<C>& binding) const {
    return EvalBinding(binding, x_initial_guess_);
  }

  /** Getter for all decision variables in the program. */
  const VectorXDecisionVariable& decision_variables() const {
    return decision_variables_;
  }

  /** Getter for the decision variable with index @p i in the program. */
  const symbolic::Variable& decision_variable(int i) const {
    return decision_variables_(i);
  }

  /** Getter for all indeterminates in the program. */
  const VectorXIndeterminate& indeterminates() const { return indeterminates_; }

  /** Getter for the indeterminate with index @p i in the program. */
  const symbolic::Variable& indeterminate(int i) const {
    return indeterminates_(i);
  }

  /**
   * Solver reports its result back to MathematicalProgram, by passing the
   * solver_result, which contains the solver result.
   * @note This method should only be called by each solver, after it solves the
   * optimization problem stored in MathematicalProgram. The user should NOT
   * call this method.
   */
  // This method should be called by the derived classes of
  // MathematicalProgramSolverInterface, which is not a friend class of
  // MathematicalProgram, as we do not want to leak any of the internal details
  // of MathematicalProgram.
  void SetSolverResult(const SolverResult& solver_result);

  /// Getter for the required capability on the solver, given the
  /// cost/constraint/variable types in the program.
  const ProgramAttributes& required_capabilities() const {
    return required_capabilities_;
  }

 private:
  static void AppendNanToEnd(int new_var_size, Eigen::VectorXd* vector);
  // maps the ID of a symbolic variable to the index of the variable stored in
  // the optimization program.
  std::unordered_map<symbolic::Variable::Id, int> decision_variable_index_{};

  VectorXDecisionVariable decision_variables_;

  std::unordered_map<symbolic::Variable::Id, int> indeterminates_index_;
  VectorXIndeterminate indeterminates_;

  std::vector<Binding<VisualizationCallback>> visualization_callbacks_;

  std::vector<Binding<Cost>> generic_costs_;
  std::vector<Binding<QuadraticCost>> quadratic_costs_;
  std::vector<Binding<LinearCost>> linear_costs_;
  // TODO(naveenoid) : quadratic_constraints_

  // note: linear_constraints_ does not include linear_equality_constraints_
  std::vector<Binding<Constraint>> generic_constraints_;
  std::vector<Binding<LinearConstraint>> linear_constraints_;
  std::vector<Binding<LinearEqualityConstraint>> linear_equality_constraints_;
  std::vector<Binding<BoundingBoxConstraint>> bbox_constraints_;
  std::vector<Binding<LorentzConeConstraint>> lorentz_cone_constraint_;
  std::vector<Binding<RotatedLorentzConeConstraint>>
      rotated_lorentz_cone_constraint_;
  std::vector<Binding<PositiveSemidefiniteConstraint>>
      positive_semidefinite_constraint_;
  std::vector<Binding<LinearMatrixInequalityConstraint>>
      linear_matrix_inequality_constraint_;

  // Invariant:  The bindings in this list must be non-overlapping, when calling
  // Linear Complementarity solver like Moby. If this constraint is solved
  // through a nonlinear optimization solver (like SNOPT) instead, then we allow
  // the bindings to be overlapping.
  // TODO(ggould-tri) can this constraint be relaxed?
  std::vector<Binding<LinearComplementarityConstraint>>
      linear_complementarity_constraints_;

  Eigen::VectorXd x_initial_guess_;
  Eigen::VectorXd x_values_;
  std::shared_ptr<SolverData> solver_data_;
  optional<SolverId> solver_id_;
  double optimal_cost_{};
  // The lower bound of the objective found by the solver, during the
  // optimization process.
  double lower_bound_cost_{};

  // The actual per-solver customization options.
  SolverOptions solver_options_;

  ProgramAttributes required_capabilities_{};

  std::unique_ptr<MathematicalProgramSolverInterface> ipopt_solver_;
  std::unique_ptr<MathematicalProgramSolverInterface> nlopt_solver_;
  std::unique_ptr<MathematicalProgramSolverInterface> snopt_solver_;
  std::unique_ptr<MathematicalProgramSolverInterface> moby_lcp_solver_;
  std::unique_ptr<MathematicalProgramSolverInterface> linear_system_solver_;
  std::unique_ptr<MathematicalProgramSolverInterface>
      equality_constrained_qp_solver_;
  std::unique_ptr<MathematicalProgramSolverInterface> gurobi_solver_;
  std::unique_ptr<MathematicalProgramSolverInterface> mosek_solver_;
  std::unique_ptr<MathematicalProgramSolverInterface> osqp_solver_;
  std::unique_ptr<MathematicalProgramSolverInterface> scs_solver_;

  template <typename T>
  void NewVariables_impl(
      VarType type, const T& names, bool is_symmetric,
      Eigen::Ref<MatrixXDecisionVariable> decision_variable_matrix) {
    switch (type) {
      case VarType::CONTINUOUS:
        break;
      case VarType::BINARY:
        required_capabilities_.insert(ProgramAttribute::kBinaryVariable);
        break;
      case VarType::INTEGER:
        throw std::runtime_error(
            "MathematicalProgram does not support integer variables yet.");
      case VarType::BOOLEAN:
        throw std::runtime_error(
            "MathematicalProgram does not support Boolean variables.");
    }
    int rows = decision_variable_matrix.rows();
    int cols = decision_variable_matrix.cols();
    DRAKE_ASSERT(!is_symmetric || rows == cols);
    int num_new_vars = 0;
    if (!is_symmetric) {
      num_new_vars = rows * cols;
    } else {
      num_new_vars = rows * (rows + 1) / 2;
    }
    DRAKE_ASSERT(static_cast<int>(names.size()) == num_new_vars);
    decision_variables_.conservativeResize(num_vars() + num_new_vars,
                                           Eigen::NoChange);
    AppendNanToEnd(num_new_vars, &x_values_);
    int row_index = 0;
    int col_index = 0;
    for (int i = 0; i < num_new_vars; ++i) {
      decision_variables_(num_vars() - num_new_vars + i) =
          symbolic::Variable(names[i], type);
      const int new_var_index = num_vars() - num_new_vars + i;
      decision_variable_index_.insert(std::pair<int, int>(
          decision_variables_(new_var_index).get_id(), new_var_index));
      decision_variable_matrix(row_index, col_index) =
          decision_variables_(num_vars() - num_new_vars + i);
      // If the matrix is not symmetric, then store the variable in column
      // major.
      if (!is_symmetric) {
        if (row_index + 1 < rows) {
          ++row_index;
        } else {
          ++col_index;
          row_index = 0;
        }
      } else {
        // If the matrix is symmetric, then the decision variables are the lower
        // triangular part of the symmetric matrix, also stored in column major.
        if (row_index != col_index) {
          decision_variable_matrix(col_index, row_index) =
              decision_variable_matrix(row_index, col_index);
        }
        if (row_index + 1 < rows) {
          ++row_index;
        } else {
          ++col_index;
          row_index = col_index;
        }
      }
    }

    AppendNanToEnd(num_new_vars, &x_initial_guess_);
  }

  MatrixXDecisionVariable NewVariables(VarType type, int rows, int cols,
                                       bool is_symmetric,
                                       const std::vector<std::string>& names);

  template <typename T>
  void NewIndeterminates_impl(
      const T& names, Eigen::Ref<MatrixXIndeterminate> indeterminates_matrix) {
    int rows = indeterminates_matrix.rows();
    int cols = indeterminates_matrix.cols();
    int num_new_vars = rows * cols;

    DRAKE_ASSERT(static_cast<int>(names.size()) == num_new_vars);
    indeterminates_.conservativeResize(indeterminates_.rows() + num_new_vars,
                                       Eigen::NoChange);
    int row_index = 0;
    int col_index = 0;
    for (int i = 0; i < num_new_vars; ++i) {
      indeterminates_(indeterminates_.rows() - num_new_vars + i) =
          symbolic::Variable(names[i]);

      const int new_var_index = indeterminates_.rows() - num_new_vars + i;
      indeterminates_index_.insert(std::pair<size_t, size_t>(
          indeterminates_(new_var_index).get_id(), new_var_index));
      indeterminates_matrix(row_index, col_index) =
          indeterminates_(indeterminates_.rows() - num_new_vars + i);

      // store the indeterminate in column major.
      if (row_index + 1 < rows) {
        ++row_index;
      } else {
        ++col_index;
        row_index = 0;
      }
    }
  }

  /*
   * Given a matrix of decision variables, checks if every entry in the
   * matrix is a decision variable in the program; throws a runtime
   * error if any variable is not a decision variable in the program.
   * @tparam Derived An Eigen::Matrix type of symbolic Variable.
   * @param vars A matrix of variables.
   */
  template <typename Derived>
  typename std::enable_if<
      std::is_same<typename Derived::Scalar, symbolic::Variable>::value>::type
  CheckIsDecisionVariable(const Eigen::MatrixBase<Derived>& vars) const {
    for (int i = 0; i < vars.rows(); ++i) {
      for (int j = 0; j < vars.cols(); ++j) {
        if (decision_variable_index_.find(vars(i, j).get_id()) ==
            decision_variable_index_.end()) {
          std::ostringstream oss;
          oss << vars(i, j)
              << " is not a decision variable of the mathematical program.\n";
          throw std::runtime_error(oss.str());
        }
      }
    }
  }

  /*
   * Ensure a binding is valid *before* adding it to the program.
   * @pre The binding has not yet been registered.
   * @pre The decision variables have been registered.
   * @throws std::runtime_error if the binding is invalid.
   */
  template <typename C>
  void CheckBinding(const Binding<C>& binding) const {
    // TODO(eric.cousineau): In addition to identifiers, hash bindings by
    // their constraints and their variables, to prevent duplicates.
    // TODO(eric.cousineau): Once bindings have identifiers (perhaps
    // retrofitting `description`), ensure that they have unique names.
    CheckIsDecisionVariable(binding.variables());
  }

  // Adds a constraint represented by a set of symbolic formulas to the
  // program.
  //
  // Precondition: ∀ f ∈ formulas, is_relational(f).
  Binding<Constraint> AddConstraint(
      const std::set<symbolic::Formula>& formulas);

  // Adds a linear-equality constraint represented by a set of symbolic formulas
  // to the program.
  //
  // Precondition: ∀ f ∈ formulas, is_equal_to(f).
  Binding<LinearEqualityConstraint> AddLinearEqualityConstraint(
      const std::set<symbolic::Formula>& formulas);

  /**
   * Adds new variables to MathematicalProgram.
   */
  template <int Rows, int Cols>
  MatrixDecisionVariable<Rows, Cols> NewVariables(
      VarType type, const typename NewVariableNames<Rows, Cols>::type& names,
      int rows, int cols) {
    DRAKE_DEMAND(rows >= 0 && cols >= 0);
    MatrixDecisionVariable<Rows, Cols> decision_variable_matrix;
    decision_variable_matrix.resize(rows, cols);
    NewVariables_impl(type, names, false, decision_variable_matrix);
    return decision_variable_matrix;
  }

  /**
   * Adds symmetric matrix variables to optimization program. Only the lower
   * triangular part of the matrix is used as decision variables.
   * @param names The names of the stacked columns of the lower triangular part
   * of the matrix.
   */
  template <int Rows>
  MatrixDecisionVariable<Rows, Rows> NewSymmetricVariables(
      VarType type, const typename NewSymmetricVariableNames<Rows>::type& names,
      int rows = Rows) {
    MatrixDecisionVariable<Rows, Rows> decision_variable_matrix(rows, rows);
    NewVariables_impl(type, names, true, decision_variable_matrix);
    return decision_variable_matrix;
  }
};

}  // namespace solvers
}  // namespace drake<|MERGE_RESOLUTION|>--- conflicted
+++ resolved
@@ -1029,8 +1029,6 @@
     return binding;
   }
 
-<<<<<<< HEAD
-=======
   /**
    * Adds one row of constraint lb <= e <= ub where @p e is a symbolic
    * expression.
@@ -1128,7 +1126,6 @@
     return AddConstraint(internal::ParseConstraint(formulas));
   }
 
->>>>>>> c853a959
   /**
    * Adds a generic constraint to the program.  This should
    * only be used if a more specific type of constraint is not
@@ -2069,8 +2066,6 @@
     return AddConstraint(c, ConcatenateVariableRefList({x1, x2})); 
   }
 
-<<<<<<< HEAD
-=======
   /**
    * Adds the constraint that a symmetric matrix is diagonally dominant with
    * non-negative diagonal entries.
@@ -2128,7 +2123,6 @@
   AddScaledDiagonallyDominantMatrixConstraint(
       const Eigen::Ref<const MatrixX<symbolic::Expression>>& X);
 
->>>>>>> c853a959
   /**
    * Adds constraints that a given polynomial @p p is a sums-of-squares (SOS),
    * that is, @p p can be decomposed into `mᵀQm`, where m is the @p
