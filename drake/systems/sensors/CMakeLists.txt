--- conflicted
+++ resolved
@@ -25,41 +25,12 @@
 set(drakeSensors_TARGET_LINK_LIBRARIES
     drakeRBM
     drakeRigidBodyPlant
-<<<<<<< HEAD
-    drakeSystemFramework)
-set(drakeSensors_TARGET_INCLUDE_DIRECTORIES)
-=======
     drakeSystemFramework
 )
->>>>>>> 753a6ac1
 
 if(VTK_FOUND)
-  if(VTK_MAJOR_VERSION GREATER 5)
-    list(APPEND drakeSensors_TARGET_LINK_LIBRARIES
-      vtkCommonCore
-      vtkCommonDataModel
-      vtkCommonTransforms
-      vtkFiltersGeneral
-      vtkFiltersSources
-      vtkIOGeometry
-      vtkIOImage
-      vtkRenderingCore
-      vtkRenderingOpenGL2)
-  else()
-    list(APPEND drakeSensors_TARGET_LINK_LIBRARIES vtkIO vtkRendering)
-  endif()
-  set(drakeSensors_TARGET_INCLUDE_DIRECTORIES ${VTK_INCLUDE_DIRS})
-
   list(APPEND drakeSensors_SRC_FILES rgbd_camera.cc vtk_util.cc)
   list(APPEND drakeSensors_HEADERS rgbd_camera.h vtk_util.h)
-  list(APPEND drakeSensors_TARGET_LINK_LIBRARIES drakeRendering)
-endif()
-
-if(lcm_FOUND)
-  list(APPEND drakeSensors_SRC_FILES image_to_lcm_message.cc)
-  list(APPEND drakeSensors_HEADERS image_to_lcm_message.h)
-  list(APPEND drakeSensors_TARGET_LINK_LIBRARIES
-       drakeRenderingLcm robotlocomotion-lcmtypes-cpp z)
 endif()
 
 if(lcm_FOUND AND Bullet_FOUND)
@@ -79,18 +50,7 @@
 
 target_link_libraries(drakeSensors
     ${drakeSensors_TARGET_LINK_LIBRARIES})
-target_include_directories(drakeSensors PUBLIC
-    ${drakeSensors_TARGET_INCLUDE_DIRECTORIES})
 
-<<<<<<< HEAD
-if(lcm_FOUND AND VTK_FOUND)
-  add_executable(image_to_lcm_message_demo image_to_lcm_message_demo.cc)
-  target_link_libraries(image_to_lcm_message_demo
-    drakeSensors
-    drakeSystemAnalysis
-    drakeMultibodyParsers
-    gflags)
-=======
 if(VTK_FOUND)
   target_link_libraries(drakeSensors drakeRendering)
   if(VTK_MAJOR_VERSION GREATER 5)
@@ -119,7 +79,6 @@
       drakeMultibodyParsers
       gflags)
   endif()
->>>>>>> 753a6ac1
 endif()
 
 drake_install_libraries(drakeSensors)
