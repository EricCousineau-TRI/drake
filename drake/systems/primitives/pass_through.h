#pragma once

#include <memory>

#include "drake/common/drake_copyable.h"
#include "drake/common/symbolic.h"
#include "drake/systems/framework/vector_system.h"

namespace drake {
namespace systems {

/// A pass through system with input `u` and output `y = u`. This is
/// mathematically equivalent to a Gain system with its gain equal to one.
/// However this system incurs no computational cost.
/// The input to this system directly feeds through to its output.
/// This system is used, for instance, in PidController which is a Diagram
/// composed of simple framework primitives. In this case a PassThrough is used
/// to connect the exported input of the Diagram to the inputs of the Gain
/// systems for the proportioanal and integral constants of the controller. This
/// is necessary to provide an output port to which the internal Gain subsystems
/// connect. In this case the PassThrough is effectively creating an output port
/// that feeds through the input to the Diagram and that can now be connected to
/// the inputs of the inner subsystems to the Diagram.
/// A detailed discussion of the PidController can be found at
/// https://github.com/RobotLocomotion/drake/pull/3132.
///
/// @tparam T The vector element type, which must be a valid Eigen scalar.
///
/// This class uses Drake's `-inl.h` pattern.  When seeing linker errors from
/// this class, please refer to http://drake.mit.edu/cxx_inl.html.
///
/// Instantiated templates for the following kinds of T's are provided:
/// - double
/// - AutoDiffXd
///
/// They are already available to link against in the containing library.
/// @ingroup primitive_systems
template <typename T>
class PassThrough : public LeafSystem<T> {
 public:
  DRAKE_NO_COPY_NO_MOVE_NO_ASSIGN(PassThrough)

  /// Constructs a pass through system (`y = u`).
  /// @param size number of elements in the signal to be processed.
  explicit PassThrough(int size);

  /// Constructs a pass thorough system (`y = u`).
  /// @param model_value A template abstract value.
  explicit PassThrough(const AbstractValue& model_value);

<<<<<<< HEAD
=======
  virtual ~PassThrough() {}

>>>>>>> c1183b1b
  // TODO(eric.cousineau): Possibly share single port interface with
  // ZeroOrderHold (#6490).

  /// Returns the sole input port.
  const InputPortDescriptor<T>& get_input_port() const {
    return LeafSystem<T>::get_input_port(0);
  }

  // Don't use the indexed get_input_port when calling this system directly.
  void get_input_port(int) = delete;

  /// Returns the sole output port.
  const OutputPort<T>& get_output_port() const {
    return LeafSystem<T>::get_output_port(0);
  }

  // Don't use the indexed get_output_port when calling this system directly.
  void get_output_port(int) = delete;

 protected:
  /// Sets the output port to equal the input port.
  void DoCalcVectorOutput(
      const Context<T>& context,
      BasicVector<T>* output) const;

  // Same as `DoCalcVectorOutput`, but for abstract values.
  void DoCalcAbstractOutput(
      const Context<T>& context,
      AbstractValue* output) const;

  // Override feedthrough detection to avoid the need for `DoToSymbolic()`.
<<<<<<< HEAD
  bool DoHasDirectFeedthrough(const SystemSymbolicInspector* sparsity,
                              int input_port, int output_port) const override;
=======
  optional<bool>  DoHasDirectFeedthrough(
      int input_port, int output_port) const override;
>>>>>>> c1183b1b

  /// Returns an PassThrough<symbolic::Expression> with the same dimensions as
  /// this PassThrough.
  PassThrough<symbolic::Expression>* DoToSymbolic() const override;

 private:
  bool is_abstract() const { return abstract_model_value_ != nullptr; }

  const std::unique_ptr<const AbstractValue> abstract_model_value_;
};

}  // namespace systems
}  // namespace drake<|MERGE_RESOLUTION|>--- conflicted
+++ resolved
@@ -48,11 +48,8 @@
   /// @param model_value A template abstract value.
   explicit PassThrough(const AbstractValue& model_value);
 
-<<<<<<< HEAD
-=======
   virtual ~PassThrough() {}
 
->>>>>>> c1183b1b
   // TODO(eric.cousineau): Possibly share single port interface with
   // ZeroOrderHold (#6490).
 
@@ -84,13 +81,8 @@
       AbstractValue* output) const;
 
   // Override feedthrough detection to avoid the need for `DoToSymbolic()`.
-<<<<<<< HEAD
-  bool DoHasDirectFeedthrough(const SystemSymbolicInspector* sparsity,
-                              int input_port, int output_port) const override;
-=======
   optional<bool>  DoHasDirectFeedthrough(
       int input_port, int output_port) const override;
->>>>>>> c1183b1b
 
   /// Returns an PassThrough<symbolic::Expression> with the same dimensions as
   /// this PassThrough.
