#include "drake/systems/primitives/zero_order_hold.h"

#include <memory>
#include <stdexcept>
#include <string>

#include <Eigen/Dense>
#include <gtest/gtest.h>

#include "drake/common/eigen_types.h"
#include "drake/systems/framework/basic_vector.h"
#include "drake/systems/framework/input_port_value.h"
#include "drake/systems/framework/output_port_value.h"

namespace drake {
namespace systems {
namespace {

const double kTenHertz = 0.1;
const int kLength = 3;

struct SimpleType {
  DRAKE_DEFAULT_COPY_AND_MOVE_AND_ASSIGN(SimpleType);

  SimpleType(const Eigen::Vector3d& value)
      : value(value) {}

  Eigen::Vector3d value;
};

class ZeroOrderHoldTest : public ::testing::TestWithParam<bool> {
 protected:
  ZeroOrderHoldTest()
      : is_abstract_(GetParam()) {}
  void SetUp() override {
    state_override_ << 1.0, 3.14, 2.18;
    input_ << 1.0, 1.0, 3.0;

    if (!is_abstract_) {
      hold_ = std::make_unique<ZeroOrderHold<double>>(kTenHertz, kLength);
      action_type_ = DiscreteEvent<double>::kDiscreteUpdateAction;
    } else {
      // Reflect initial state of NaN.
      const double nan = std::numeric_limits<double>::quiet_NaN();
      hold_ = std::make_unique<ZeroOrderHold<double>>(
          kTenHertz, Value<SimpleType>(Eigen::Vector3d::Constant(nan)));
      action_type_ = DiscreteEvent<double>::kUnrestrictedUpdateAction;
    }
    context_ = hold_->CreateDefaultContext();
    output_ = hold_->AllocateOutput(*context_);
<<<<<<< HEAD
    if (!is_abstract_) {
      context_->FixInputPort(
          0, std::make_unique<BasicVector<double>>(input_));
    } else {
      context_->FixInputPort(
          0, AbstractValue::Make<SimpleType>(input_));
    }
=======
    context_->FixInputPort(0, BasicVector<double>::Make({1.0, 1.0, 3.0}));

    event_info_ = hold_->AllocateCompositeEventCollection();
    leaf_info_ = dynamic_cast<const LeafCompositeEventCollection<double>*>(
        event_info_.get());
>>>>>>> 1abdaf93
  }

  std::unique_ptr<System<double>> hold_;
  std::unique_ptr<Context<double>> context_;
  std::unique_ptr<SystemOutput<double>> output_;
<<<<<<< HEAD

  const bool is_abstract_{};
  DiscreteEvent<double>::ActionType action_type_;
  Eigen::Vector3d state_override_;
  Eigen::Vector3d input_;
=======
  std::unique_ptr<CompositeEventCollection<double>> event_info_;
  const LeafCompositeEventCollection<double>* leaf_info_;
>>>>>>> 1abdaf93
};

// Tests that the zero-order hold has one input and one output.
TEST_P(ZeroOrderHoldTest, Topology) {
  EXPECT_EQ(1, hold_->get_num_input_ports());
  EXPECT_EQ(1, context_->get_num_input_ports());

  EXPECT_EQ(1, output_->get_num_ports());
  EXPECT_EQ(1, hold_->get_num_output_ports());

  if (!is_abstract_) {
    // Do not test direct feedthrough for abstract types, given that
    // `DoToSymbolic` is not supported in this case.
    EXPECT_FALSE(hold_->HasAnyDirectFeedthrough());
  }
}

// Tests that the zero-order hold has discrete state.
TEST_P(ZeroOrderHoldTest, ReservesState) {
  if (!is_abstract_) {
    const VectorBase<double>* xd = context_->get_discrete_state(0);
    ASSERT_NE(nullptr, xd);
    EXPECT_EQ(kLength, xd->size());
  } else {
    const SimpleType& state_value = context_->get_abstract_state<SimpleType>(0);
    const Eigen::Vector3d value = state_value.value;
    EXPECT_TRUE((value.array() != value.array()).all());
  }
}

// Tests that the output is the state.
TEST_P(ZeroOrderHoldTest, Output) {
  Eigen::Vector3d output;
  Eigen::Vector3d output_expected = state_override_;
  if (!is_abstract_) {
    BasicVector<double>* xd = dynamic_cast<BasicVector<double>*>(
        context_->get_mutable_discrete_state(0));
    xd->get_mutable_value() << output_expected;

    hold_->CalcOutput(*context_, output_.get());

    const BasicVector<double>* output_vector = output_->get_vector_data(0);
    ASSERT_NE(nullptr, output_vector);
    output = output_vector->CopyToVector();
  } else {
    SimpleType& state_value =
        context_->get_mutable_abstract_state<SimpleType>(0);
    state_value = SimpleType{output_expected};

    hold_->CalcOutput(*context_, output_.get());

    output = output_->get_data(0)->GetValue<SimpleType>().value;
  }
  EXPECT_EQ(output_expected, output);
}

// Tests that when the current time is exactly on the sampling period, a update
// is requested in the future.
TEST_P(ZeroOrderHoldTest, NextUpdateTimeMustNotBeCurrentTime) {
  // Calculate the next update time.
  context_->set_time(0.0);
  double next_t = hold_->CalcNextUpdateTime(*context_, event_info_.get());

  // Check that the time is correct.
  EXPECT_NEAR(0.1, next_t, 10e-8);

  // Check that the action is to update.
<<<<<<< HEAD
  ASSERT_EQ(1u, actions.events.size());
  const DiscreteEvent<double>& event = actions.events[0];
  EXPECT_EQ(action_type_, event.action);
=======
  const auto& events = leaf_info_->get_discrete_update_events().get_events();
  EXPECT_EQ(events.size(), 1);
  EXPECT_EQ(events.front()->get_trigger_type(),
      Event<double>::TriggerType::kPeriodic);
>>>>>>> 1abdaf93
}

// Tests that when the current time is between updates, a update is requested
// at the appropriate time in the future.
TEST_P(ZeroOrderHoldTest, NextUpdateTimeIsInTheFuture) {
  // Calculate the next update time.
  context_->set_time(76.32);

  // Check that the time is correct.
  double next_t = hold_->CalcNextUpdateTime(*context_, event_info_.get());
  EXPECT_NEAR(76.4, next_t, 10e-8);

  // Check that the action is to update.
<<<<<<< HEAD
  ASSERT_EQ(1u, actions.events.size());
  const DiscreteEvent<double>& event = actions.events[0];
  EXPECT_EQ(action_type_, event.action);
=======
  const auto& events = leaf_info_->get_discrete_update_events().get_events();
  EXPECT_EQ(events.size(), 1);
  EXPECT_EQ(events.front()->get_trigger_type(),
      Event<double>::TriggerType::kPeriodic);
>>>>>>> 1abdaf93
}

// Tests that discrete updates update the state.
TEST_P(ZeroOrderHoldTest, Update) {
  // Fire off an update event.
<<<<<<< HEAD
  DiscreteEvent<double> update_event;
  update_event.action = action_type_;

  Eigen::Vector3d value;
  if (!is_abstract_) {
    std::unique_ptr<DiscreteValues<double>> update =
        hold_->AllocateDiscreteVariables();
    hold_->CalcDiscreteVariableUpdates(*context_, {update_event}, update.get());
    // Check that the state has been updated to the input.
    const VectorBase<double>* xd = update->get_vector(0);
    value = xd->CopyToVector();
  } else {
    State<double>* state = context_->get_mutable_state();
    hold_->CalcUnrestrictedUpdate(*context_, update_event, state);
    value = state->get_abstract_state<SimpleType>(0).value;
  }
  EXPECT_EQ(input_, value);
=======
  std::unique_ptr<DiscreteValues<double>> update =
      hold_->AllocateDiscreteVariables();
  hold_->CalcDiscreteVariableUpdates(*context_, update.get());

  // Check that the state has been updated to the input.
  const VectorBase<double>* xd = update->get_vector(0);
  EXPECT_EQ(1.0, xd->GetAtIndex(0));
  EXPECT_EQ(1.0, xd->GetAtIndex(1));
  EXPECT_EQ(3.0, xd->GetAtIndex(2));
>>>>>>> 1abdaf93
}

INSTANTIATE_TEST_CASE_P(test, ZeroOrderHoldTest,
    ::testing::Values(false, true));

class SymbolicZeroOrderHoldTest : public ::testing::Test {
 protected:
  void SetUp() override {
    const double period_sec = 0.5;
    const int size = 1;
    hold_ = std::make_unique<ZeroOrderHold<symbolic::Expression>>(period_sec,
                                                                  size);

    // Initialize the context with symbolic variables.
    context_ = hold_->CreateDefaultContext();
    context_->FixInputPort(0, BasicVector<symbolic::Expression>::Make(
        symbolic::Variable("u0")));
    auto& xd = *context_->get_mutable_discrete_state(0);
    xd[0] = symbolic::Variable("x0");

    output_ = hold_->AllocateOutput(*context_);
    update_ = hold_->AllocateDiscreteVariables();
  }

  std::unique_ptr<ZeroOrderHold<symbolic::Expression>> hold_;
  std::unique_ptr<Context<symbolic::Expression>> context_;
  std::unique_ptr<SystemOutput<symbolic::Expression>> output_;
  std::unique_ptr<DiscreteValues<symbolic::Expression>> update_;
};

TEST_F(SymbolicZeroOrderHoldTest, Output) {
  hold_->CalcOutput(*context_, output_.get());
  ASSERT_EQ(1, output_->get_num_ports());
  const auto& out = *output_->get_vector_data(0);
  EXPECT_EQ("x0", out[0].to_string());
}

TEST_F(SymbolicZeroOrderHoldTest, Update) {
  hold_->CalcDiscreteVariableUpdates(*context_, update_.get());
  const auto& xd = *update_->get_vector(0);
  EXPECT_EQ("u0", xd[0].to_string());
}

}  // namespace
}  // namespace systems
}  // namespace drake<|MERGE_RESOLUTION|>--- conflicted
+++ resolved
@@ -38,17 +38,14 @@
 
     if (!is_abstract_) {
       hold_ = std::make_unique<ZeroOrderHold<double>>(kTenHertz, kLength);
-      action_type_ = DiscreteEvent<double>::kDiscreteUpdateAction;
     } else {
       // Reflect initial state of NaN.
       const double nan = std::numeric_limits<double>::quiet_NaN();
       hold_ = std::make_unique<ZeroOrderHold<double>>(
           kTenHertz, Value<SimpleType>(Eigen::Vector3d::Constant(nan)));
-      action_type_ = DiscreteEvent<double>::kUnrestrictedUpdateAction;
     }
     context_ = hold_->CreateDefaultContext();
     output_ = hold_->AllocateOutput(*context_);
-<<<<<<< HEAD
     if (!is_abstract_) {
       context_->FixInputPort(
           0, std::make_unique<BasicVector<double>>(input_));
@@ -56,28 +53,17 @@
       context_->FixInputPort(
           0, AbstractValue::Make<SimpleType>(input_));
     }
-=======
-    context_->FixInputPort(0, BasicVector<double>::Make({1.0, 1.0, 3.0}));
-
-    event_info_ = hold_->AllocateCompositeEventCollection();
-    leaf_info_ = dynamic_cast<const LeafCompositeEventCollection<double>*>(
-        event_info_.get());
->>>>>>> 1abdaf93
   }
 
   std::unique_ptr<System<double>> hold_;
   std::unique_ptr<Context<double>> context_;
   std::unique_ptr<SystemOutput<double>> output_;
-<<<<<<< HEAD
+  std::unique_ptr<CompositeEventCollection<double>> event_info_;
+  const LeafCompositeEventCollection<double>* leaf_info_;
 
   const bool is_abstract_{};
-  DiscreteEvent<double>::ActionType action_type_;
   Eigen::Vector3d state_override_;
   Eigen::Vector3d input_;
-=======
-  std::unique_ptr<CompositeEventCollection<double>> event_info_;
-  const LeafCompositeEventCollection<double>* leaf_info_;
->>>>>>> 1abdaf93
 };
 
 // Tests that the zero-order hold has one input and one output.
@@ -145,16 +131,10 @@
   EXPECT_NEAR(0.1, next_t, 10e-8);
 
   // Check that the action is to update.
-<<<<<<< HEAD
-  ASSERT_EQ(1u, actions.events.size());
-  const DiscreteEvent<double>& event = actions.events[0];
-  EXPECT_EQ(action_type_, event.action);
-=======
   const auto& events = leaf_info_->get_discrete_update_events().get_events();
   EXPECT_EQ(events.size(), 1);
   EXPECT_EQ(events.front()->get_trigger_type(),
       Event<double>::TriggerType::kPeriodic);
->>>>>>> 1abdaf93
 }
 
 // Tests that when the current time is between updates, a update is requested
@@ -162,28 +142,23 @@
 TEST_P(ZeroOrderHoldTest, NextUpdateTimeIsInTheFuture) {
   // Calculate the next update time.
   context_->set_time(76.32);
+  UpdateActions<double> actions;
 
   // Check that the time is correct.
-  double next_t = hold_->CalcNextUpdateTime(*context_, event_info_.get());
+  double next_t = hold_->CalcNextUpdateTime(*context_, &actions);
   EXPECT_NEAR(76.4, next_t, 10e-8);
+  EXPECT_EQ(next_t, actions.time);
 
   // Check that the action is to update.
-<<<<<<< HEAD
-  ASSERT_EQ(1u, actions.events.size());
-  const DiscreteEvent<double>& event = actions.events[0];
-  EXPECT_EQ(action_type_, event.action);
-=======
   const auto& events = leaf_info_->get_discrete_update_events().get_events();
   EXPECT_EQ(events.size(), 1);
   EXPECT_EQ(events.front()->get_trigger_type(),
       Event<double>::TriggerType::kPeriodic);
->>>>>>> 1abdaf93
 }
 
 // Tests that discrete updates update the state.
 TEST_P(ZeroOrderHoldTest, Update) {
   // Fire off an update event.
-<<<<<<< HEAD
   DiscreteEvent<double> update_event;
   update_event.action = action_type_;
 
@@ -201,17 +176,6 @@
     value = state->get_abstract_state<SimpleType>(0).value;
   }
   EXPECT_EQ(input_, value);
-=======
-  std::unique_ptr<DiscreteValues<double>> update =
-      hold_->AllocateDiscreteVariables();
-  hold_->CalcDiscreteVariableUpdates(*context_, update.get());
-
-  // Check that the state has been updated to the input.
-  const VectorBase<double>* xd = update->get_vector(0);
-  EXPECT_EQ(1.0, xd->GetAtIndex(0));
-  EXPECT_EQ(1.0, xd->GetAtIndex(1));
-  EXPECT_EQ(3.0, xd->GetAtIndex(2));
->>>>>>> 1abdaf93
 }
 
 INSTANTIATE_TEST_CASE_P(test, ZeroOrderHoldTest,
