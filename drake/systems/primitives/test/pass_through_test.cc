--- conflicted
+++ resolved
@@ -56,11 +56,7 @@
   Eigen::Vector3d input_value_;
   std::unique_ptr<System<double>> pass_through_;
   std::unique_ptr<Context<double>> context_;
-<<<<<<< HEAD
-  std::unique_ptr<SystemOutput<double>> output_;  
-=======
   std::unique_ptr<SystemOutput<double>> output_;
->>>>>>> c06254f5
 };
 
 // Tests that the output of this system equals its input.
