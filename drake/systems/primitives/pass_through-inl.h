#pragma once

/// @file
/// Template method implementations for pass_through.h.
/// Most users should only include that file, not this one.
/// For background, see http://drake.mit.edu/cxx_inl.html.

#include "drake/common/unused.h"
#include "drake/systems/primitives/pass_through.h"

namespace drake {
namespace systems {

// TODO(amcastro-tri): remove the size parameter from the constructor once
// #3109 supporting automatic sizes is resolved.
template <typename T>
PassThrough<T>::PassThrough(int size) {
  BasicVector<T> model_value(size);
  this->DeclareVectorInputPort(model_value);
  this->DeclareVectorOutputPort(
      model_value, &PassThrough::DoCalcVectorOutput);
}

template <typename T>
PassThrough<T>::PassThrough(const AbstractValue& model_value)
     : abstract_model_value_(model_value.Clone()) {
  // TODO(eric.cousineau): Remove value parameter from the constructor once
  // the equivalent of #3109 for abstract values is also resolved.
  this->DeclareAbstractInputPort(model_value);
  // Use the std::function<> overloads to work with `AbstractValue` type
  // directly and maintain type erasure.
  namespace sp = std::placeholders;
  auto allocate_abstract_value = [&](const Context<T>&) {
    return abstract_model_value_->Clone();
  };
  this->DeclareAbstractOutputPort(
      allocate_abstract_value,
      std::bind(&PassThrough::DoCalcAbstractOutput, this, sp::_1, sp::_2));
}

template <typename T>
void PassThrough<T>::DoCalcVectorOutput(
      const Context<T>& context,
      BasicVector<T>* output) const {
  DRAKE_ASSERT(!is_abstract());
  const BasicVector<T>& input = *this->EvalVectorInput(context, 0);
  output->SetFrom(input);
}

template <typename T>
void PassThrough<T>::DoCalcAbstractOutput(const Context<T>& context,
                                          AbstractValue* output) const {
  DRAKE_ASSERT(is_abstract());
  const AbstractValue& input =
      *this->EvalAbstractInput(context, 0);
  output->SetFrom(input);
}

template <typename T>
<<<<<<< HEAD
bool PassThrough<T>::DoHasDirectFeedthrough(
    const SystemSymbolicInspector*, int input_port, int output_port) const {
=======
optional<bool> PassThrough<T>::DoHasDirectFeedthrough(
    int input_port, int output_port) const {
>>>>>>> c1183b1b
  DRAKE_DEMAND(input_port == 0);
  DRAKE_DEMAND(output_port == 0);
  // By definition, a pass-through will have direct feedthrough, as the
  // output only depends on the input.
  return true;
}

template <typename T>
PassThrough<symbolic::Expression>* PassThrough<T>::DoToSymbolic() const {
  if (!is_abstract()) {
    return new PassThrough<symbolic::Expression>(this->get_input_port().size());
  } else {
    // Return `nullptr` to enable control to reach `DoHasDirectFeedthrough`.
    return nullptr;
  }
}

}  // namespace systems
}  // namespace drake<|MERGE_RESOLUTION|>--- conflicted
+++ resolved
@@ -57,13 +57,8 @@
 }
 
 template <typename T>
-<<<<<<< HEAD
-bool PassThrough<T>::DoHasDirectFeedthrough(
-    const SystemSymbolicInspector*, int input_port, int output_port) const {
-=======
 optional<bool> PassThrough<T>::DoHasDirectFeedthrough(
     int input_port, int output_port) const {
->>>>>>> c1183b1b
   DRAKE_DEMAND(input_port == 0);
   DRAKE_DEMAND(output_port == 0);
   // By definition, a pass-through will have direct feedthrough, as the
