--- conflicted
+++ resolved
@@ -18,10 +18,6 @@
 
 from drake.common.proto.matlab_rpc_pb2 import MatlabArray, MatlabRPC
 
-if six.PY3:
-
-    def map(f, xs): return [f(x) for x in xs]
-
 
 def _ensure_sigint_handler():
     # @ref https://stackoverflow.com/a/47801921/2654527
@@ -78,11 +74,7 @@
         """Create a scalar or tuple for accessing objects via slices. """
         out = [None] * len(args)
         for i, arg in enumerate(args):
-<<<<<<< HEAD
-            if isinstance(arg, (str, unicode)):
-=======
             if isinstance(arg, unicode):
->>>>>>> f9f774a1
                 out[i] = _make_slice(arg)
             else:
                 out[i] = arg
@@ -338,11 +330,7 @@
         # Call the function
         # N.B. No security measures to sanitize function name.
         function_name = msg.function_name
-<<<<<<< HEAD
-        assert isinstance(function_name, (str, unicode)), type(function_name)
-=======
         assert isinstance(function_name, unicode), type(function_name)
->>>>>>> f9f774a1
         out_id = None
         if len(msg.lhs) > 0:
             assert len(msg.lhs) == 1
