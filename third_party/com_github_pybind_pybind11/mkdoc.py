--- conflicted
+++ resolved
@@ -282,10 +282,7 @@
     Contains symbols that (a) may have 0 or more pieces of documentation and
     (b) may have child objects.
     """
-<<<<<<< HEAD
-=======
-
->>>>>>> 978f64bd
+
     def __init__(self):
         self.root = SymbolTree.Leaf()
 
@@ -324,12 +321,8 @@
             extract(include_map, i, output)
     if node.kind in PRINT_LIST:
         if len(node.spelling) > 0:
-<<<<<<< HEAD
-            comment = utf8(node.raw_comment) if node.raw_comment is not None else ''
-=======
             comment = utf8(
                 node.raw_comment) if node.raw_comment is not None else ''
->>>>>>> 978f64bd
             comment = process_comment(comment)
             name = get_name_chain(node)
             line = node.location.line
@@ -353,14 +346,9 @@
 
     name = sanitize_name(name)
 
-<<<<<<< HEAD
-    indent = '  '*level
-    iprint = lambda s: print((indent + s).rstrip())
-=======
     indent = '  ' * level
 
     def iprint(s): return print((indent + s).rstrip())
->>>>>>> 978f64bd
     iprint('// {}'.format(full_name))
     modifier = ""
     if level == 0:
@@ -370,11 +358,7 @@
     symbol_iter = sorted(leaf.symbols, key=Symbol.sorting_key)
     for i, symbol in enumerate(symbol_iter):
         assert full_pieces == symbol.name
-<<<<<<< HEAD
-        var = "doc";
-=======
         var = "doc"
->>>>>>> 978f64bd
         if i > 0:
             var += "_{}".format(i + 1)
         delim = "\n"
@@ -386,11 +370,7 @@
     keys = sorted(leaf.children_map.keys())
     for key in keys:
         child = leaf.children_map[key]
-<<<<<<< HEAD
-        print_symbols(key, child, level=level+1)
-=======
         print_symbols(key, child, level=level + 1)
->>>>>>> 978f64bd
     iprint('}} {};'.format(name))
     iprint('')
 
@@ -408,10 +388,7 @@
     """
     Provides a dictionary that hashes based on a file's true path.
     """
-<<<<<<< HEAD
-=======
-
->>>>>>> 978f64bd
+
     def __init__(self, items):
         self._d = {self._key(file): value for file, value in items}
 
@@ -471,26 +448,16 @@
 
     print('''#pragma once
 
-<<<<<<< HEAD
-// GENERATED FILE DO NOT EDIT
-// This file contains docstrings for the Python bindings that were
-// automatically extracted by mkdoc.py from pybind11 / drake.
-=======
 // {} {}
 // GENERATED FILE DO NOT EDIT
 // This file contains docstrings for the Python bindings that were
 // automatically extracted by mkdoc.py.
->>>>>>> 978f64bd
 
 #if defined(__GNUG__)
 #pragma GCC diagnostic push
 #pragma GCC diagnostic ignored "-Wunused-variable"
 #endif
-<<<<<<< HEAD
-''')
-=======
 '''.format('GENERATED FILE', 'DO NOT EDIT'))
->>>>>>> 978f64bd
 
     includes = list(map(drake_genfile_path_to_include_path, filenames))
     include_map = FileDict(zip(filenames, includes))
