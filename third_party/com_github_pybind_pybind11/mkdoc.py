# -*- coding: utf-8 -*-
#
#  Syntax:
#     mkdoc.py [-output=<file>] [-I<path> ..] [-quiet] [.. header files ..]
#
#  Extract documentation from C++ header files to use it in Python bindings
#

import argparse
from collections import OrderedDict, defaultdict
from fnmatch import fnmatch
import os
import platform
import re
import shutil
import subprocess
import sys

from xml.dom import minidom
import xml.etree.ElementTree as ET
from clang import cindex
from clang.cindex import AccessSpecifier, CursorKind, TypeKind

from drake.tools.workspace.pybind11.mkdoc_comment import process_comment

# from drake.tools.workspace.pybind11.libclang_setup import add_library_paths


CLASS_KINDS = [
    CursorKind.CLASS_DECL,
    CursorKind.STRUCT_DECL,
    CursorKind.CLASS_TEMPLATE,
]

FUNCTION_KINDS = [
    CursorKind.FUNCTION_DECL,
    CursorKind.FUNCTION_TEMPLATE,
    CursorKind.CONVERSION_FUNCTION,
    CursorKind.CXX_METHOD,
    CursorKind.CONSTRUCTOR,
]


RECURSE_LIST = [
    CursorKind.TRANSLATION_UNIT,
    CursorKind.NAMESPACE,
    CursorKind.CLASS_DECL,
    CursorKind.STRUCT_DECL,
    CursorKind.ENUM_DECL,
    CursorKind.CLASS_TEMPLATE
]

PRINT_LIST = CLASS_KINDS + FUNCTION_KINDS + [
    CursorKind.ENUM_DECL,
    CursorKind.ENUM_CONSTANT_DECL,
    CursorKind.FIELD_DECL,
    CursorKind.TYPE_ALIAS_DECL,  # using x = y
    CursorKind.TYPEDEF_DECL
]

CPP_OPERATORS = {
    '<=': 'le', '>=': 'ge', '==': 'eq', '!=': 'ne', '[]': 'array',
    '+=': 'iadd', '-=': 'isub', '*=': 'imul', '/=': 'idiv', '%=':
    'imod', '&=': 'iand', '|=': 'ior', '^=': 'ixor', '<<=': 'ilshift',
    '>>=': 'irshift', '++': 'inc', '--': 'dec', '<<': 'lshift', '>>':
    'rshift', '&&': 'land', '||': 'lor', '!': 'lnot', '~': 'bnot',
    '&': 'band', '|': 'bor', '+': 'add', '-': 'sub', '*': 'mul', '/':
    'div', '%': 'mod', '<': 'lt', '>': 'gt', '=': 'assign', '()': 'call'
}

CPP_OPERATORS = OrderedDict(
    sorted(CPP_OPERATORS.items(), key=lambda t: -len(t[0])))

# 'Broadphase' culling; do not recurse inside these symbols.
SKIP_RECURSE_NAMES = [
    'DRAKE_COPYABLE_DEMAND_COPY_CAN_COMPILE',
    'Eigen',
    'detail',
    'dev',
    'google',
    'internal',
    'std',
    'tinyxml2',
]

# Filter based on partial names.
SKIP_PARTIAL_NAMES = [
    'operator new',
    'operator delete',
    'operator=',
    'operator->',
    'operator<<',
    'operator>>',
]

# Filter based on access.
SKIP_ACCESS = [
    AccessSpecifier.PRIVATE,
]


def utf8(s):
    # Decodes a string to utf8.
    return s.decode('utf8')


class Symbol:
    """
    Contains a cursor and additional processed metadata.
    """

    def __init__(self, cursor, name_chain, include, line, comment):
        self.cursor = cursor
        self.name_chain = name_chain
        self.include = include
        self.line = line
        self.comment = comment

    def sorting_key(self):
        return (self.name_chain, self.include, self.line)


def eprint(*args):
    print(*args, file=sys.stderr)


def is_accepted_cursor(cursor, name_chain):
    """
    Determines if a symbol should be visited or not, given the cursor and the
    name chain.
    """
    name = utf8(cursor.spelling)
    # N.B. See TODO in `get_name_chain`.
    for piece in name_chain + (name,):
        if piece in SKIP_RECURSE_NAMES:
            return False
    for skip_partial_name in SKIP_PARTIAL_NAMES:
        if skip_partial_name in name:
            return False
    if cursor.access_specifier in SKIP_ACCESS:
        return False
    # TODO(eric.cousineau): Remove `cursor.is_default_method()`? May make
    # things unstable.
    if cursor.kind in CLASS_KINDS and not cursor.is_definition():
        # Don't process forward declarations.  If we did, we'd define the class
        # overview documentation twice; both cursors have a .raw_comment value.
        return False
    return True


def sanitize_name(name):
    """
    Sanitizes a C++ symbol to be variable-friendly.
    """
    name = re.sub(r'type-parameter-0-([0-9]+)', r'T\1', name)
    for k, v in CPP_OPERATORS.items():
        name = name.replace('operator%s' % k, 'operator_%s' % v)
    name = re.sub('<.*>', '', name)
    name = name.replace('::', '_')
    name = ''.join([ch if ch.isalnum() else '_' for ch in name])
    name = re.sub('_+', '_', name)
    return name


def extract_comment(cursor, deprecations):
    # Returns the cursor's docstring INCLUDING any deprecation text.

    # Start with the cursor's docstring.
    result = ''
    if cursor.raw_comment is not None:
        result = utf8(cursor.raw_comment)

    # Look for a DRAKE_DEPRECATED macro.
    c = cursor  # The cursor whose deprecation macro we want to find.
    found = None  # The DRAKE_DEPRECATED cursor associated with `c`.
    possible_d = [
        d for d in deprecations
        if d.extent.start.file.name == c.extent.start.file.name
    ]

    # For a method declaration, the extent-begin-column for both will be
    # identical and the MACRO_INSTATIATION will end immediately prior to
    # the FUNCTION_DECL begin.
    for d in possible_d:
        if all([d.extent.start.column == c.extent.start.column,
                (d.extent.end.line + 1) == c.extent.start.line]):
            found = d
            break

    # For a class declaration, the MACRO_INSTATIATION extent will lie fully
    # within the CLASS_DECL extent, near the top.  Allow up to 5 lines between
    # the `class Foo` or `template <> class Foo` and the DRAKE_DEPRECATED macro
    # so that we're sure NOT to match a deprecated inline method near the top
    # of the class, but we DO allow various whitespace arrangements of template
    # parameters, class decl, and macro.
    for d in possible_d:
        if all([d.extent.start.line >= c.extent.start.line,
                d.extent.start.line <= (c.extent.start.line + 5),
                d.extent.end.line <= c.extent.end.line]):
            found = d
            break

    # If no deprecations matched, we are done.
    if not found:
        return result

    # Extract the DRAKE_DEPRECATED macro arguments.
    tokens = [x.spelling for x in found.get_tokens()]
    assert len(tokens) >= 6, tokens
    assert tokens[0] == b'DRAKE_DEPRECATED', tokens
    assert tokens[1] == b'(', tokens
    assert tokens[3] == b',', tokens
    assert tokens[-1] == b')', tokens
    removal_date = utf8(tokens[2])[1:-1]  # 1:-1 to strip quotes.
    message = "".join([
        utf8(x)[1:-1]
        for x in tokens[4:-1]
    ])

    # Append the deprecation text.
    result += (
        r" (Deprecated.) \deprecated {} "
        "This will be removed from Drake on or after {}.").format(
            message, removal_date)

    return result


def get_name_chain(cursor):
    """
    Extracts the pieces for a namespace-qualified name for a symbol.
    """
    # TODO(eric.cousineau): Try to restrict the name_chain to end with name. I
    # briefly tried this once by culling based on accepted cursors, but lost
    # needed symbols because of it.
    name = utf8(cursor.spelling)
    name_chain = [name]
    p = cursor.semantic_parent
    while p and p.kind != CursorKind.TRANSLATION_UNIT:
        piece = utf8(p.spelling)
        name_chain.insert(0, piece)
        p = p.semantic_parent
    # Do not try to specify names for anonymous structs.
    while '' in name_chain:
        name_chain.remove('')
    return tuple(name_chain)


class SymbolTree:
    """
    Contains symbols that (a) may have 0 or more pieces of documentation and
    (b) may have child objects.
    """

    def __init__(self):
        self.root = SymbolTree.Node()

    def get_node(self, name_chain):
        """
        Gets symbol node for a name chain, creating a fresh node if
        necessary.
        """
        node = self.root
        for piece in name_chain:
            node = node.get_child(piece)
        return node

    class Node:
        """Node for a given name chain."""

        def __init__(self):
            # First encountered occurrence of a symbol when extracting, used to
            # label symbols that do not have documentation. Will only be None
            # for the root node.
            self.first_symbol = None
            # May be empty if no documented symbols are present.
            self.doc_symbols = []
            # Maps name to child nodes.
            self.children_map = defaultdict(SymbolTree.Node)

        def get_child(self, piece):
            return self.children_map[piece]


def extract(include_file_map, cursor, symbol_tree, deprecations=None):
    """
    Extracts libclang cursors and add to a symbol tree.
    """
    if cursor.kind == CursorKind.TRANSLATION_UNIT:
        deprecations = []
        for i in cursor.get_children():
            if i.kind == CursorKind.MACRO_DEFINITION:
                continue
            if i.kind == CursorKind.MACRO_INSTANTIATION:
                if i.spelling == b'DRAKE_DEPRECATED':
                    deprecations.append(i)
                continue
            extract(include_file_map, i, symbol_tree, deprecations)
        return
    assert cursor.location.file is not None, cursor.kind
    filename = utf8(cursor.location.file.name)
    include = include_file_map.get(filename)
    line = cursor.location.line
    if include is None:
        return
    name_chain = get_name_chain(cursor)
    if not is_accepted_cursor(cursor, name_chain):
        return
    node = None

    def get_node():
        node = symbol_tree.get_node(name_chain)
        if node.first_symbol is None:
            node.first_symbol = Symbol(
                cursor, name_chain, include, line, None)
        return node

    if cursor.kind in RECURSE_LIST:
        if node is None:
            node = get_node()
        for i in cursor.get_children():
            extract(include_file_map, i, symbol_tree, deprecations)
    if cursor.kind in PRINT_LIST:
        if node is None:
            node = get_node()
        if len(cursor.spelling) > 0:
            comment = extract_comment(cursor, deprecations)
            comment = process_comment(comment)
            symbol = Symbol(cursor, name_chain, include, line, comment)
            node.doc_symbols.append(symbol)


def choose_doc_var_names(symbols):
    """
    Given a list of Symbol objects for a single doc struct, chooses meaningful,
    unambiguous, terse names for them.  Returns a matching list of strings.  If
    a list element is None instead of str, then that symbol should be skipped
    (its documentation comment should *not* be emitted in this tool's output).
    """
    if len(symbols) == 0:
        return []

    # We will repeatedly frob this `result` list until it's good enough.
    result = []

    # If we can't find a good answer then only document the first symbol, using
    # a variable name that the user would be unable to accidentally refer to.
    # (This leaves evidence in generated documentation about what happened.)
    failure_result = [None] * len(symbols)
    failure_result[0] = "doc_was_unable_to_choose_unambiguous_names"

    def is_unique(candidate_result):
        # Are the non-None names in a candidate_result unique?
        trimmed = [x for x in candidate_result if x is not None]
        return len(trimmed) == len(set(trimmed))

    def specialize_well_known_doc_var_names():
        # Force well-known methods to have well-known names.
        nonlocal symbols, result
        for i, cursor in enumerate([s.cursor for s in symbols]):
            if "@exclude_from_pydrake_mkdoc" in symbols[i].comment:
                # Allow the user to opt-out this symbol from the documentation.
                # This is useful when forming unique constexpr names is
                # otherwise very difficult.  (Sometimes, C++ has *many* more
                # static-typing convenience overloads that pydrake really
                # needs, such as various kinds of Eigen<> template magic.)
                result[i] = None
                continue
            elif "@pydrake_mkdoc_identifier" in symbols[i].comment:
                comment = symbols[i].comment
                # Allow the user to manually specify a doc_foo identifier.
                match = re.search(
                    r"@pydrake_mkdoc_identifier\{(.*?)\}",
                    comment)
                if not match:
                    raise RuntimeError(
                        "Malformed pydrake_mkdoc_identifier in " + comment)
                (identifier,) = match.groups()
                result[i] = "doc_" + identifier
                continue
            elif len(symbols[i].comment) == 0 and not (
                    cursor.is_default_constructor() and (
                        len(cursor.type.argument_types()) == 0)):
                # Ignore (almost all) overloads without docstrings.
                #
                # This is convenient for things like deprecated methods or
                # stubs (which are often no longer documented), where they
                # could otherwise pollute the overload naming set and cause us
                # to declare many "ambiguous name" failures.
                #
                # However, if a default constructor exists, we should always
                # provide a constexpr for it even if the user didn't write a
                # formatted API comment, so that our constant names stay
                # durable and so that function always participates in the
                # overload naming set.
                result[i] = None
                continue
            elif any([symbols[i].comment == x.comment for x in symbols[:i]]):
                # If a subsequent overload's API comment *exactly* matches a
                # prior overload's comment, the first overload's name wins.
                # This is important because when a function has separate
                # declaration and definition, we see its symbol *twice* in our
                # overload set, which would defeat our disambiguation
                # heuristics.  (Trying to cull the separate definition is not
                # tractable given clang's python bindings.)  This rule is
                # occasionally also useful for distinct function declarations
                # that nevertheless have identical documentation.
                result[i] = None
                continue
            elif cursor.is_copy_constructor():
                # Here, the semantics are distinct ("special member function")
                # so we should never use the "how many arguments" or "what are
                # the argument types" heuristics.
                result[i] = "doc_copy"
            elif cursor.is_move_constructor():
                # Here, the semantics are distinct ("special member function")
                # so we should never use the "how many arguments" or "what are
                # the argument types" heuristics.
                result[i] = "doc_move"
            elif (  # Look for a constructor like Foo<T>(const Foo<U>&).
                cursor.kind == CursorKind.FUNCTION_TEMPLATE
                and cursor.semantic_parent.kind == CursorKind.CLASS_TEMPLATE
                and re.search(r"^(.*)<T>\(const \1<U> *&\)$",
                              utf8(cursor.displayname))):
                # Special case for scalar conversion constructors; we want to
                # have a nice short name for these, that doesn't necessarily
                # conflte with any *other* 1-argument constructor.
                result[i] = "doc_copyconvert"
            elif "\nDeprecated:" in symbols[i].comment:
                result[i] = "doc_deprecated" + result[i][3:]
                # Don't consolidate as if this were a "well known" name.
                continue
            else:
                # If no special cases matched, leave the name alone.
                continue
            # A special case *did* match (we didn't hit the "else" above.)
            # When we have more than one identical well-known name (e.g,
            # separate declaration and definition doc_copy), use the first.
            assert result[i] is not None
            if result[i] in result[:i]:
                result[i] = None

    # Try the simplest naming choice -- call everything "doc".  If this makes
    # things unique (once the well-known heuristics are applied), ship it.
    result = ["doc"] * len(symbols)
    specialize_well_known_doc_var_names()
    if is_unique(result):
        if not any(result):
            # Always generate a constexpr when there are no overloads, even if
            # it's empty.  That way, pydrake can refer to the constant and any
            # future (single) API comment added to C++ will work automatically.
            result[0] = "doc"
        return result

    # All of the below heuristics only work for function overloads.
    if symbols[0].cursor.type.kind != TypeKind.FUNCTIONPROTO:
        return failure_result

    # Find the function argument types and (maybe) names.
    #
    # For FUNCTION_TEMPLATE symbols, get_arguments() is always empty (though
    # for FUNCTION_DECL it works).  So, we use argument_types() to get a
    # reliable count of arguments, use get_arguments() only for the names.
    #
    # These list-of-lists are indexed by [#overload][#argument].
    overload_arg_types = [
        [utf8(t.spelling) for t in s.cursor.type.argument_types()]
        for s in symbols
    ]
    overload_arg_names = [
        [utf8(a.spelling) for a in s.cursor.get_arguments()]
        for s in symbols
    ]

    # The argument count might be sufficient to disambiguate.
    result = ["doc_{}args".format(len(types)) for types in overload_arg_types]
    specialize_well_known_doc_var_names()
    if is_unique(result):
        return result

    # The parameter names (falling back to the parameter type, when we don't
    # know the name) might be sufficient to disambiguate.
    for i, arg_types in enumerate(overload_arg_types):
        if result[i] is None:
            continue
        arg_names = overload_arg_names[i] or [""] * len(arg_types)
        for arg_name, arg_type in zip(arg_names, arg_types):
            token = arg_name or sanitize_name(arg_type).replace("_", "")
            result[i] = result[i] + "_" + token
    specialize_well_known_doc_var_names()
    if is_unique(result):
        return result

    # Adding in the const-ness might be sufficient to disambiguate.
    for i, sym in enumerate(symbols):
        if result[i] is None:
            continue
        if sym.cursor.is_const_method():
            result[i] = result[i] + "_const"
        else:
            result[i] = result[i] + "_nonconst"
    specialize_well_known_doc_var_names()
    if is_unique(result):
        return result

    # As a last resort, return a random one, with a bogus name.
    return failure_result


# TODO(m-chaturvedi): Refactor this to not use stack
def print_symbols(
        f,
        name,
        node,
        add_source_location,
        level=0,
        *,
        tree_parser_doc,
        tree_parser_xpath,
        ignore_dirs_for_coverage):
    """
    Prints C++ code for relevant documentation.
    """
    indent = '  ' * level

    def iprint(s):
        f.write((indent + s).rstrip() + "\n")

    name_var = name
    if not node.first_symbol:
        assert level == 0, name_var
        full_name = name
    else:
        name_chain = node.first_symbol.name_chain
        assert name == name_chain[-1]
        full_name = "::".join(name_chain)
        # Override variable.
        if node.first_symbol.cursor.kind == CursorKind.CONSTRUCTOR:
            name_var = "ctor"

    name_var = sanitize_name(name_var)
    # We may get empty symbols if `libclang` produces warnings.
    assert len(name_var) > 0, node.first_symbol.sorting_key()
    iprint('// Symbol: {}'.format(full_name))
    modifier = ""
    if level == 0:
        modifier = "constexpr "
    iprint('{}struct /* {} */ {{'.format(modifier, name_var))

    root = tree_parser_xpath[-1]
    kind = node.first_symbol.cursor.kind if node.first_symbol else None

    tree_parser_doc.append(name_var)

    new_ele = None
    # Print documentation items.
    symbol_iter = sorted(node.doc_symbols, key=Symbol.sorting_key)
    doc_vars = choose_doc_var_names(symbol_iter)
    #  New element in the XML tree.
    new_ele = None

    for symbol, doc_var in zip(symbol_iter, doc_vars):
        if doc_var is None:
            continue
        assert name_chain == symbol.name_chain
        comment = re.sub(
            r'@pydrake_mkdoc[a-z_]*\{.*\}', '',
            symbol.comment)
        delim = "\n"
        if "\n" not in comment and len(comment) < 40:
            delim = " "
        if add_source_location:
            iprint('  // Source: {}:{}'.format(symbol.include, symbol.line))
        iprint('  const char* {} ={}R"""({})""";'.format(
            doc_var, delim, comment.strip()))

        tree_doc_var = ".".join(tree_parser_doc + [doc_var])

        ignore_xpath = False
        if ignore_dirs_for_coverage:
            ignore_xpath = symbol.include.startswith(ignore_dirs_for_coverage)

        new_ele = ET.SubElement(root, "Node", {
            "kind": str(kind),
            "name": name_var,
            "full_name": full_name,
            "ignore": str(int(ignore_xpath)),
            "doc_var": tree_doc_var,
            "file_name": symbol.include,
            })
    # If the node has no doc_var's
    if new_ele is None:
        new_ele = ET.SubElement(root, "Node", {
            "kind": str(kind),
            "name": name_var,
            "full_name": full_name,
            "ignore": "",
            "doc_var": "",
            "file_name": "",
            })

    tree_parser_xpath.append(new_ele)
    # Recurse into child elements.
    keys = sorted(node.children_map.keys())
    for key in keys:
        child = node.children_map[key]
        tree_parser_args = {
                "tree_parser_doc": tree_parser_doc,
                "tree_parser_xpath": tree_parser_xpath,
                "ignore_dirs_for_coverage": ignore_dirs_for_coverage
            }
        print_symbols(
            f,
            key,
            child,
            add_source_location,
            level=level + 1,
            **tree_parser_args
        )
    iprint('}} {};'.format(name_var))

    tree_parser_doc.pop()
    tree_parser_xpath.pop()


class FileDict:
    """
    Provides a dictionary that hashes based on a file's true path.
    """

    def __init__(self, items=[]):
        self._d = {self._key(file): value for file, value in items}

    def _key(self, file):
        return os.path.realpath(os.path.abspath(file))

    def get(self, file, default=None):
        return self._d.get(self._key(file), default)

    def __contains__(self, file):
        return self._key(file) in self._d

    def __getitem__(self, file):
        key = self._key(file)
        return self._d[key]

    def __setitem__(self, file, value):
        key = self._key(file)
        self._d[key] = value


def prettify(elem):
    """Return a pretty-printed XML string for the Element.
    """
    rough_string = ET.tostring(elem, 'utf-8')
    reparsed = minidom.parseString(rough_string)
    return reparsed.toprettyxml(indent="  ")

import pygccxml
import logging

def do_stuff(ns):
    print('"ns" declarations: \n')
    pygccxml.declarations.print_declarations(ns)
    # # Print all base and derived class names
    # for class_ in ns.classes():
    #     print('class "%s" hierarchy information:' % class_.name)
    #     print('\tbase classes   : ', repr([
    #         base.related_class.name for base in class_.bases]))
    #     print('\tderived classes: ', repr([
    #         derive.related_class.name for derive in class_.derived]))
    #     print('\n')

    # # Pygccxml has very powerfull query api:

    # # Select multiple declarations
    # run_functions = ns.member_functions('run')
    # print('the namespace contains %d "run" member functions' % len(run_functions))
    # print('they are: ')
    # for f in run_functions:
    #     print('\t' + declarations.full_name(f))

    test_container = ns.class_('mkdoc_test::Class')
    print(test_container)

import argparse
from os.path import isfile

def main():
    parser = argparse.ArgumentParser()
    parser.add_argument("-quiet", action="store_true")
    parser.add_argument("-output", type=str, required=True)
    parser.add_argument("-output_xml", type=str, default=None)
    parser.add_argument("-std", type=str, default="c++11")
    parser.add_argument("-ignore-dirs-for-coverage", type=str, default="")
    parser.add_argument("-root-name", type=str, default="mkdoc_doc")
    parser.add_argument("-exclude-hdr-patterns", type=str, default="")
<<<<<<< HEAD
    parser.add_argument("-castxml-bin", type=str, required=True)
    parser.add_argument("filenames", type=str, nargs="+")
    args, argv = parser.parse_known_args()

    parameters = ['-x', 'c++', '-D__MKDOC_PY__'] + argv
    # add_library_paths(parameters)
    filenames = args.filenames

    castxml_bin = args.castxml_bin
    print("\n\n\n\n")
    print(os.getcwd())
    print(castxml_bin)
    assert isfile(castxml_bin), castxml_bin
    quiet = args.quiet
    std = f'-std={args.std}'
    root_name = args.root_name
    ignore_patterns = args.exclude_hdr_patterns.split(",")
    output_filename = args.output
    output_filename_xml = args.output_xml
    ignore_dirs_for_coverage = tuple(args.ignore_dirs_for_coverage.split(","))
=======
    # This breaks coverage???
    parser.add_argument("-add-source-location", action="store_true")
    parser.add_argument("filenames", type=str, nargs="+")
    args, argv = parser.parse_known_args()

    filenames = args.filenames

    quiet = args.quiet
    std = f'-std={args.std}'
    root_name = args.root_name
    ignore_patterns = [
        x
        for x in args.exclude_hdr_patterns.split(",")
        if x
    ]
    output_filename = args.output
    output_filename_xml = args.output_xml
    ignore_dirs_for_coverage = tuple(args.ignore_dirs_for_coverage.split(","))
    add_source_location = args.add_source_location
>>>>>>> 95cd9135

    extra_parameters = add_library_paths()
    parameters = (
        ['-x', 'c++', '-D__MKDOC_PY__'] + argv + [std] + extra_parameters
    )

    if output_filename is None or len(filenames) == 0:
        eprint('Syntax: %s -output=<file> [.. a list of header files ..]'
               % sys.argv[0])
        sys.exit(1)

    f = open(output_filename, 'w', encoding='utf-8')
    f_xml = None
    if output_filename_xml is not None:
        f_xml = open(output_filename_xml, 'w')

    # N.B. We substitute the `GENERATED FILE...` bits in this fashion because
    # otherwise Reviewable gets confused.
    f.write('''#pragma once

// {0} {1}
// This file contains docstrings for the Python bindings that were
// automatically extracted by mkdoc.py.

#if defined(__GNUG__)
#pragma GCC diagnostic push
#pragma GCC diagnostic ignored "-Wunused-variable"
#endif

'''.format('GENERATED FILE', 'DO NOT EDIT'))

    # Determine project include directories.
    # N.B. For simplicity when using with Bazel, we do not try to get canonical
    # file paths for determining include files.
    include_paths = []
    for param in parameters:
        # Only check for normal include directories.
        if param.startswith("-I"):
            include_paths.append(param[2:])
    # Use longest include directories first to get shortest include file
    # overall.
    include_paths = list(sorted(include_paths, key=len))[::-1]
    include_files = []
    # Create mapping from filename to include file.
    include_file_map = FileDict()
    used_ignore_patterns = set()
    for filename in filenames:
        for include_path in include_paths:
            prefix = include_path + "/"
            if filename.startswith(prefix):
                include_file = filename[len(prefix):]
                break
        else:
            raise RuntimeError(
                "Filename not incorporated into -I includes: {}".format(
                    filename))
        for p in ignore_patterns:
            if fnmatch(include_file, p):
                used_ignore_patterns.add(p)
                break
        else:
            include_files.append(include_file)
            include_file_map[filename] = include_file
    assert len(include_files) > 0
    unused_ignore_patterns = set(ignore_patterns) - used_ignore_patterns
    if unused_ignore_patterns:
        print(f"Unused ignore patterns: {unused_ignore_patterns}")
    # Generate the glue include file, which will include all relevant include
    # files, and parse. Use a tempdir that is relative to the output file for
    # usage with Bazel.
    tmpdir = output_filename + ".tmp_artifacts"
    os.mkdir(tmpdir)

    glue_filename = os.path.join(tmpdir, "mkdoc_glue.h")
    with open(glue_filename, 'w') as glue_f:
        for include_file in sorted(include_files):
            line = "#include \"{}\"".format(include_file)
            glue_f.write(line + "\n")
            f.write("// " + line + "\n")
        f.write("\n")
        glue_f.flush()
        if not quiet:
            eprint("Parse headers...")

        # Configure the xml generator
        import shlex
        cflags = " ".join(shlex.quote(x) for x in parameters)
        castxml_config = pygccxml.parser.xml_generator_configuration_t(
            xml_generator_path=castxml_bin,
            xml_generator="castxml",
            cflags=cflags,
            # include_paths=[self.opts.source_dir] + rsp_includes,
        )

        # Run CastXML and parse back the resulting XML into a Python Object.
        pygccxml.utils.loggers.cxx_parser.setLevel(logging.CRITICAL)
        decls, = pygccxml.parser.parse(
            [glue_filename],
            castxml_config,
            compilation_mode=pygccxml.parser.COMPILATION_MODE.ALL_AT_ONCE)

        ns = pygccxml.declarations.get_global_namespace(decls).namespace("drake")
        do_stuff(ns)

        exit(1)

        # index = cindex.Index(
        #     cindex.conf.lib.clang_createIndex(False, True))
        # translation_unit = index.parse(
        #     glue_filename, parameters,
        #     options=cindex.TranslationUnit.PARSE_DETAILED_PROCESSING_RECORD)
        # if not translation_unit:
        #     raise RuntimeError(
        #         "Parsing headers using the clang library failed")
        # severities = [
        #     diagnostic.severity for diagnostic in translation_unit.diagnostics
        #     if diagnostic.severity >= cindex.Diagnostic.Error
        # ]
        # if severities:
        #     raise RuntimeError(
        #         ("Parsing headers using the clang library failed with {} "
        #          "error(s) and {} fatal error(s)").format(
        #              severities.count(cindex.Diagnostic.Error),
        #              severities.count(cindex.Diagnostic.Fatal)))
    shutil.rmtree(tmpdir)
    # Extract symbols.
    if not quiet:
        eprint("Extract relevant symbols...")
    symbol_tree = SymbolTree()
    extract(include_file_map, translation_unit.cursor, symbol_tree)
    # Write header file.
    if not quiet:
        eprint("Writing header file...")
    try:
        tree_parser = {"tree_parser_doc": [],
                       "tree_parser_xpath": [ET.Element("Root")],
                       "ignore_dirs_for_coverage": ignore_dirs_for_coverage}

        print_symbols(
            f,
            root_name,
            symbol_tree.root,
            add_source_location=add_source_location,
            **tree_parser
        )
    except UnicodeEncodeError as e:
        # User-friendly error for #9903.
        print("""
Encountered unicode error: {}
If you are on Ubuntu, please ensure you have en_US.UTF-8 locales generated:
    sudo apt-get install --no-install-recommends  locales
    sudo locale-gen en_US.UTF-8
""".format(e), file=sys.stderr)
        sys.exit(1)

    f.write('''
#if defined(__GNUG__)
#pragma GCC diagnostic pop
#endif
''')
    exit(1)
    if f_xml is not None:
        f_xml.write(prettify(tree_parser["tree_parser_xpath"][0]))


if __name__ == '__main__':
    main()<|MERGE_RESOLUTION|>--- conflicted
+++ resolved
@@ -695,35 +695,19 @@
     parser.add_argument("-ignore-dirs-for-coverage", type=str, default="")
     parser.add_argument("-root-name", type=str, default="mkdoc_doc")
     parser.add_argument("-exclude-hdr-patterns", type=str, default="")
-<<<<<<< HEAD
+    # This breaks coverage???
+    parser.add_argument("-add-source-location", action="store_true")
     parser.add_argument("-castxml-bin", type=str, required=True)
     parser.add_argument("filenames", type=str, nargs="+")
     args, argv = parser.parse_known_args()
-
-    parameters = ['-x', 'c++', '-D__MKDOC_PY__'] + argv
-    # add_library_paths(parameters)
-    filenames = args.filenames
 
     castxml_bin = args.castxml_bin
     print("\n\n\n\n")
     print(os.getcwd())
     print(castxml_bin)
     assert isfile(castxml_bin), castxml_bin
-    quiet = args.quiet
-    std = f'-std={args.std}'
-    root_name = args.root_name
-    ignore_patterns = args.exclude_hdr_patterns.split(",")
-    output_filename = args.output
-    output_filename_xml = args.output_xml
-    ignore_dirs_for_coverage = tuple(args.ignore_dirs_for_coverage.split(","))
-=======
-    # This breaks coverage???
-    parser.add_argument("-add-source-location", action="store_true")
-    parser.add_argument("filenames", type=str, nargs="+")
-    args, argv = parser.parse_known_args()
 
     filenames = args.filenames
-
     quiet = args.quiet
     std = f'-std={args.std}'
     root_name = args.root_name
@@ -736,11 +720,11 @@
     output_filename_xml = args.output_xml
     ignore_dirs_for_coverage = tuple(args.ignore_dirs_for_coverage.split(","))
     add_source_location = args.add_source_location
->>>>>>> 95cd9135
-
-    extra_parameters = add_library_paths()
+
+    # extra_parameters = add_library_paths()
     parameters = (
-        ['-x', 'c++', '-D__MKDOC_PY__'] + argv + [std] + extra_parameters
+        ['-x', 'c++', '-D__MKDOC_PY__'] + argv + [std] 
+        # + extra_parameters
     )
 
     if output_filename is None or len(filenames) == 0:
