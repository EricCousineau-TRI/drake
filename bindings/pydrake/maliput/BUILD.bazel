--- conflicted
+++ resolved
@@ -39,12 +39,8 @@
 drake_pybind_library(
     name = "api_py",
     cc_deps = [
-<<<<<<< HEAD
-        "//bindings/pydrake/common:wrap_pybind",
-=======
         "//bindings/pydrake:documentation_pybind",
         "//bindings/pydrake/util:wrap_pybind",
->>>>>>> 7d91182c
     ],
     cc_srcs = ["api_py.cc"],
     package_info = PACKAGE_INFO,
