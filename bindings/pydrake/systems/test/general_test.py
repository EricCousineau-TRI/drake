# -*- coding: utf-8 -*-

from __future__ import print_function

import pydrake.systems.framework as mut

import copy
import warnings

import unittest
import numpy as np

from pydrake.autodiffutils import (
    AutoDiffXd,
    )
from pydrake.symbolic import (
    Expression,
    )
from pydrake.systems.analysis import (
    IntegratorBase_,
    RungeKutta2Integrator, RungeKutta3Integrator,
    Simulator, Simulator_,
    )
from pydrake.systems.framework import (
    BasicVector, BasicVector_,
    Context_,
    ContinuousState, ContinuousState_,
    Diagram, Diagram_,
    DiagramBuilder, DiagramBuilder_,
    DiscreteUpdateEvent_,
    DiscreteValues_,
    Event_,
    InputPort_,
    kUseDefaultName,
    LeafContext_,
    LeafSystem_,
    OutputPort_,
    Parameters_,
    PublishEvent_,
    State_,
    Subvector_,
    Supervector_,
    System_,
    SystemOutput_,
    VectorBase, VectorBase_,
    VectorSystem_,
    )
from pydrake.systems import primitives
from pydrake.systems.primitives import (
    Adder, Adder_,
    AffineSystem,
    ConstantVectorSource, ConstantVectorSource_,
    Integrator,
    LinearSystem,
    SignalLogger,
    )

# TODO(eric.cousineau): The scope of this test file and and `custom_test.py`
# is poor. Move these tests into `framework_test` and `analysis_test`, and
# ensure that the tests reflect this, even if there is some coupling.

<<<<<<< HEAD
class TestGeneral(unittest.TestCase):
    def test_simulator_ctor(self):
        # Create simple system.
        system = ConstantVectorSource([1])

        def check_output(context):
            # Check number of output ports and value for a given context.
            output = system.AllocateOutput(context)
            self.assertEqual(output.get_num_ports(), 1)
            system.CalcOutput(context, output)
            value = output.get_vector_data(0).get_value()
            self.assertTrue(np.allclose([1], value))

        # Create simulator with basic constructor.
        simulator = Simulator(system)
        simulator.Initialize()
        simulator.set_target_realtime_rate(0)
        simulator.set_publish_every_time_step(True)
        self.assertTrue(simulator.get_context() is
                        simulator.get_mutable_context())
        check_output(simulator.get_context())
        simulator.StepTo(1)
=======
>>>>>>> 34bab4ec

class TestGeneral(unittest.TestCase):
    def _check_instantiations(self, template, supports_symbolic=True):
        default_cls = template[None]
        self.assertTrue(template[float] is default_cls)
        self.assertTrue(template[AutoDiffXd] is not default_cls)
        if supports_symbolic:
            self.assertTrue(template[Expression] is not default_cls)

    def _compare_system_instances(self, lhs, rhs):
        # Compares two different scalar type instantiation instances of a
        # system.
        self.assertEqual(lhs.get_num_input_ports(), rhs.get_num_input_ports())
        self.assertEqual(
            lhs.get_num_output_ports(), rhs.get_num_output_ports())
        for i in range(lhs.get_num_input_ports()):
            lhs_port = lhs.get_input_port(i)
            rhs_port = rhs.get_input_port(i)
            self.assertEqual(lhs_port.size(), rhs_port.size())
        for i in range(lhs.get_num_output_ports()):
            lhs_port = lhs.get_output_port(i)
            rhs_port = rhs.get_output_port(i)
            self.assertEqual(lhs_port.size(), rhs_port.size())

    def test_system_base_api(self):
        # Test a system with a different number of inputs from outputs.
        system = Adder(3, 10)
        self.assertEqual(system.get_num_input_ports(), 3)
        self.assertEqual(system.get_num_output_ports(), 1)
        self.assertEqual(system.GetInputPort("u1").get_index(), 1)
        self.assertEqual(system.GetOutputPort("sum").get_index(), 0)
        # Test deprecated methods.
        context = system.CreateDefaultContext()
<<<<<<< HEAD
        context.set_time(0.)

        context.set_accuracy(1e-4)
        self.assertEqual(context.get_accuracy(), 1e-4)
=======
        with warnings.catch_warnings(record=True) as w:
            c = system.AllocateOutput(context)
            self.assertEqual(len(w), 1)
        # TODO(eric.cousineau): Consolidate the main API tests for `System`
        # to this test point.

    def test_context_api(self):
        system = Adder(3, 10)
        context = system.CreateDefaultContext()
        self.assertIsInstance(
            context.get_continuous_state(), ContinuousState)
        self.assertIsInstance(
            context.get_mutable_continuous_state(), ContinuousState)
        self.assertIsInstance(
            context.get_continuous_state_vector(), VectorBase)
        self.assertIsInstance(
            context.get_mutable_continuous_state_vector(), VectorBase)
        # TODO(eric.cousineau): Consolidate main API tests for `Context` here.

    def test_instantiations(self):
        # Quick check of instantions for given types.
        # N.B. These checks are ordered according to their binding definitions
        # in the corresponding source file.
        # `analysis_py.cc`
        self._check_instantiations(IntegratorBase_, False)
        self._check_instantiations(Simulator_, False)
        # `analysis_py_semantics.cc`
        self._check_instantiations(Context_)
        self._check_instantiations(LeafContext_)
        self._check_instantiations(Event_)
        self._check_instantiations(PublishEvent_)
        self._check_instantiations(DiscreteUpdateEvent_)
        self._check_instantiations(DiagramBuilder_)
        self._check_instantiations(OutputPort_)
        self._check_instantiations(SystemOutput_)
        self._check_instantiations(InputPort_)
        self._check_instantiations(Parameters_)
        self._check_instantiations(State_)
        self._check_instantiations(ContinuousState_)
        self._check_instantiations(DiscreteValues_)
        # `analysis_py_systems.cc`
        self._check_instantiations(System_)
        self._check_instantiations(LeafSystem_)
        self._check_instantiations(Diagram_)
        self._check_instantiations(VectorSystem_)
        # `analysis_py_values.cc`
        self._check_instantiations(VectorBase_)
        self._check_instantiations(BasicVector_)
        self._check_instantiations(Supervector_)
        self._check_instantiations(Subvector_)
        # Deprecated aliases.
        # TODO(eric.cousineau): Make this raise a deprecation warning.
        self._check_instantiations(mut.InputPortDescriptor_)
        self.assertEqual(mut.InputPortDescriptor, mut.InputPort)

    def test_scalar_type_conversion(self):
        for T in [float, AutoDiffXd, Expression]:
            system = Adder_[T](1, 1)
            # N.B. Current scalar conversion does not permit conversion to and
            # from the same type.
            if T != AutoDiffXd:
                methods = [Adder_[T].ToAutoDiffXd, Adder_[T].ToAutoDiffXdMaybe]
                for method in methods:
                    system_ad = method(system)
                    self.assertIsInstance(system_ad, System_[AutoDiffXd])
                    self._compare_system_instances(system, system_ad)
            if T != Expression:
                methods = [Adder_[T].ToSymbolic, Adder_[T].ToSymbolicMaybe]
                for method in methods:
                    system_sym = method(system)
                    self.assertIsInstance(system_sym, System_[Expression])
                    self._compare_system_instances(system, system_sym)
>>>>>>> 34bab4ec

    def test_simulator_ctor(self):
        # Tests a simple simulation for supported scalar types.
        for T in [float, AutoDiffXd]:
            # Create simple system.
            system = ConstantVectorSource_[T]([1.])

            def check_output(context):
                # Check number of output ports and value for a given context.
                output = system.AllocateOutput()
                self.assertEqual(output.get_num_ports(), 1)
                system.CalcOutput(context, output)
                if T == float:
                    value = output.get_vector_data(0).get_value()
                    self.assertTrue(np.allclose([1], value))
                elif T == AutoDiffXd:
                    value = output.get_vector_data(0)._get_value_copy()
                    # TODO(eric.cousineau): Define `isfinite` ufunc, if
                    # possible, to use for `np.allclose`.
                    self.assertEqual(value.shape, (1,))
                    self.assertEqual(value[0], AutoDiffXd(1.))
                else:
                    raise RuntimeError("Bad T: {}".format(T))

            # Create simulator with basic constructor.
            simulator = Simulator_[T](system)
            simulator.Initialize()
            simulator.set_target_realtime_rate(0)
            simulator.set_publish_every_time_step(True)
            self.assertTrue(simulator.get_context() is
                            simulator.get_mutable_context())
            check_output(simulator.get_context())
            simulator.StepTo(1)

            # Create simulator specifying context.
            context = system.CreateDefaultContext()
            context.set_time(0.)

            context.set_accuracy(1e-4)
            self.assertEqual(context.get_accuracy(), 1e-4)

            # @note `simulator` now owns `context`.
            simulator = Simulator_[T](system, context)
            self.assertTrue(simulator.get_context() is context)
            check_output(context)
            simulator.StepTo(1)

    def test_copy(self):
        # Copy a context using `deepcopy` or `clone`.
        system = ConstantVectorSource([1])
        context = system.CreateDefaultContext()
        context_copies = [
            copy.copy(context),
            copy.deepcopy(context),
            context.Clone(),
        ]
        # TODO(eric.cousineau): Compare copies.
        for context_copy in context_copies:
            self.assertTrue(context_copy is not context)

    def test_diagram_simulation(self):
        # Similar to: //systems/framework:diagram_test, ExampleDiagram
        size = 3

        builder = DiagramBuilder()
        adder0 = builder.AddSystem(Adder(2, size))
        adder0.set_name("adder0")
        adder1 = builder.AddSystem(Adder(2, size))
        adder1.set_name("adder1")

        integrator = builder.AddSystem(Integrator(size))
        integrator.set_name("integrator")

        builder.Connect(adder0.get_output_port(0), adder1.get_input_port(0))
        builder.Connect(adder1.get_output_port(0),
                        integrator.get_input_port(0))

        # Exercise naming variants.
        builder.ExportInput(adder0.get_input_port(0))
        builder.ExportInput(adder0.get_input_port(1), kUseDefaultName)
        builder.ExportInput(adder1.get_input_port(1), "third_input")
        builder.ExportOutput(integrator.get_output_port(0), "result")

        diagram = builder.Build()
        # TODO(eric.cousineau): Figure out unicode handling if needed.
        # See //systems/framework/test/diagram_test.cc:349 (sha: bc84e73)
        # for an example name.
        diagram.set_name("test_diagram")

        simulator = Simulator(diagram)
        context = simulator.get_mutable_context()

        # Create and attach inputs.
        # TODO(eric.cousineau): Not seeing any assertions being printed if no
        # inputs are connected. Need to check this behavior.
        input0 = np.array([0.1, 0.2, 0.3])
        context.FixInputPort(0, input0)
        input1 = np.array([0.02, 0.03, 0.04])
        context.FixInputPort(1, input1)
        input2 = BasicVector([0.003, 0.004, 0.005])
        context.FixInputPort(2, input2)  # Test the BasicVector overload.

        # Initialize integrator states.
        integrator_xc = (
            diagram.GetMutableSubsystemState(integrator, context)
                   .get_mutable_continuous_state().get_vector())
        integrator_xc.SetFromVector([0, 1, 2])

        simulator.Initialize()

        # Simulate briefly, and take full-context snapshots at intermediate
        # points.
        n = 6
        times = np.linspace(0, 1, n)
        context_log = []
        for t in times:
            simulator.StepTo(t)
            # Record snapshot of *entire* context.
            context_log.append(context.Clone())

        xc_initial = np.array([0, 1, 2])
        xc_final = np.array([0.123, 1.234, 2.345])

        for i, context_i in enumerate(context_log):
            t = times[i]
            self.assertEqual(context_i.get_time(), t)
            xc = context_i.get_continuous_state_vector().CopyToVector()
            xc_expected = (float(i) / (n - 1) * (xc_final - xc_initial) +
                           xc_initial)
            print("xc[t = {}] = {}".format(t, xc))
            self.assertTrue(np.allclose(xc, xc_expected))

    def test_simulator_integrator_manipulation(self):
        system = ConstantVectorSource([1])

        # Create simulator with basic constructor.
        simulator = Simulator(system)
        simulator.Initialize()
        simulator.set_target_realtime_rate(0)

        integrator = simulator.get_mutable_integrator()

        target_accuracy = 1E-6
        integrator.set_target_accuracy(target_accuracy)
        self.assertEqual(integrator.get_target_accuracy(), target_accuracy)

        maximum_step_size = 0.2
        integrator.set_maximum_step_size(maximum_step_size)
        self.assertEqual(integrator.get_maximum_step_size(), maximum_step_size)

        minimum_step_size = 2E-2
        integrator.set_requested_minimum_step_size(minimum_step_size)
        self.assertEqual(integrator.get_requested_minimum_step_size(),
                         minimum_step_size)

        integrator.set_throw_on_minimum_step_size_violation(True)
        self.assertTrue(integrator.get_throw_on_minimum_step_size_violation())

        integrator.set_fixed_step_mode(True)
        self.assertTrue(integrator.get_fixed_step_mode())

        const_integrator = simulator.get_integrator()
        self.assertTrue(const_integrator is integrator)

        # Test context-less constructors for
        # integrator types.
        test_integrator = RungeKutta2Integrator(
            system=system, max_step_size=0.01)
        test_integrator = RungeKutta3Integrator(system=system)

        # Test simulator's reset_integrator,
        # and also the full constructors for
        # all integrator types.
        simulator.reset_integrator(
            RungeKutta2Integrator(
                system=system,
                max_step_size=0.01,
                context=simulator.get_mutable_context()))

        simulator.reset_integrator(
            RungeKutta3Integrator(
                system=system,
                context=simulator.get_mutable_context()))<|MERGE_RESOLUTION|>--- conflicted
+++ resolved
@@ -59,31 +59,6 @@
 # is poor. Move these tests into `framework_test` and `analysis_test`, and
 # ensure that the tests reflect this, even if there is some coupling.
 
-<<<<<<< HEAD
-class TestGeneral(unittest.TestCase):
-    def test_simulator_ctor(self):
-        # Create simple system.
-        system = ConstantVectorSource([1])
-
-        def check_output(context):
-            # Check number of output ports and value for a given context.
-            output = system.AllocateOutput(context)
-            self.assertEqual(output.get_num_ports(), 1)
-            system.CalcOutput(context, output)
-            value = output.get_vector_data(0).get_value()
-            self.assertTrue(np.allclose([1], value))
-
-        # Create simulator with basic constructor.
-        simulator = Simulator(system)
-        simulator.Initialize()
-        simulator.set_target_realtime_rate(0)
-        simulator.set_publish_every_time_step(True)
-        self.assertTrue(simulator.get_context() is
-                        simulator.get_mutable_context())
-        check_output(simulator.get_context())
-        simulator.StepTo(1)
-=======
->>>>>>> 34bab4ec
 
 class TestGeneral(unittest.TestCase):
     def _check_instantiations(self, template, supports_symbolic=True):
@@ -117,12 +92,6 @@
         self.assertEqual(system.GetOutputPort("sum").get_index(), 0)
         # Test deprecated methods.
         context = system.CreateDefaultContext()
-<<<<<<< HEAD
-        context.set_time(0.)
-
-        context.set_accuracy(1e-4)
-        self.assertEqual(context.get_accuracy(), 1e-4)
-=======
         with warnings.catch_warnings(record=True) as w:
             c = system.AllocateOutput(context)
             self.assertEqual(len(w), 1)
@@ -195,7 +164,6 @@
                     system_sym = method(system)
                     self.assertIsInstance(system_sym, System_[Expression])
                     self._compare_system_instances(system, system_sym)
->>>>>>> 34bab4ec
 
     def test_simulator_ctor(self):
         # Tests a simple simulation for supported scalar types.
