# -*- coding: utf-8 -*-

from __future__ import print_function

import copy
import unittest
import numpy as np

from pydrake.autodiffutils import AutoDiffXd
from pydrake.symbolic import Expression
from pydrake.systems.framework import (
    AbstractValue,
    BasicVector, BasicVector_,
<<<<<<< HEAD
    Parameters, Parameters_,
=======
    Parameters,
>>>>>>> 4726e497
    Value,
    VectorBase,
    )
from pydrake.systems.test.test_util import (
    make_unknown_abstract_value,
    MoveOnlyType,
)


def pass_through(x):
    return x


def int_list(x):
    return [int(xi) for xi in x]


class TestValue(unittest.TestCase):
    def assertArrayEqual(self, lhs, rhs):
        # TODO(eric.cousineau): Place in `pydrake.test.unittest_mixins`.
        lhs, rhs = np.array(lhs), np.array(rhs)
        if lhs.dtype == Expression or rhs.dtype == Expression:
            lhs, rhs = lhs.astype(Expression), rhs.astype(Expression)
            self.assertTrue(Expression.equal_to(lhs, rhs).all())
        else:
            self.assertTrue(np.allclose(lhs, rhs))

    def test_basic_vector(self):
        map(self._check_basic_vector, (float, AutoDiffXd, Expression))

    def _check_basic_vector(self, T):
        # Test constructing vectors of sizes [0, 1, 2], and ensure that we can
        # construct from both lists and `np.array` objects with no ambiguity.
        for n in [0, 1, 2]:
            for wrap in [pass_through, int_list, np.array]:
                # Ensure that we can get vectors templated on double by
                # reference.
                expected_init = wrap([float(x) for x in range(n)])
                expected_add = wrap([x + 1 for x in expected_init])
                expected_set = wrap([x + 10 for x in expected_init])

                value_data = BasicVector_[T](expected_init)
                value = value_data.get_mutable_value()
                self.assertArrayEqual(value, expected_init)

                # Add value directly.
                value[:] += 1
                self.assertArrayEqual(value, expected_add)
                self.assertArrayEqual(value_data.get_value(), expected_add)
                self.assertArrayEqual(
                    value_data.get_mutable_value(), expected_add)

                # Set value from `BasicVector`.
                value_data.SetFromVector(expected_set)
                self.assertArrayEqual(value, expected_set)
                self.assertArrayEqual(value_data.get_value(), expected_set)
                self.assertArrayEqual(
                    value_data.get_mutable_value(), expected_set)
                # Ensure we can construct from size.
                value_data = BasicVector_[T](n)
                self.assertEqual(value_data.size(), n)
                # Ensure we can clone.
                value_copies = [
                    value_data.Clone(),
                    copy.copy(value_data),
                    copy.deepcopy(value_data),
                ]
                for value_copy in value_copies:
                    self.assertTrue(value_copy is not value_data)
                    self.assertEqual(value_data.size(), n)

    def test_basic_vector_set_get(self):
        value = BasicVector(np.arange(3., 5.))
        self.assertEqual(value.GetAtIndex(1), 4.)
        value.SetAtIndex(1, 5.)
        self.assertEqual(value.GetAtIndex(1), 5.)

    def test_abstract_value_copyable(self):
        expected = "Hello world"
        value = Value[str](expected)
        self.assertIsInstance(value, AbstractValue)
        self.assertEqual(value.get_value(), expected)
        expected_new = "New value"
        value.set_value(expected_new)
        self.assertEqual(value.get_value(), expected_new)
        # Test docstring.
        self.assertFalse("unique_ptr" in value.set_value.__doc__)

    def test_abstract_value_move_only(self):
        obj = MoveOnlyType(10)
        # This *always* clones `obj`.
        self.assertEqual(
            str(Value[MoveOnlyType]),
            "<class 'pydrake.systems.framework.Value[MoveOnlyType]'>")
        value = Value[MoveOnlyType](obj)
        self.assertTrue(value.get_value() is not obj)
        self.assertEqual(value.get_value().x(), 10)
        # Set value.
        value.get_mutable_value().set_x(20)
        self.assertEqual(value.get_value().x(), 20)
        # Test custom emplace constructor.
        emplace_value = Value[MoveOnlyType](30)
        self.assertEqual(emplace_value.get_value().x(), 30)
        # Test docstring.
        self.assertTrue("unique_ptr" in value.set_value.__doc__)

    def test_abstract_value_py_object(self):
        expected = {"x": 10}
        value = Value[object](expected)
        # Value is by reference, *not* by copy.
        self.assertTrue(value.get_value() is expected)
        # Update mutable version.
        value.get_mutable_value()["y"] = 30
        self.assertEqual(value.get_value(), expected)
        # Cloning the value should perform a deep copy of the Python object.
        value_clone = copy.deepcopy(value)
        self.assertEqual(value_clone.get_value(), expected)
        self.assertTrue(value_clone.get_value() is not expected)
        # Using `set_value` on the original value changes object reference.
        expected_new = {"a": 20}
        value.set_value(expected_new)
        self.assertEqual(value.get_value(), expected_new)
        self.assertTrue(value.get_value() is not expected)

    def test_abstract_value_make(self):
        value = AbstractValue.Make("Hello world")
        self.assertIsInstance(value, Value[str])
        value = AbstractValue.Make(MoveOnlyType(10))
        self.assertIsInstance(value, Value[MoveOnlyType])
        value = AbstractValue.Make({"x": 10})
        self.assertIsInstance(value, Value[object])
        for T in [float, AutoDiffXd, Expression]:
            value = AbstractValue.Make(BasicVector_[T](size=1))
            self.assertIsInstance(value, Value[BasicVector_[T]])

    def test_abstract_value_unknown(self):
        value = make_unknown_abstract_value()
        self.assertIsInstance(value, AbstractValue)
        with self.assertRaises(RuntimeError) as cm:
            value.get_value()
        self.assertTrue(all(
            s in str(cm.exception) for s in [
                "AbstractValue",
                "UnknownType",
                "get_value",
                "AddValueInstantiation",
            ]), cm.exception)

    def test_parameters_api(self):
        map(self._check_parameters_api, (float, AutoDiffXd, Expression))

    def _check_parameters_api(self, T):
        Parameters = Parameters_[T]
        BasicVector = BasicVector_[T]

        def compare(actual, expected):
            self.assertEqual(type(actual), type(expected))
            if isinstance(actual, BasicVector):
                self.assertArrayEqual(actual.get_value(), expected.get_value())
            else:
                assert isinstance(actual, Value[str])
                # Strings getting converted to numpy arrays is no bueno. Do
                # scalar comparison.
                self.assertEqual(actual.get_value(), expected.get_value())

        model_numeric = BasicVector([0.])
        model_abstract = AbstractValue.Make("Hello")

        params = Parameters(
            numeric=[model_numeric.Clone()], abstract=[model_abstract.Clone()])
        self.assertEqual(params.num_numeric_parameters(), 1)
        self.assertEqual(params.num_abstract_parameters(), 1)
        # Numeric.
        compare(params.get_numeric_parameter(index=0), model_numeric)
        compare(params.get_mutable_numeric_parameter(index=0), model_numeric)
        # WARNING: This will invalidate old references!
        params.set_numeric_parameters(params.get_numeric_parameters().Clone())
        # Abstract.
        compare(params.get_abstract_parameter(index=0), model_abstract)
        compare(params.get_mutable_abstract_parameter(index=0), model_abstract)
        # WARNING: This will invalidate old references!
        params.set_abstract_parameters(
            params.get_abstract_parameters().Clone())
        # WARNING: This may invalidate old references!
        params.CopyFrom(copy.deepcopy(params))

        # Test alternative constructors.
        ctor_test = [
            Parameters(),
            Parameters(numeric=[model_numeric.Clone()]),
            Parameters(abstract=[model_abstract.Clone()]),
            Parameters(
                numeric=[model_numeric.Clone()],
                abstract=[model_abstract.Clone()]),
            Parameters(vec=model_numeric.Clone()),
            Parameters(value=model_abstract.Clone()),
            ]<|MERGE_RESOLUTION|>--- conflicted
+++ resolved
@@ -11,11 +11,7 @@
 from pydrake.systems.framework import (
     AbstractValue,
     BasicVector, BasicVector_,
-<<<<<<< HEAD
     Parameters, Parameters_,
-=======
-    Parameters,
->>>>>>> 4726e497
     Value,
     VectorBase,
     )
