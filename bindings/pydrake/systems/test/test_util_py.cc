#include "pybind11/eigen.h"
#include "pybind11/functional.h"
#include "pybind11/pybind11.h"

#include "drake/bindings/pydrake/pydrake_pybind.h"
#include "drake/bindings/pydrake/systems/systems_pybind.h"
#include "drake/systems/framework/basic_vector.h"
#include "drake/systems/framework/leaf_system.h"
#include "drake/systems/framework/vector_system.h"

using std::unique_ptr;

namespace drake {

using systems::BasicVector;
using systems::LeafSystem;

namespace pydrake {
namespace {

// Informs listener when this class is deleted.
<<<<<<< HEAD
template <typename T>
class DeleteListenerSystem : public ConstantVectorSource<T> {
=======
class DeleteListenerSystem : public LeafSystem<T> {
>>>>>>> 6e7acbf9
 public:
  using Base = ConstantVectorSource<T>;

  explicit DeleteListenerSystem(std::function<void()> delete_callback)
<<<<<<< HEAD
    : Base(VectorX<T>::Constant(1, 0.)),
=======
      : LeafSystem<T>(),
>>>>>>> 6e7acbf9
      delete_callback_(delete_callback) {}

  ~DeleteListenerSystem() override {
    delete_callback_();
  }
 private:
  std::function<void()> delete_callback_;
};

template <typename T>
class DeleteListenerVector : public BasicVector<T> {
 public:
  explicit DeleteListenerVector(std::function<void()> delete_callback)
    : BasicVector<T>(VectorX<T>::Constant(1, 0.)),
      delete_callback_(delete_callback) {}

  ~DeleteListenerVector() override {
    delete_callback_();
  }
 private:
  std::function<void()> delete_callback_;
};

class MoveOnlyType {
 public:
  explicit MoveOnlyType(int x) : x_(x) {}
  MoveOnlyType(MoveOnlyType&&) = default;
  MoveOnlyType& operator=(MoveOnlyType&&) = default;
  MoveOnlyType(const MoveOnlyType&) = delete;
  MoveOnlyType& operator=(const MoveOnlyType&) = delete;
  int x() const { return x_; }
  void set_x(int x) { x_ = x; }
  std::unique_ptr<MoveOnlyType> Clone() const {
    return std::make_unique<MoveOnlyType>(x_);
  }
 private:
  int x_{};
};

struct UnknownType {};

// A simple 2-dimensional subclass of BasicVector for testing.
template <typename T>
class MyVector2 : public BasicVector<T> {
 public:
  DRAKE_NO_COPY_NO_MOVE_NO_ASSIGN(MyVector2)

  explicit MyVector2(const Vector2<T>& data) : BasicVector<T>(data) {}

 private:
  MyVector2* DoClone() const override {
    return new MyVector2(this->get_value());
  }
};

}  // namespace

PYBIND11_MODULE(test_util, m) {
  // NOLINTNEXTLINE(build/namespaces): Emulate placement in namespace.
  using namespace systems;

  // Import dependencies.
  py::module::import("pydrake.systems.framework");
  py::module::import("pydrake.systems.primitives");

<<<<<<< HEAD
  py::class_<DeleteListenerSystem<double>, ConstantVectorSource<double>>(
=======
  py::class_<DeleteListenerSystem, LeafSystem<T>>(
>>>>>>> 6e7acbf9
      m, "DeleteListenerSystem")
    .def(py::init<std::function<void()>>());
  py::class_<DeleteListenerVector<double>, BasicVector<double>>(
      m, "DeleteListenerVector")
    .def(py::init<std::function<void()>>());

  py::class_<MoveOnlyType>(m, "MoveOnlyType")
    .def(py::init<int>())
    .def("x", &MoveOnlyType::x)
    .def("set_x", &MoveOnlyType::set_x);
  // Define `Value` instantiation.
  pysystems::AddValueInstantiation<MoveOnlyType>(m);

  // A 2-dimensional subclass of BasicVector.
  py::class_<MyVector2<double>, BasicVector<double>>(m, "MyVector2")
      .def(py::init<const Eigen::Vector2d&>(), py::arg("data"));

  m.def("make_unknown_abstract_value", []() {
    return AbstractValue::Make(UnknownType{});
  });

  // Call overrides to ensure a custom Python class can override these methods.
  auto bind_common_scalar_types = [&m](auto dummy) {
    using T = decltype(dummy);

    auto clone_vector = [](const VectorBase<T>& vector) {
      auto copy = std::make_unique<BasicVector<T>>(vector.size());
      copy->SetFrom(vector);
      return copy;
    };

    m.def("call_leaf_system_overrides", [clone_vector](
        const LeafSystem<T>& system) {
      py::dict results;
      auto context = system.AllocateContext();
      {
        // Call `Publish` to test `DoPublish`.
        auto events =
            LeafEventCollection<PublishEvent<T>>::MakeForcedEventCollection();
        system.Publish(*context, *events);
      }
      {
        // Call `HasDirectFeedthrough` to test `DoHasDirectFeedthrough`.
        results["has_direct_feedthrough"] = system.HasDirectFeedthrough(0, 0);
      }
      {
        // Call `CalcDiscreteVariableUpdates` to test
        // `DoCalcDiscreteVariableUpdates`.
        auto& state = context->get_mutable_discrete_state();
        DiscreteValues<T> state_copy(clone_vector(state.get_vector()));
        system.CalcDiscreteVariableUpdates(*context, &state_copy);

        // From t=0, return next update time for testing discrete time.
        // If there is an abstract / unrestricted update, this assumes that
        // `dt_discrete < dt_abstract`.
        systems::LeafCompositeEventCollection<T> events;
        results["discrete_next_t"] = system.CalcNextUpdateTime(
            *context, &events);
      }
      return results;
    });

    m.def("call_vector_system_overrides", [clone_vector](
        const VectorSystem<T>& system, Context<T>* context,
        bool is_discrete, double dt) {
      // While this is not convention, update state first to ensure that our
      // output incorporates it correctly, for testing purposes.
      // TODO(eric.cousineau): Add (Continuous|Discrete)State::Clone().
      if (is_discrete) {
        auto& state = context->get_mutable_discrete_state();
        DiscreteValues<T> state_copy(
            clone_vector(state.get_vector()));
        system.CalcDiscreteVariableUpdates(
            *context, &state_copy);
        state.CopyFrom(state_copy);
      } else {
        auto& state = context->get_mutable_continuous_state();
        ContinuousState<T> state_dot(
            clone_vector(state.get_vector()),
            state.get_generalized_position().size(),
            state.get_generalized_velocity().size(),
            state.get_misc_continuous_state().size());
        system.CalcTimeDerivatives(*context, &state_dot);
        state.SetFromVector(
            state.CopyToVector() + dt * state_dot.CopyToVector());
      }
      // Calculate output.
      auto output = system.AllocateOutput(*context);
      system.CalcOutput(*context, output.get());
      return output;
    });
  };
<<<<<<< HEAD
  type_visit(bind_common_scalar_types, pysystems::CommonScalarPack{});
=======

  m.def("call_leaf_system_overrides", [clone_vector](
      const LeafSystem<T>& system) {
    py::dict results;
    auto context = system.AllocateContext();
    {
      // Call `Publish` to test `DoPublish`.
      auto events =
          LeafEventCollection<PublishEvent<T>>::MakeForcedEventCollection();
      system.Publish(*context, *events);
    }
    {
      // Call `HasDirectFeedthrough` to test `DoHasDirectFeedthrough`.
      results["has_direct_feedthrough"] = system.HasDirectFeedthrough(0, 0);
    }
    {
      // Call `CalcTimeDerivatives` to test `DoCalcTimeDerivatives`
      auto& state = context->get_mutable_continuous_state();
      ContinuousState<T> state_copy(clone_vector(state.get_vector()));
      system.CalcTimeDerivatives(*context, &state_copy);
    }
    {
      // Call `CalcDiscreteVariableUpdates` to test
      // `DoCalcDiscreteVariableUpdates`.
      auto& state = context->get_mutable_discrete_state();
      DiscreteValues<T> state_copy(clone_vector(state.get_vector()));
      system.CalcDiscreteVariableUpdates(*context, &state_copy);

      // From t=0, return next update time for testing discrete time.
      // If there is an abstract / unrestricted update, this assumes that
      // `dt_discrete < dt_abstract`.
      systems::LeafCompositeEventCollection<double> events;
      results["discrete_next_t"] = system.CalcNextUpdateTime(*context, &events);
    }
    return results;
  });

  m.def("call_vector_system_overrides", [clone_vector](
      const VectorSystem<T>& system, Context<T>* context,
      bool is_discrete, double dt) {
    // While this is not convention, update state first to ensure that our
    // output incorporates it correctly, for testing purposes.
    // TODO(eric.cousineau): Add (Continuous|Discrete)State::Clone().
    if (is_discrete) {
      auto& state = context->get_mutable_discrete_state();
      DiscreteValues<T> state_copy(
          clone_vector(state.get_vector()));
      system.CalcDiscreteVariableUpdates(
          *context, &state_copy);
      state.SetFrom(state_copy);
    } else {
      auto& state = context->get_mutable_continuous_state();
      ContinuousState<T> state_dot(
          clone_vector(state.get_vector()),
          state.get_generalized_position().size(),
          state.get_generalized_velocity().size(),
          state.get_misc_continuous_state().size());
      system.CalcTimeDerivatives(*context, &state_dot);
      state.SetFromVector(
          state.CopyToVector() + dt * state_dot.CopyToVector());
    }
    // Calculate output.
    auto output = system.AllocateOutput();
    system.CalcOutput(*context, output.get());
    return output;
  });
>>>>>>> 6e7acbf9
}

}  // namespace pydrake
}  // namespace drake<|MERGE_RESOLUTION|>--- conflicted
+++ resolved
@@ -18,22 +18,13 @@
 namespace pydrake {
 namespace {
 
+using T = double;
+
 // Informs listener when this class is deleted.
-<<<<<<< HEAD
-template <typename T>
-class DeleteListenerSystem : public ConstantVectorSource<T> {
-=======
 class DeleteListenerSystem : public LeafSystem<T> {
->>>>>>> 6e7acbf9
  public:
-  using Base = ConstantVectorSource<T>;
-
   explicit DeleteListenerSystem(std::function<void()> delete_callback)
-<<<<<<< HEAD
-    : Base(VectorX<T>::Constant(1, 0.)),
-=======
       : LeafSystem<T>(),
->>>>>>> 6e7acbf9
       delete_callback_(delete_callback) {}
 
   ~DeleteListenerSystem() override {
@@ -43,7 +34,6 @@
   std::function<void()> delete_callback_;
 };
 
-template <typename T>
 class DeleteListenerVector : public BasicVector<T> {
  public:
   explicit DeleteListenerVector(std::function<void()> delete_callback)
@@ -99,14 +89,10 @@
   py::module::import("pydrake.systems.framework");
   py::module::import("pydrake.systems.primitives");
 
-<<<<<<< HEAD
-  py::class_<DeleteListenerSystem<double>, ConstantVectorSource<double>>(
-=======
   py::class_<DeleteListenerSystem, LeafSystem<T>>(
->>>>>>> 6e7acbf9
       m, "DeleteListenerSystem")
     .def(py::init<std::function<void()>>());
-  py::class_<DeleteListenerVector<double>, BasicVector<double>>(
+  py::class_<DeleteListenerVector, BasicVector<T>>(
       m, "DeleteListenerVector")
     .def(py::init<std::function<void()>>());
 
@@ -118,7 +104,7 @@
   pysystems::AddValueInstantiation<MoveOnlyType>(m);
 
   // A 2-dimensional subclass of BasicVector.
-  py::class_<MyVector2<double>, BasicVector<double>>(m, "MyVector2")
+  py::class_<MyVector2<T>, BasicVector<T>>(m, "MyVector2")
       .def(py::init<const Eigen::Vector2d&>(), py::arg("data"));
 
   m.def("make_unknown_abstract_value", []() {
@@ -150,6 +136,12 @@
         results["has_direct_feedthrough"] = system.HasDirectFeedthrough(0, 0);
       }
       {
+        // Call `CalcTimeDerivatives` to test `DoCalcTimeDerivatives`
+        auto& state = context->get_mutable_continuous_state();
+        ContinuousState<T> state_copy(clone_vector(state.get_vector()));
+        system.CalcTimeDerivatives(*context, &state_copy);
+      }
+      {
         // Call `CalcDiscreteVariableUpdates` to test
         // `DoCalcDiscreteVariableUpdates`.
         auto& state = context->get_mutable_discrete_state();
@@ -178,7 +170,7 @@
             clone_vector(state.get_vector()));
         system.CalcDiscreteVariableUpdates(
             *context, &state_copy);
-        state.CopyFrom(state_copy);
+      state.SetFrom(state_copy);
       } else {
         auto& state = context->get_mutable_continuous_state();
         ContinuousState<T> state_dot(
@@ -191,81 +183,12 @@
             state.CopyToVector() + dt * state_dot.CopyToVector());
       }
       // Calculate output.
-      auto output = system.AllocateOutput(*context);
+      auto output = system.AllocateOutput();
       system.CalcOutput(*context, output.get());
       return output;
     });
   };
-<<<<<<< HEAD
   type_visit(bind_common_scalar_types, pysystems::CommonScalarPack{});
-=======
-
-  m.def("call_leaf_system_overrides", [clone_vector](
-      const LeafSystem<T>& system) {
-    py::dict results;
-    auto context = system.AllocateContext();
-    {
-      // Call `Publish` to test `DoPublish`.
-      auto events =
-          LeafEventCollection<PublishEvent<T>>::MakeForcedEventCollection();
-      system.Publish(*context, *events);
-    }
-    {
-      // Call `HasDirectFeedthrough` to test `DoHasDirectFeedthrough`.
-      results["has_direct_feedthrough"] = system.HasDirectFeedthrough(0, 0);
-    }
-    {
-      // Call `CalcTimeDerivatives` to test `DoCalcTimeDerivatives`
-      auto& state = context->get_mutable_continuous_state();
-      ContinuousState<T> state_copy(clone_vector(state.get_vector()));
-      system.CalcTimeDerivatives(*context, &state_copy);
-    }
-    {
-      // Call `CalcDiscreteVariableUpdates` to test
-      // `DoCalcDiscreteVariableUpdates`.
-      auto& state = context->get_mutable_discrete_state();
-      DiscreteValues<T> state_copy(clone_vector(state.get_vector()));
-      system.CalcDiscreteVariableUpdates(*context, &state_copy);
-
-      // From t=0, return next update time for testing discrete time.
-      // If there is an abstract / unrestricted update, this assumes that
-      // `dt_discrete < dt_abstract`.
-      systems::LeafCompositeEventCollection<double> events;
-      results["discrete_next_t"] = system.CalcNextUpdateTime(*context, &events);
-    }
-    return results;
-  });
-
-  m.def("call_vector_system_overrides", [clone_vector](
-      const VectorSystem<T>& system, Context<T>* context,
-      bool is_discrete, double dt) {
-    // While this is not convention, update state first to ensure that our
-    // output incorporates it correctly, for testing purposes.
-    // TODO(eric.cousineau): Add (Continuous|Discrete)State::Clone().
-    if (is_discrete) {
-      auto& state = context->get_mutable_discrete_state();
-      DiscreteValues<T> state_copy(
-          clone_vector(state.get_vector()));
-      system.CalcDiscreteVariableUpdates(
-          *context, &state_copy);
-      state.SetFrom(state_copy);
-    } else {
-      auto& state = context->get_mutable_continuous_state();
-      ContinuousState<T> state_dot(
-          clone_vector(state.get_vector()),
-          state.get_generalized_position().size(),
-          state.get_generalized_velocity().size(),
-          state.get_misc_continuous_state().size());
-      system.CalcTimeDerivatives(*context, &state_dot);
-      state.SetFromVector(
-          state.CopyToVector() + dt * state_dot.CopyToVector());
-    }
-    // Calculate output.
-    auto output = system.AllocateOutput();
-    system.CalcOutput(*context, output.get());
-    return output;
-  });
->>>>>>> 6e7acbf9
 }
 
 }  // namespace pydrake
