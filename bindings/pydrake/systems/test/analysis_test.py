import unittest

from pydrake.symbolic import Variable, Expression
from pydrake.systems.primitives import (
    ConstantVectorSource,
    SymbolicVectorSystem,
    SymbolicVectorSystem_,
)
from pydrake.systems.framework import EventStatus
from pydrake.systems.analysis import (
    RungeKutta2Integrator_,
    RegionOfAttraction,
    RegionOfAttractionOptions,
    Simulator,
    SimulatorStatus,
)
from pydrake.trajectories import PiecewisePolynomial


class TestAnalysis(unittest.TestCase):
    def test_region_of_attraction(self):
        x = Variable("x")
        sys = SymbolicVectorSystem(state=[x], dynamics=[-x+x**3])
        context = sys.CreateDefaultContext()
        options = RegionOfAttractionOptions()
        options.lyapunov_candidate = x*x
        options.state_variables = [x]
        V = RegionOfAttraction(system=sys, context=context, options=options)

    def test_symbolic_integrators(self):
        x = Variable("x")
        sys = SymbolicVectorSystem_[Expression](state=[x], dynamics=[-x+x**3])
        context = sys.CreateDefaultContext()

        max_h = 0.1
        RungeKutta2Integrator_[Expression](sys, max_h, context)

    def test_dense_integration(self):
        x = Variable("x")
        sys = SymbolicVectorSystem(state=[x], dynamics=[-x+x**3])
        simulator = Simulator(sys)
        integrator = simulator.get_mutable_integrator()
        self.assertIsNone(integrator.get_dense_output())
        integrator.StartDenseIntegration()
        pp = integrator.get_dense_output()
        self.assertIsInstance(pp, PiecewisePolynomial)
        simulator.AdvanceTo(1.0)
        self.assertIs(pp, integrator.StopDenseIntegration())
        self.assertEqual(pp.start_time(), 0.0)
        self.assertEqual(pp.end_time(), 1.0)
        self.assertIsNone(integrator.get_dense_output())

    def test_simulator_status(self):
        SimulatorStatus.ReturnReason.kReachedBoundaryTime
        SimulatorStatus.ReturnReason.kReachedTerminationCondition
        SimulatorStatus.ReturnReason.kEventHandlerFailed

        system = ConstantVectorSource([1.])
        simulator = Simulator(system)
        status = simulator.AdvanceTo(1.)
        self.assertEqual(
            status.FormatMessage(),
            "Simulator successfully reached the boundary time (1.0).")
        self.assertTrue(status.succeeded())
        self.assertEqual(status.boundary_time(), 1.)
        self.assertEqual(status.return_time(), 1.)
        self.assertEqual(
            status.reason(),
            SimulatorStatus.ReturnReason.kReachedBoundaryTime)
        self.assertIsNone(status.system())
        self.assertEqual(status.message(), "")
<<<<<<< HEAD
        self.assertTrue(status.IsIdenticalStatus(status))
=======
        self.assertTrue(status.IsIdenticalStatus(other=status))
>>>>>>> b6543672

    def test_system_monitor(self):
        x = Variable("x")
        sys = SymbolicVectorSystem(state=[x], dynamics=[-x+x**3])
        simulator = Simulator(sys)

        def monitor(root_context):
            context = sys.GetMyContextFromRoot(root_context)
            if context.get_time() >= 1.:
                return EventStatus.ReachedTermination(sys, "Time reached")
            else:
                return EventStatus.DidNothing()

        self.assertIsNone(simulator.get_monitor())
        simulator.set_monitor(monitor)
        self.assertIsNotNone(simulator.get_monitor())
        status = simulator.AdvanceTo(2.)
        self.assertEqual(
            status.reason(),
            SimulatorStatus.ReturnReason.kReachedTerminationCondition)
        self.assertLess(status.return_time(), 1.1)
        simulator.clear_monitor()
        self.assertIsNone(simulator.get_monitor())<|MERGE_RESOLUTION|>--- conflicted
+++ resolved
@@ -69,11 +69,7 @@
             SimulatorStatus.ReturnReason.kReachedBoundaryTime)
         self.assertIsNone(status.system())
         self.assertEqual(status.message(), "")
-<<<<<<< HEAD
-        self.assertTrue(status.IsIdenticalStatus(status))
-=======
         self.assertTrue(status.IsIdenticalStatus(other=status))
->>>>>>> b6543672
 
     def test_system_monitor(self):
         x = Variable("x")
