# -*- coding: utf-8 -*-

from __future__ import print_function

import copy
import unittest
import numpy as np

from pydrake.autodiffutils import AutoDiffXd
from pydrake.symbolic import Expression
from pydrake.systems.analysis import (
    Simulator, Simulator_,
    )
from pydrake.systems.framework import (
    AbstractValue,
    BasicVector, BasicVector_,
    Context, Context_,
    DiagramBuilder, DiagramBuilder_,
    kUseDefaultName,
    LeafSystem, LeafSystem_,
    PortDataType,
    PublishEvent, PublishEvent_,
    TriggerType,
    VectorSystem, VectorSystem_,
    )
from pydrake.systems.scalar_conversion import TemplateSystem
from pydrake.systems.primitives import (
    ZeroOrderHold, ZeroOrderHold_,
    )

from pydrake.systems.test.test_util import (
    call_leaf_system_overrides,
    call_vector_system_overrides,
    )


def noop(*args, **kwargs):
    # When a callback is required for an interface, but not useful for testing.
    pass


@TemplateSystem.define("CustomAdder_")
def CustomAdder_(T):

    class Impl(LeafSystem_[T]):
        # Reimplements `Adder`.
        def _construct(self, num_inputs, size, converter=None):
            LeafSystem_[T].__init__(self, converter=converter)
            self._num_inputs = num_inputs
            self._size = size
            for i in xrange(num_inputs):
                self._DeclareInputPort(PortDataType.kVectorValued, size)
            self._DeclareVectorOutputPort(
                BasicVector_[T](size), self._calc_sum)

        def _construct_copy(self, other, converter=None):
            Impl._construct(
                self, other._num_inputs, other._size, converter=converter)

        def _calc_sum(self, context, sum_data):
            sum = sum_data.get_mutable_value()
            sum[:] = 0.
            for i in xrange(context.get_num_input_ports()):
                input_vector = self.EvalVectorInput(context, i)
                sum += input_vector.get_value()

    return Impl


@TemplateSystem.define("CustomVectorSystem_")
def CustomVectorSystem_(T):

    class Impl(VectorSystem_[T]):
        def _construct(self, is_discrete, converter=None):
            # VectorSystem only supports pure Continuous or pure Discrete.
            # Dimensions:
            #   1 Input, 2 States, 3 Outputs.
            VectorSystem_[T].__init__(self, 1, 3, converter=converter)
            self._is_discrete = is_discrete
            if self._is_discrete:
                self._DeclareDiscreteState(2)
            else:
                self._DeclareContinuousState(2)
            # Record calls for testing.
            self.has_called = []

        def _construct_copy(self, other, converter=None):
            Impl._construct(self, other._is_discrete, converter=converter)

        def _DoCalcVectorOutput(self, context, u, x, y):
            y[:] = np.hstack([u, x])
            self.has_called.append("output")

        def _DoCalcVectorTimeDerivatives(self, context, u, x, x_dot):
            x_dot[:] = x + u
            self.has_called.append("continuous")
<<<<<<< HEAD

        def _DoCalcVectorDiscreteVariableUpdates(self, context, u, x, x_n):
            x_n[:] = x + 2*u
            self.has_called.append("discrete")

        def _DoHasDirectFeedthrough(self, input_port, output_port):
            self.has_called.append("feedthrough")
            return True

    return Impl


=======

        def _DoCalcVectorDiscreteVariableUpdates(self, context, u, x, x_n):
            x_n[:] = x + 2*u
            self.has_called.append("discrete")

        def _DoHasDirectFeedthrough(self, input_port, output_port):
            self.has_called.append("feedthrough")
            return True

    return Impl


>>>>>>> 1114d558
# Default instantiations.
CustomAdder = CustomAdder_[None]
CustomVectorSystem = CustomVectorSystem_[None]


class TestCustom(unittest.TestCase):
    def assertArrayEqual(self, lhs, rhs):
        # TODO(eric.cousineau): Place in `pydrake.test.unittest_mixins`.
        lhs, rhs = np.array(lhs), np.array(rhs)
        if lhs.dtype == Expression or rhs.dtype == Expression:
            lhs, rhs = lhs.astype(Expression), rhs.astype(Expression)
            self.assertTrue(Expression.equal_to(lhs, rhs).all())
        else:
            self.assertTrue(np.allclose(lhs, rhs))

    def _create_adder_system(self, T):
        system = CustomAdder_[T](2, 3)
        return system

    def _fix_adder_inputs(self, context, T):
        self.assertEquals(context.get_num_input_ports(), 2)
        context.FixInputPort(0, BasicVector_[T]([1, 2, 3]))
        context.FixInputPort(1, BasicVector_[T]([4, 5, 6]))

    def test_adder_execution(self):
        for T in (float, AutoDiffXd, Expression):
            system = self._create_adder_system(T)
            context = system.CreateDefaultContext()
            self._fix_adder_inputs(context, T)
            output = system.AllocateOutput()
            self.assertEqual(output.get_num_ports(), 1)
            system.CalcOutput(context, output)
            value = output.get_vector_data(0).get_value()
            value_expected = np.array([5, 7, 9])
            self.assertArrayEqual(value_expected, value)

    def test_adder_simulation(self):
        for T in (float, AutoDiffXd):
            builder = DiagramBuilder_[T]()
            adder = builder.AddSystem(self._create_adder_system(T))
            adder.set_name("custom_adder")
            # Add ZOH so we can easily extract state.
            zoh = builder.AddSystem(ZeroOrderHold_[T](0.1, 3))
            zoh.set_name("zoh")

            builder.ExportInput(adder.get_input_port(0))
            builder.ExportInput(adder.get_input_port(1))
            builder.Connect(adder.get_output_port(0), zoh.get_input_port(0))
            diagram = builder.Build()
            context = diagram.CreateDefaultContext()
            self._fix_adder_inputs(context, T)

            simulator = Simulator_[T](diagram, context)
            simulator.Initialize()
            simulator.StepTo(1)
            # Ensure that we have the outputs we want.
            value = (diagram.GetMutableSubsystemContext(zoh, context)
                     .get_discrete_state_vector().get_value())
            self.assertTrue(np.allclose([5, 7, 9], value))

    def test_leaf_system_overrides(self):
        map(self._check_leaf_system_overrides, (float, AutoDiffXd))

    def _check_leaf_system_overrides(self, T):
        test = self

        class TrivialSystem(LeafSystem_[T]):
            def __init__(self):
                LeafSystem_[T].__init__(self)
                self.called_publish = False
                self.called_feedthrough = False
                self.called_continuous = False
                self.called_discrete = False
                self.called_initialize = False
                # Ensure we have desired overloads.
                self._DeclarePeriodicPublish(1.0)
                self._DeclarePeriodicPublish(1.0, 0)
                self._DeclarePeriodicPublish(period_sec=1.0, offset_sec=0.)
                self._DeclarePeriodicDiscreteUpdate(
                    period_sec=1.0, offset_sec=0.)
                self._DeclareInitializationEvent(
                    event=PublishEvent_[T](
                        trigger_type=TriggerType.kInitialization,
                        callback=self._on_initialize))
                self._DeclarePerStepEvent(
                    event=PublishEvent(
                        trigger_type=TriggerType.kPerStep,
                        callback=self._on_per_step))
                self._DeclarePeriodicEvent(
                    period_sec=1.0,
                    offset_sec=0.0,
                    event=PublishEvent(
                        trigger_type=TriggerType.kPeriodic,
                        callback=self._on_periodic))
                self._DeclareContinuousState(2)
                self._DeclareDiscreteState(1)
                # Ensure that we have inputs / outputs to call direct
                # feedthrough.
                self._DeclareInputPort(PortDataType.kVectorValued, 1)
                self._DeclareVectorOutputPort(BasicVector_[T](1), noop)

            def _DoPublish(self, context, events):
                # Call base method to ensure we do not get recursion.
                LeafSystem_[T]._DoPublish(self, context, events)
                # N.B. We do not test for a singular call to `DoPublish`
                # (checking `assertFalse(self.called_publish)` first) because
                # the above `_DeclareInitializationEvent` will call both its
                # callback and this event when invoked via
                # `Simulator::Initialize` from `call_leaf_system_overrides`,
                # even when we explicitly say not to publish at initialize.
                self.called_publish = True

            def _DoHasDirectFeedthrough(self, input_port, output_port):
                # Test inputs.
                test.assertEqual(input_port, 0)
                test.assertEqual(output_port, 0)
                # Call base method to ensure we do not get recursion.
                base_return = LeafSystem_[T]._DoHasDirectFeedthrough(
                    self, input_port, output_port)
                test.assertTrue(base_return is None)
                # Return custom methods.
                self.called_feedthrough = True
                return False

            def _DoCalcTimeDerivatives(self, context, derivatives):
                # Note:  Don't call base method here; it would abort because
                # derivatives.size() != 0.
                test.assertEqual(derivatives.get_vector().size(), 2)
                self.called_continuous = True

            def _DoCalcDiscreteVariableUpdates(
                    self, context, events, discrete_state):
                # Call base method to ensure we do not get recursion.
                LeafSystem_[T]._DoCalcDiscreteVariableUpdates(
                    self, context, events, discrete_state)
                self.called_discrete = True

            def _on_initialize(self, context, event):
                test.assertIsInstance(context, Context_[T])
                test.assertIsInstance(event, PublishEvent_[T])
                test.assertFalse(self.called_initialize)
                self.called_initialize = True

            def _on_per_step(self, context, event):
                test.assertIsInstance(context, Context)
                test.assertIsInstance(event, PublishEvent)
                self.called_per_step = True

            def _on_periodic(self, context, event):
                test.assertIsInstance(context, Context)
                test.assertIsInstance(event, PublishEvent)
                test.assertFalse(self.called_periodic)
                self.called_periodic = True

        system = TrivialSystem()
        self.assertFalse(system.called_publish)
        self.assertFalse(system.called_feedthrough)
        self.assertFalse(system.called_continuous)
        self.assertFalse(system.called_discrete)
        self.assertFalse(system.called_initialize)
        results = call_leaf_system_overrides(system)
        self.assertTrue(system.called_publish)
        self.assertTrue(system.called_feedthrough)
        self.assertFalse(results["has_direct_feedthrough"])
        self.assertTrue(system.called_continuous)
        self.assertTrue(system.called_discrete)
        self.assertTrue(system.called_initialize)
        self.assertEqual(results["discrete_next_t"], 0.1)

        self.assertFalse(system.HasAnyDirectFeedthrough())
        self.assertFalse(system.HasDirectFeedthrough(output_port=0))
        self.assertFalse(
            system.HasDirectFeedthrough(input_port=0, output_port=0))

        # Test explicit calls.
        system = TrivialSystem()
        context = system.CreateDefaultContext()
        system.Publish(context)
        self.assertTrue(system.called_publish)
        context_update = context.Clone()
        system.CalcTimeDerivatives(
            context, context_update.get_mutable_continuous_state())
        self.assertTrue(system.called_continuous)

        # Test per-step and periodic call backs
        system = TrivialSystem()
        simulator = Simulator(system)
        # Stepping to 0.99 so that we get exactly one periodic event.
        simulator.StepTo(0.99)
        self.assertTrue(system.called_per_step)
        self.assertTrue(system.called_periodic)

    def test_vector_system_overrides(self):
        map(self._check_vector_system_overrides,
            (float, AutoDiffXd, Expression))

    def _check_vector_system_overrides(self, T):
        dt = 0.5
        for is_discrete in [False, True]:
            system = CustomVectorSystem_[T](is_discrete)
            context = system.CreateDefaultContext()

            u = np.array([1.])
            context.FixInputPort(0, BasicVector_[T](u))

            # Dispatch virtual calls from C++.
            output = call_vector_system_overrides(
                system, context, is_discrete, dt)
            self.assertTrue(system.HasAnyDirectFeedthrough())

            # Check call order.
            update_type = is_discrete and "discrete" or "continuous"
            expected = [update_type, "feedthrough", "output", "feedthrough"]
            if T == Expression:
                # TODO(eric.cousineau): Why does this happen???
                expected = [update_type, "output", "feedthrough"]
            self.assertEqual(system.has_called, expected)

            # Check values.
            state = context.get_state()
            x = (is_discrete and state.get_discrete_state()
                 or state.get_continuous_state()).get_vector().get_value()

            x0 = [0., 0.]
            c = is_discrete and 2 or 1*dt
            x_expected = x0 + c*u
            if T != Expression:
                # TODO(eric.cousineau): Fix for symbolic.
                self.assertTrue(np.allclose(x, x_expected))

            # Check output.
            y_expected = np.hstack([u, x])
            y = output.get_vector_data(0).get_value()
            if T != Expression:
                # TODO(eric.cousineau): Fix for symbolic.
                self.assertTrue(np.allclose(y, y_expected))

    def test_context_api(self):
        # Capture miscellaneous functions not yet tested.
        model_value = AbstractValue.Make("Hello")

        class TrivialSystem(LeafSystem):
            def __init__(self):
                LeafSystem.__init__(self)
                self._DeclareContinuousState(1)
                self._DeclareDiscreteState(2)
                self._DeclareAbstractState(model_value.Clone())

        system = TrivialSystem()
        context = system.CreateDefaultContext()
        self.assertTrue(
            context.get_state() is context.get_mutable_state())
        self.assertTrue(
            context.get_continuous_state_vector() is
            context.get_mutable_continuous_state_vector())
        self.assertEqual(context.get_num_discrete_state_groups(), 1)
        self.assertTrue(
            context.get_discrete_state_vector() is
            context.get_mutable_discrete_state_vector())
        self.assertTrue(
            context.get_discrete_state(0) is
            context.get_discrete_state_vector())
        self.assertTrue(
            context.get_discrete_state(0) is
            context.get_discrete_state().get_vector(0))
        self.assertTrue(
            context.get_mutable_discrete_state(0) is
            context.get_mutable_discrete_state_vector())
        self.assertTrue(
            context.get_mutable_discrete_state(0) is
            context.get_mutable_discrete_state().get_vector(0))
        self.assertEqual(context.get_num_abstract_states(), 1)
        self.assertTrue(
            context.get_abstract_state() is
            context.get_mutable_abstract_state())
        self.assertTrue(
            context.get_abstract_state(0) is
            context.get_mutable_abstract_state(0))
        self.assertEqual(
            context.get_abstract_state(0).get_value(), model_value.get_value())

        # Check AbstractValues API.
        values = context.get_abstract_state()
        self.assertEqual(values.size(), 1)
        self.assertEqual(
            values.get_value(0).get_value(), model_value.get_value())
        self.assertEqual(
            values.get_mutable_value(0).get_value(), model_value.get_value())
        values.CopyFrom(values.Clone())

        # - Check diagram context accessors.
        builder = DiagramBuilder()
        builder.AddSystem(system)
        diagram = builder.Build()
        context = diagram.CreateDefaultContext()
        # Existence check.
        self.assertIsNot(
            diagram.GetMutableSubsystemState(system, context), None)
        subcontext = diagram.GetMutableSubsystemContext(system, context)
        self.assertIsNot(subcontext, None)
        self.assertIs(
            diagram.GetSubsystemContext(system, context), subcontext)

    def test_continuous_state_api(self):
        # N.B. Since this has trivial operations, we can test all scalar types.
        for T in [float, AutoDiffXd, Expression]:

            class TrivialSystem(LeafSystem_[T]):
                def __init__(self, index):
                    LeafSystem_[T].__init__(self)
                    num_q = 2
                    num_v = 1
                    num_z = 3
                    num_state = num_q + num_v + num_z
                    if index == 0:
                        self._DeclareContinuousState(
                            num_state_variables=num_state)
                    elif index == 1:
                        self._DeclareContinuousState(
                            num_q=num_q, num_v=num_v, num_z=num_z)
                    elif index == 2:
                        self._DeclareContinuousState(
                            BasicVector_[T](num_state))
                    elif index == 3:
                        self._DeclareContinuousState(
                            BasicVector_[T](num_state),
                            num_q=num_q, num_v=num_v, num_z=num_z)

            for index in range(4):
                system = TrivialSystem(index)
                context = system.CreateDefaultContext()
                self.assertEqual(
                    context.get_continuous_state_vector().size(), 6)

    def test_discrete_state_api(self):
        # N.B. Since this has trivial operations, we can test all scalar types.
        for T in [float, AutoDiffXd, Expression]:

            class TrivialSystem(LeafSystem_[T]):
                def __init__(self, index):
                    LeafSystem_[T].__init__(self)
                    num_states = 3
                    if index == 0:
                        self._DeclareDiscreteState(
                            num_state_variables=num_states)
                    elif index == 1:
                        self._DeclareDiscreteState([1, 2, 3])
                    elif index == 2:
                        self._DeclareDiscreteState(
                            BasicVector_[T](num_states))

            for index in range(3):
                system = TrivialSystem(index)
                context = system.CreateDefaultContext()
                self.assertEqual(
                    context.get_discrete_state(0).size(), 3)

    def test_abstract_io_port(self):
        test = self
        # N.B. Since this has trivial operations, we can test all scalar types.
        for T in [float, AutoDiffXd, Expression]:
            default_value = ("default", T(0.))
            expected_input_value = ("input", T(np.pi))
            expected_output_value = ("output", 2*T(np.pi))

            class CustomAbstractSystem(LeafSystem_[T]):
                def __init__(self):
                    LeafSystem_[T].__init__(self)
                    self.input_port = self._DeclareAbstractInputPort(
                        "in", AbstractValue.Make(default_value))
                    self.output_port = self._DeclareAbstractOutputPort(
                        "out",
                        lambda: AbstractValue.Make(default_value),
                        self._DoCalcAbstractOutput)

                def _DoCalcAbstractOutput(self, context, y_data):
                    input_value = self.EvalAbstractInput(
                        context, 0).get_value()
                    # The allocator function will populate the output with
                    # the "input"
                    test.assertTupleEqual(input_value, expected_input_value)
                    y_data.set_value(expected_output_value)
                    test.assertTupleEqual(y_data.get_value(),
                                          expected_output_value)

            system = CustomAbstractSystem()
            context = system.CreateDefaultContext()

            self.assertEqual(context.get_num_input_ports(), 1)
            context.FixInputPort(0, AbstractValue.Make(expected_input_value))
            output = system.AllocateOutput()
            self.assertEqual(output.get_num_ports(), 1)
            system.CalcOutput(context, output)
            value = output.get_data(0)
            self.assertEqual(value.get_value(), expected_output_value)

    def test_deprecated_abstract_input_port(self):
        """This test case confirms that the deprecated API for abstract input ports
        continues to operate correctly, until such a time as we remove it.  For
        an example of non-deprecated APIs to use abstract input ports, see the
        test_abstract_io_port case, above.
        """
        test = self

        # A system that takes a Value[object] on its input, and parses the
        # input value's first element to a float on its output.
        class ParseFloatSystem(LeafSystem_[float]):
            def __init__(self):
                LeafSystem_[float].__init__(self)
                with warnings.catch_warnings(record=True) as w:
                    warnings.simplefilter("default", DrakeDeprecationWarning)
                    self._DeclareAbstractInputPort("in")
                    test.assertEqual(len(w), 1)
                self._DeclareVectorOutputPort("out", BasicVector(1), self._Out)

            def _Out(self, context, y_data):
                py_obj = self.EvalAbstractInput(context, 0).get_value()[0]
                y_data.SetAtIndex(0, float(py_obj))

        system = ParseFloatSystem()
        context = system.CreateDefaultContext()
        output = system.AllocateOutput()
        context.FixInputPort(0, AbstractValue.Make(["22.2"]))
        system.CalcOutput(context, output)
        self.assertEqual(output.get_vector_data(0).GetAtIndex(0), 22.2)<|MERGE_RESOLUTION|>--- conflicted
+++ resolved
@@ -94,7 +94,6 @@
         def _DoCalcVectorTimeDerivatives(self, context, u, x, x_dot):
             x_dot[:] = x + u
             self.has_called.append("continuous")
-<<<<<<< HEAD
 
         def _DoCalcVectorDiscreteVariableUpdates(self, context, u, x, x_n):
             x_n[:] = x + 2*u
@@ -107,20 +106,6 @@
     return Impl
 
 
-=======
-
-        def _DoCalcVectorDiscreteVariableUpdates(self, context, u, x, x_n):
-            x_n[:] = x + 2*u
-            self.has_called.append("discrete")
-
-        def _DoHasDirectFeedthrough(self, input_port, output_port):
-            self.has_called.append("feedthrough")
-            return True
-
-    return Impl
-
-
->>>>>>> 1114d558
 # Default instantiations.
 CustomAdder = CustomAdder_[None]
 CustomVectorSystem = CustomVectorSystem_[None]
