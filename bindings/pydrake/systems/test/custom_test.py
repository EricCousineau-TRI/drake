--- conflicted
+++ resolved
@@ -105,11 +105,7 @@
         system = self._create_adder_system()
         context = system.CreateDefaultContext()
         self._fix_adder_inputs(context)
-<<<<<<< HEAD
-        output = system.AllocateOutput(context)
-=======
         output = system.AllocateOutput()
->>>>>>> 34bab4ec
         self.assertEqual(output.get_num_ports(), 1)
         system.CalcOutput(context, output)
         value = output.get_vector_data(0).get_value()
@@ -367,9 +363,6 @@
 
             system = CustomAbstractSystem()
             context = system.CreateDefaultContext()
-<<<<<<< HEAD
-            self.assertEqual(context.get_continuous_state_vector().size(), 6)
-=======
 
             self.assertEqual(context.get_num_input_ports(), 1)
             context.FixInputPort(0, AbstractValue.Make(expected_input_value))
@@ -377,5 +370,4 @@
             self.assertEqual(output.get_num_ports(), 1)
             system.CalcOutput(context, output)
             value = output.get_data(0)
-            self.assertEqual(value.get_value(), expected_output_value)
->>>>>>> 34bab4ec
+            self.assertEqual(value.get_value(), expected_output_value)