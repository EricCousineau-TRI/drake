--- conflicted
+++ resolved
@@ -21,18 +21,12 @@
     kUseDefaultName,
     LeafSystem, LeafSystem_,
     PortDataType,
-<<<<<<< HEAD
     PublishEvent, PublishEvent_,
-    TriggerType,
-    VectorSystem, VectorSystem_,
-=======
-    PublishEvent,
     State,
     TriggerType,
     UnrestrictedUpdateEvent,
-    VectorSystem,
+    VectorSystem, VectorSystem_,
     WitnessFunctionDirection,
->>>>>>> 0d794f4e
     )
 from pydrake.systems.scalar_conversion import TemplateSystem
 from pydrake.systems.primitives import (
@@ -52,20 +46,20 @@
     pass
 
 
-<<<<<<< HEAD
 @TemplateSystem.define("CustomAdder_")
 def CustomAdder_(T):
 
     class Impl(LeafSystem_[T]):
-        # Reimplements `Adder`.
+    # Reimplements `Adder`.
         def _construct(self, num_inputs, size, converter=None):
             LeafSystem_[T].__init__(self, converter=converter)
             self._num_inputs = num_inputs
             self._size = size
             for i in xrange(num_inputs):
-                self._DeclareInputPort(PortDataType.kVectorValued, size)
-            self._DeclareVectorOutputPort(
-                BasicVector_[T](size), self._calc_sum)
+                self.DeclareVectorInputPort(
+                    "input{}".format(i), BasicVector_[T](size))
+        self.DeclareVectorOutputPort(
+            "sum", BasicVector_[T](size), self._calc_sum)
 
         def _construct_copy(self, other, converter=None):
             Impl._construct(
@@ -74,7 +68,7 @@
         def _calc_sum(self, context, sum_data):
             sum = sum_data.get_mutable_value()
             sum[:] = 0.
-            for i in xrange(context.get_num_input_ports()):
+            for i in range(context.num_input_ports()):
                 input_vector = self.EvalVectorInput(context, i)
                 sum += input_vector.get_value()
 
@@ -92,86 +86,34 @@
             VectorSystem_[T].__init__(self, 1, 3, converter=converter)
             self._is_discrete = is_discrete
             if self._is_discrete:
-                self._DeclareDiscreteState(2)
+                self.DeclareDiscreteState(2)
             else:
-                self._DeclareContinuousState(2)
+                self.DeclareContinuousState(2)
             # Record calls for testing.
             self.has_called = []
 
         def _construct_copy(self, other, converter=None):
             Impl._construct(self, other._is_discrete, converter=converter)
 
-        def _DoCalcVectorOutput(self, context, u, x, y):
+        def DoCalcVectorOutput(self, context, u, x, y):
             y[:] = np.hstack([u, x])
             self.has_called.append("output")
 
-        def _DoCalcVectorTimeDerivatives(self, context, u, x, x_dot):
+        def DoCalcVectorTimeDerivatives(self, context, u, x, x_dot):
             x_dot[:] = x + u
             self.has_called.append("continuous")
 
-        def _DoCalcVectorDiscreteVariableUpdates(self, context, u, x, x_n):
+        def DoCalcVectorDiscreteVariableUpdates(self, context, u, x, x_n):
             x_n[:] = x + 2*u
             self.has_called.append("discrete")
-=======
-class CustomAdder(LeafSystem):
-    # Reimplements `Adder`.
-    def __init__(self, num_inputs, size):
-        LeafSystem.__init__(self)
-        for i in range(num_inputs):
-            self.DeclareVectorInputPort(
-                "input{}".format(i), BasicVector(size))
-        self.DeclareVectorOutputPort("sum", BasicVector(size), self._calc_sum)
-
-    def _calc_sum(self, context, sum_data):
-        # @note This will NOT work if the scalar type is AutoDiff or symbolic,
-        # since they are not stored densely.
-        sum = sum_data.get_mutable_value()
-        sum[:] = 0
-        for i in range(context.num_input_ports()):
-            input_vector = self.EvalVectorInput(context, i)
-            sum += input_vector.get_value()
-
-
-# TODO(eric.cousineau): Make this class work with custom scalar types once
-# referencing with custom dtypes lands.
-# WARNING: At present, dtype=object matrices are NOT well supported, and may
-# produce unexpected results (e.g. references not actually being respected).
-
-
-class CustomVectorSystem(VectorSystem):
-    def __init__(self, is_discrete):
-        # VectorSystem only supports pure Continuous or pure Discrete.
-        # Dimensions:
-        #   1 Input, 2 States, 3 Outputs.
-        VectorSystem.__init__(self, 1, 3)
-        self._is_discrete = is_discrete
-        if self._is_discrete:
-            self.DeclareDiscreteState(2)
-        else:
-            self.DeclareContinuousState(2)
-        # Record calls for testing.
-        self.has_called = []
-
-    def DoCalcVectorOutput(self, context, u, x, y):
-        y[:] = np.hstack([u, x])
-        self.has_called.append("output")
-
-    def DoCalcVectorTimeDerivatives(self, context, u, x, x_dot):
-        x_dot[:] = x + u
-        self.has_called.append("continuous")
-
-    def DoCalcVectorDiscreteVariableUpdates(self, context, u, x, x_n):
-        x_n[:] = x + 2*u
-        self.has_called.append("discrete")
-
-    def DoHasDirectFeedthrough(self, input_port, output_port):
-        self.has_called.append("feedthrough")
-        return True
->>>>>>> 0d794f4e
-
-        def _DoHasDirectFeedthrough(self, input_port, output_port):
+
+        def DoHasDirectFeedthrough(self, input_port, output_port):
             self.has_called.append("feedthrough")
             return True
+
+            def _DoHasDirectFeedthrough(self, input_port, output_port):
+                self.has_called.append("feedthrough")
+                return True
 
     return Impl
 
@@ -191,58 +133,16 @@
         else:
             self.assertTrue(np.allclose(lhs, rhs))
 
-<<<<<<< HEAD
     def _create_adder_system(self, T):
         system = CustomAdder_[T](2, 3)
         return system
 
     def _fix_adder_inputs(self, context, T):
-        self.assertEquals(context.get_num_input_ports(), 2)
-        context.FixInputPort(0, BasicVector_[T]([1, 2, 3]))
-        context.FixInputPort(1, BasicVector_[T]([4, 5, 6]))
-
-    def test_adder_execution(self):
-        for T in (float, AutoDiffXd, Expression):
-            system = self._create_adder_system(T)
-            context = system.CreateDefaultContext()
-            self._fix_adder_inputs(context, T)
-            output = system.AllocateOutput()
-            self.assertEqual(output.get_num_ports(), 1)
-            system.CalcOutput(context, output)
-            value = output.get_vector_data(0).get_value()
-            value_expected = np.array([5, 7, 9])
-            self.assertArrayEqual(value_expected, value)
-
-    def test_adder_simulation(self):
-        for T in (float, AutoDiffXd):
-            builder = DiagramBuilder_[T]()
-            adder = builder.AddSystem(self._create_adder_system(T))
-            adder.set_name("custom_adder")
-            # Add ZOH so we can easily extract state.
-            zoh = builder.AddSystem(ZeroOrderHold_[T](0.1, 3))
-            zoh.set_name("zoh")
-
-            builder.ExportInput(adder.get_input_port(0))
-            builder.ExportInput(adder.get_input_port(1))
-            builder.Connect(adder.get_output_port(0), zoh.get_input_port(0))
-            diagram = builder.Build()
-            context = diagram.CreateDefaultContext()
-            self._fix_adder_inputs(context, T)
-
-            simulator = Simulator_[T](diagram, context)
-            simulator.Initialize()
-            simulator.StepTo(1)
-            # Ensure that we have the outputs we want.
-            value = (diagram.GetMutableSubsystemContext(zoh, context)
-                     .get_discrete_state_vector().get_value())
-            self.assertTrue(np.allclose([5, 7, 9], value))
-=======
-    def _fix_adder_inputs(self, context):
         self.assertEqual(context.num_input_ports(), 2)
         with catch_drake_warnings(expected_count=1):
             context.get_num_input_ports()
-        context.FixInputPort(0, BasicVector([1, 2, 3]))
-        context.FixInputPort(1, BasicVector([4, 5, 6]))
+        context.FixInputPort(0, BasicVector_[T]([1, 2, 3]))
+        context.FixInputPort(1, BasicVector_[T]([4, 5, 6]))
 
     def test_diagram_adder(self):
         system = CustomDiagram(2, 3)
@@ -256,39 +156,40 @@
         self.assertEqual(system.get_output_port(0).size(), 3)
 
     def test_adder_execution(self):
-        system = self._create_adder_system()
-        context = system.CreateDefaultContext()
-        self.assertEqual(context.num_output_ports(), 1)
-        self._fix_adder_inputs(context)
-        output = system.AllocateOutput()
-        self.assertEqual(output.num_ports(), 1)
-        system.CalcOutput(context, output)
-        value = output.get_vector_data(0).get_value()
-        self.assertTrue(np.allclose([5, 7, 9], value))
+        for T in (float, AutoDiffXd, Expression):
+            system = self._create_adder_system(T)
+            context = system.CreateDefaultContext()
+            self._fix_adder_inputs(context, T)
+            output = system.AllocateOutput()
+            self.assertEqual(output.num_ports(), 1)
+            system.CalcOutput(context, output)
+            value = output.get_vector_data(0).get_value()
+            value_expected = np.array([5, 7, 9])
+            self.assertArrayEqual(value_expected, value)
 
     def test_adder_simulation(self):
-        builder = DiagramBuilder()
-        adder = builder.AddSystem(self._create_adder_system())
-        adder.set_name("custom_adder")
-        # Add ZOH so we can easily extract state.
-        zoh = builder.AddSystem(ZeroOrderHold(0.1, 3))
-        zoh.set_name("zoh")
-
-        builder.ExportInput(adder.get_input_port(0))
-        builder.ExportInput(adder.get_input_port(1))
-        builder.Connect(adder.get_output_port(0), zoh.get_input_port(0))
-        diagram = builder.Build()
-        context = diagram.CreateDefaultContext()
-        self._fix_adder_inputs(context)
-
-        simulator = Simulator(diagram, context)
-        simulator.Initialize()
-        simulator.AdvanceTo(1)
-        # Ensure that we have the outputs we want.
-        value = (diagram.GetMutableSubsystemContext(zoh, context)
-                 .get_discrete_state_vector().get_value())
-        self.assertTrue(np.allclose([5, 7, 9], value))
->>>>>>> 0d794f4e
+        for T in (float, AutoDiffXd):
+            builder = DiagramBuilder_[T]()
+            adder = builder.AddSystem(self._create_adder_system(T))
+            adder.set_name("custom_adder")
+            # Add ZOH so we can easily extract state.
+            zoh = builder.AddSystem(ZeroOrderHold_[T](0.1, 3))
+            zoh.set_name("zoh")
+
+            builder.ExportInput(adder.get_input_port(0))
+            builder.ExportInput(adder.get_input_port(1))
+            builder.Connect(adder.get_output_port(0), zoh.get_input_port(0))
+            diagram = builder.Build()
+            context = diagram.CreateDefaultContext()
+            self._fix_adder_inputs(context, T)
+
+            simulator = Simulator_[T](diagram, context)
+            simulator.Initialize()
+            simulator.AdvanceTo(1)
+            # Ensure that we have the outputs we want.
+            value = (diagram.GetMutableSubsystemContext(zoh, context)
+                     .get_discrete_state_vector().get_value())
+            self.assertTrue(np.allclose([5, 7, 9], value))
 
     def test_leaf_system_overrides(self):
         map(self._check_leaf_system_overrides, (float, AutoDiffXd))
@@ -315,21 +216,12 @@
                 self.DeclarePeriodicPublish(period_sec=1.0, offset_sec=0.)
                 self.DeclarePeriodicDiscreteUpdate(
                     period_sec=1.0, offset_sec=0.)
-<<<<<<< HEAD
-                self._DeclareInitializationEvent(
+                self.DeclareInitializationEvent(
                     event=PublishEvent_[T](
                         trigger_type=TriggerType.kInitialization,
                         callback=self._on_initialize))
-                self._DeclarePerStepEvent(
+                self.DeclarePerStepEvent(
                     event=PublishEvent_[T](
-=======
-                self.DeclareInitializationEvent(
-                    event=PublishEvent(
-                        trigger_type=TriggerType.kInitialization,
-                        callback=self._on_initialize))
-                self.DeclarePerStepEvent(
-                    event=PublishEvent(
->>>>>>> 0d794f4e
                         trigger_type=TriggerType.kPerStep,
                         callback=self._on_per_step))
                 self.DeclarePeriodicEvent(
@@ -342,30 +234,21 @@
                 self.DeclareDiscreteState(1)
                 # Ensure that we have inputs / outputs to call direct
                 # feedthrough.
-<<<<<<< HEAD
-                self._DeclareInputPort(PortDataType.kVectorValued, 1)
-                self._DeclareVectorOutputPort(BasicVector_[T](1), noop)
-
-            def _DoPublish(self, context, events):
-                # Call base method to ensure we do not get recursion.
-                LeafSystem_[T]._DoPublish(self, context, events)
-=======
                 self.DeclareInputPort(PortDataType.kVectorValued, 1)
                 self.DeclareVectorInputPort(
-                    name="test_input", model_vector=BasicVector(1),
+                    name="test_input", model_vector=BasicVector_[T](1),
                     random_type=None)
-                self.DeclareVectorOutputPort(BasicVector(1), noop)
+                self.DeclareVectorOutputPort(BasicVector_[T](1), noop)
                 self.witness = self.MakeWitnessFunction(
                     "witness", WitnessFunctionDirection.kCrossesZero,
                     self._witness)
                 self.reset_witness = self.MakeWitnessFunction(
                     "reset", WitnessFunctionDirection.kCrossesZero,
-                    self._guard, UnrestrictedUpdateEvent(self._reset))
+                    self._guard, UnrestrictedUpdateEvent_[T](self._reset))
 
             def DoPublish(self, context, events):
                 # Call base method to ensure we do not get recursion.
                 LeafSystem.DoPublish(self, context, events)
->>>>>>> 0d794f4e
                 # N.B. We do not test for a singular call to `DoPublish`
                 # (checking `assertFalse(self.called_publish)` first) because
                 # the above `_DeclareInitializationEvent` will call both its
@@ -379,14 +262,9 @@
                 test.assertEqual(input_port, 0)
                 test.assertEqual(output_port, 0)
                 # Call base method to ensure we do not get recursion.
-<<<<<<< HEAD
-                base_return = LeafSystem_[T]._DoHasDirectFeedthrough(
-                    self, input_port, output_port)
-=======
                 with catch_drake_warnings(expected_count=1):
-                    base_return = LeafSystem.DoHasDirectFeedthrough(
+                    base_return = LeafSystem_[T].DoHasDirectFeedthrough(
                         self, input_port, output_port)
->>>>>>> 0d794f4e
                 test.assertTrue(base_return is None)
                 # Return custom methods.
                 self.called_feedthrough = True
@@ -401,11 +279,7 @@
             def DoCalcDiscreteVariableUpdates(
                     self, context, events, discrete_state):
                 # Call base method to ensure we do not get recursion.
-<<<<<<< HEAD
-                LeafSystem_[T]._DoCalcDiscreteVariableUpdates(
-=======
-                LeafSystem.DoCalcDiscreteVariableUpdates(
->>>>>>> 0d794f4e
+                LeafSystem_[T].DoCalcDiscreteVariableUpdates(
                     self, context, events, discrete_state)
                 self.called_discrete = True
 
@@ -431,19 +305,19 @@
                 self.called_periodic = True
 
             def _witness(self, context):
-                test.assertIsInstance(context, Context)
+                test.assertIsInstance(context, Context_[T])
                 self.called_witness = True
                 return 1.0
 
             def _guard(self, context):
-                test.assertIsInstance(context, Context)
+                test.assertIsInstance(context, Context_[T])
                 self.called_guard = True
                 return context.get_time() - 0.5
 
             def _reset(self, context, event, state):
-                test.assertIsInstance(context, Context)
-                test.assertIsInstance(event, UnrestrictedUpdateEvent)
-                test.assertIsInstance(state, State)
+                test.assertIsInstance(context, Context_[T])
+                test.assertIsInstance(event, UnrestrictedUpdateEvent_[T])
+                test.assertIsInstance(state, State_[T])
                 self.called_reset = True
 
         system = TrivialSystem()
@@ -480,12 +354,8 @@
 
         # Test per-step, periodic, and witness call backs
         system = TrivialSystem()
-<<<<<<< HEAD
         simulator = Simulator_[T](system)
-=======
-        simulator = Simulator(system)
         simulator.get_mutable_context().SetAccuracy(0.1)
->>>>>>> 0d794f4e
         # Stepping to 0.99 so that we get exactly one periodic event.
         simulator.AdvanceTo(0.99)
         self.assertTrue(system.called_per_step)
