--- conflicted
+++ resolved
@@ -164,11 +164,7 @@
         .def("severity", &Class::severity, cls_doc.severity.doc)
         .def("system", &Class::system, py_reference, cls_doc.system.doc)
         .def("message", &Class::message, cls_doc.message.doc)
-<<<<<<< HEAD
-        .def("KeepMoreSevere", &Class::KeepMoreSevere,
-=======
         .def("KeepMoreSevere", &Class::KeepMoreSevere, py::arg("candidate"),
->>>>>>> b6543672
             cls_doc.KeepMoreSevere.doc);
   }
 
