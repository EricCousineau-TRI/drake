--- conflicted
+++ resolved
@@ -64,13 +64,8 @@
         .def(py::init([](greedy_arg<VectorX<T>> in) {
                return new BasicVector<T>(*in);
              }),
-<<<<<<< HEAD
-             doc.BasicVector.ctor.doc_5)
-        .def(py::init<int>(), py::arg("size"), doc.BasicVector.ctor.doc_4)
-=======
              doc.BasicVector.ctor.doc_1args_Vec)
         .def(py::init<int>(), py::arg("size"), doc.BasicVector.ctor.doc_1args_size)
->>>>>>> 1114d558
         .def("get_value",
             [](const BasicVector<T>* self) -> Eigen::Ref<const VectorX<T>> {
               return self->get_value();
