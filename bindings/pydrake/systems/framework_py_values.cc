#include "drake/bindings/pydrake/systems/framework_py_values.h"

#include "pybind11/eigen.h"
#include "pybind11/eval.h"
#include "pybind11/pybind11.h"
#include "pybind11/stl.h"

#include "drake/bindings/pydrake/documentation_pybind.h"
#include "drake/bindings/pydrake/pydrake_pybind.h"
#include "drake/bindings/pydrake/systems/systems_pybind.h"
#include "drake/bindings/pydrake/util/eigen_pybind.h"
#include "drake/bindings/pydrake/util/wrap_pybind.h"
#include "drake/systems/framework/basic_vector.h"
#include "drake/systems/framework/subvector.h"
#include "drake/systems/framework/supervector.h"

using std::string;

namespace drake {
namespace pydrake {

using pysystems::AddValueInstantiation;
using pysystems::DefClone;

void DefineFrameworkPyValues(py::module m) {
  // NOLINTNEXTLINE(build/namespaces): Emulate placement in namespace.
  using namespace drake::systems;
  constexpr auto& doc = pydrake_doc.drake.systems;

  // N.B. Capturing `&doc` should not be required; workaround per #9600.
  auto bind_common_scalar_types = [m, &doc](auto dummy) {
    using T = decltype(dummy);
    // Value types.
    DefineTemplateClassWithDefault<VectorBase<T>>(
        m, "VectorBase", GetPyParam<T>(), doc.VectorBase.doc)
        .def("CopyToVector", &VectorBase<T>::CopyToVector,
             doc.VectorBase.CopyToVector.doc)
        .def("SetAtIndex", &VectorBase<T>::SetAtIndex,
             doc.VectorBase.SetAtIndex.doc)
        .def("SetFromVector", &VectorBase<T>::SetFromVector,
             doc.VectorBase.SetFromVector.doc)
        .def("size", &VectorBase<T>::size, doc.VectorBase.size.doc);

    // TODO(eric.cousineau): Make a helper function for the Eigen::Ref<>
    // patterns.
    auto basic_vector =
        DefineTemplateClassWithDefault<BasicVector<T>, VectorBase<T>>(
            m, "BasicVector", GetPyParam<T>(), doc.BasicVector.doc);
    DefClone(&basic_vector);
    basic_vector
<<<<<<< HEAD
      // N.B. Place `init<VectorX<T>>` `init<int>` so that we do not implicitly
      // convert scalar-size `np.array` objects to `int` (since this is normally
      // permitted).
      // N.B. Also ensure that we use `greedy_arg` to prevent ambiguous
      // overloads when using scalars vs. lists vs. numpy arrays. See
      // `greedy_arg` for more information.
      .def(py::init([](greedy_arg<VectorX<T>> in) {
        return new BasicVector<T>(*in);
      }))
      .def(py::init<int>())
      .def("get_value",
          [](const BasicVector<T>* self) -> Eigen::Ref<const VectorX<T>> {
            return self->get_value();
          }, py_reference_internal)
      .def("get_mutable_value",
          [](BasicVector<T>* self) -> Eigen::Ref<VectorX<T>> {
            return self->get_mutable_value();
          }, py_reference_internal)
       .def("GetAtIndex", [](BasicVector<T>* self, int index) -> T& {
         return self->GetAtIndex(index);
       }, py_reference_internal);
=======
        // N.B. Place `init<VectorX<T>>` `init<int>` so that we do not
        // implicitly convert scalar-size `np.array` objects to `int` (since
        // this is normally permitted).
        .def(py::init<VectorX<T>>(), py::arg("data"),
             doc.BasicVector.ctor.doc_5)
        .def(py::init<int>(), py::arg("size"), doc.BasicVector.ctor.doc_4)
        .def("get_value",
             [](const BasicVector<T>* self) -> Eigen::Ref<const VectorX<T>> {
               return self->get_value();
             },
             py_reference_internal, doc.BasicVector.get_value.doc)
        // TODO(eric.cousineau): Remove this once `get_value` is changed, or
        // reference semantics are changed for custom dtypes.
        .def("_get_value_copy",
             [](const BasicVector<T>* self) -> VectorX<T> {
               return self->get_value();
             })
        .def("get_mutable_value",
             [](BasicVector<T>* self) -> Eigen::Ref<VectorX<T>> {
               return self->get_mutable_value();
             },
             py_reference_internal, doc.BasicVector.get_mutable_value.doc)
        .def("GetAtIndex",
             [](BasicVector<T>* self, int index) -> T& {
               return self->GetAtIndex(index);
             },
             py_reference_internal, doc.BasicVector.GetAtIndex.doc);
>>>>>>> 4726e497

    DefineTemplateClassWithDefault<Supervector<T>, VectorBase<T>>(
        m, "Supervector", GetPyParam<T>(), doc.Supervector.doc);

    DefineTemplateClassWithDefault<Subvector<T>, VectorBase<T>>(
        m, "Subvector", GetPyParam<T>(), doc.Subvector.doc);
  };
  type_visit(bind_common_scalar_types, pysystems::CommonScalarPack{});

  // `AddValueInstantiation` will define methods specific to `T` for
  // `Value<T>`. Since Python is nominally dynamic, these methods are
  // effectively "virtual".
  auto abstract_stub = [](const std::string& method) {
    return [method](const AbstractValue* self, py::args, py::kwargs) {
      string type_name = NiceTypeName::Get(*self);
      throw std::runtime_error(
          "This derived class of `AbstractValue`, `" + type_name + "`, " +
          "is not exposed to pybind11, so `" + method + "` cannot be " +
          "called. See `AddValueInstantiation` for how to bind it.");
    };
  };

  py::class_<AbstractValue> abstract_value(m, "AbstractValue");
  DefClone(&abstract_value);
  abstract_value
      // Only bind the exception variant, `SetFromOrThrow`, for use in Python.
      // Otherwise, a user could encounter undefind behavior via `SetFrom`.
      .def("SetFrom", &AbstractValue::SetFromOrThrow,
           doc.AbstractValue.SetFrom.doc)
      .def("get_value", abstract_stub("get_value"),
           doc.AbstractValue.GetValue.doc)
      .def("get_mutable_value", abstract_stub("get_mutable_value"),
           doc.AbstractValue.GetMutableValue.doc)
      .def("set_value", abstract_stub("set_value"),
           doc.AbstractValue.SetValue.doc);

  // Add `Value<std::string>` instantiation (visible in Python as `Value[str]`).
  AddValueInstantiation<string>(m);

  // Add `Value<>` instantations for basic vectors templated on common scalar
  // types.
  auto bind_abstract_basic_vectors = [m](auto dummy) {
    using T = decltype(dummy);
    AddValueInstantiation<BasicVector<T>>(m);
  };
  type_visit(bind_abstract_basic_vectors, pysystems::CommonScalarPack{});

  // Add `Value[object]` instantiation.
  // N.B. If any code explicitly uses `Value<py::object>` for whatever reason,
  // then this should turn into a specialization of `Value<>`, rather than an
  // extension.
  class PyObjectValue : public Value<py::object> {
   public:
    using Base = Value<py::object>;
    using Base::Base;
    // Override `Value<py::object>::Clone()` to perform a deep copy on the
    // object.
    std::unique_ptr<AbstractValue> Clone() const override {
      py::object py_copy = py::module::import("copy").attr("deepcopy");
      return std::make_unique<PyObjectValue>(py_copy(get_value()));
    }
  };
  AddValueInstantiation<py::object, PyObjectValue>(m);

  py::object py_type_func = py::eval("type");
  py::object py_object_type = py::eval("object");
  // `Value` was defined by the first call to `AddValueInstantiation`.
  py::object py_value_template = m.attr("Value");
  abstract_value.def_static(
      "Make",
      [py_type_func, py_value_template, py_object_type](py::object value) {
        // Try to infer type from the object. If that does not work, just return
        // `Value[object]`.
        py::object py_type = py_type_func(value);
        py::tuple py_result =
            py_value_template.attr("get_instantiation")(py_type, false);
        py::object py_value_class = py_result[0];
        if (py_value_class.is_none()) {
          py_value_class = py_value_template[py_object_type];
        }
        return py_value_class(value);
      },
      doc.AbstractValue.Make.doc);
}

}  // namespace pydrake
}  // namespace drake<|MERGE_RESOLUTION|>--- conflicted
+++ resolved
@@ -48,7 +48,6 @@
             m, "BasicVector", GetPyParam<T>(), doc.BasicVector.doc);
     DefClone(&basic_vector);
     basic_vector
-<<<<<<< HEAD
       // N.B. Place `init<VectorX<T>>` `init<int>` so that we do not implicitly
       // convert scalar-size `np.array` objects to `int` (since this is normally
       // permitted).
@@ -57,25 +56,7 @@
       // `greedy_arg` for more information.
       .def(py::init([](greedy_arg<VectorX<T>> in) {
         return new BasicVector<T>(*in);
-      }))
-      .def(py::init<int>())
-      .def("get_value",
-          [](const BasicVector<T>* self) -> Eigen::Ref<const VectorX<T>> {
-            return self->get_value();
-          }, py_reference_internal)
-      .def("get_mutable_value",
-          [](BasicVector<T>* self) -> Eigen::Ref<VectorX<T>> {
-            return self->get_mutable_value();
-          }, py_reference_internal)
-       .def("GetAtIndex", [](BasicVector<T>* self, int index) -> T& {
-         return self->GetAtIndex(index);
-       }, py_reference_internal);
-=======
-        // N.B. Place `init<VectorX<T>>` `init<int>` so that we do not
-        // implicitly convert scalar-size `np.array` objects to `int` (since
-        // this is normally permitted).
-        .def(py::init<VectorX<T>>(), py::arg("data"),
-             doc.BasicVector.ctor.doc_5)
+      }), doc.BasicVector.ctor.doc_5)
         .def(py::init<int>(), py::arg("size"), doc.BasicVector.ctor.doc_4)
         .def("get_value",
              [](const BasicVector<T>* self) -> Eigen::Ref<const VectorX<T>> {
@@ -98,7 +79,6 @@
                return self->GetAtIndex(index);
              },
              py_reference_internal, doc.BasicVector.GetAtIndex.doc);
->>>>>>> 4726e497
 
     DefineTemplateClassWithDefault<Supervector<T>, VectorBase<T>>(
         m, "Supervector", GetPyParam<T>(), doc.Supervector.doc);
