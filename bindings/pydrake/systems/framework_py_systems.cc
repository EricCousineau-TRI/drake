--- conflicted
+++ resolved
@@ -544,11 +544,7 @@
         .def(py::init([](int inputs, int outputs) {
                return new PyVectorSystem(inputs, outputs);
              }),
-<<<<<<< HEAD
-             doc.VectorSystem.ctor.doc)
-=======
              doc.VectorSystem.ctor.doc_2args)
->>>>>>> 1114d558
         .def(py::init([](int inputs, int outputs,
                          SystemScalarConverter converter) {
                return new PyVectorSystem(std::move(converter), inputs, outputs);
