--- conflicted
+++ resolved
@@ -731,12 +731,8 @@
         .def("GetSubsystemByName", &Diagram<T>::GetSubsystemByName,
             py::arg("name"), py_reference_internal,
             doc.Diagram.GetSubsystemByName.doc)
-<<<<<<< HEAD
-        .def("GetSystems",
-=======
         .def(
             "GetSystems",
->>>>>>> f8f624e1
             [](Diagram<T>* self) {
               py::list out;
               py::object self_py = py::cast(self, py_reference);
