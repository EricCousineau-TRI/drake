--- conflicted
+++ resolved
@@ -703,12 +703,6 @@
   {
     using Class = SystemBase;
     constexpr auto& cls_doc = doc.SystemBase;
-<<<<<<< HEAD
-    py::class_<Class>(m, "SystemBase", cls_doc.doc)
-        .def("GetSystemType", &Class::GetSystemType, cls_doc.GetSystemType.doc)
-        .def("get_name", &Class::get_name, cls_doc.get_name.doc)
-        .def("set_name", &Class::set_name, cls_doc.set_name.doc)
-=======
     // TODO(eric.cousineau): Bind remaining methods.
     py::class_<Class>(m, "SystemBase", cls_doc.doc)
         .def("GetSystemName", &Class::GetSystemName, cls_doc.GetSystemName.doc)
@@ -718,7 +712,6 @@
         .def("get_name", &Class::get_name, cls_doc.get_name.doc)
         .def(
             "set_name", &Class::set_name, py::arg("name"), cls_doc.set_name.doc)
->>>>>>> b6543672
         // Topology.
         .def("num_input_ports", &Class::num_input_ports,
             cls_doc.num_input_ports.doc)
@@ -737,12 +730,9 @@
             cls_doc.all_input_ports_ticket.doc)
         .def_static("all_parameters_ticket", &Class::all_parameters_ticket,
             cls_doc.all_parameters_ticket.doc)
-<<<<<<< HEAD
-=======
         .def_static("all_sources_except_input_ports_ticket",
             &Class::all_sources_except_input_ports_ticket,
             cls_doc.all_sources_except_input_ports_ticket.doc)
->>>>>>> b6543672
         .def_static("all_sources_ticket", &Class::all_sources_ticket,
             cls_doc.all_sources_ticket.doc)
         .def_static("all_state_ticket", &Class::all_state_ticket,
