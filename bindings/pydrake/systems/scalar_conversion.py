--- conflicted
+++ resolved
@@ -5,10 +5,6 @@
 
 from pydrake.common import pretty_class_name
 from pydrake.systems.framework import (
-<<<<<<< HEAD
-    LeafSystem_,
-=======
->>>>>>> d0cce867
     System_,
     SystemScalarConverter,
 )
