--- conflicted
+++ resolved
@@ -390,42 +390,12 @@
         (poly, binding) = prog.NewSosPolynomial(
             indeterminates=sym.Variables(x), degree=2)
         y = prog.NewIndeterminates(1, "y")
-<<<<<<< HEAD
         ye = y.astype(sym.Expression)
-        (poly, binding) = prog.NewSosPolynomial((sym.Monomial(x[0]),
-                                                 sym.Monomial(y[0])))
+        (poly, binding) = prog.NewSosPolynomial(
+            monomial_basis=(sym.Monomial(x[0]), sym.Monomial(y[0])))
         d = prog.NewContinuousVariables(2, "d")
         prog.AddSosConstraint(d[0]*xe.dot(xe))
         prog.AddSosConstraint(d[1]*xe.dot(xe), [sym.Monomial(x[0])])
-        result = prog.Solve()
-        self.assertEqual(result, mp.SolutionResult.kSolutionFound)
-
-        # Test SubstituteSolution(sym.Expression)
-        # TODO(eric.cousineau): Expose `SymbolicTestCase` so that other tests
-        # can use the assertion utilities.
-        self.assertEqual(
-            prog.SubstituteSolution(d[0] + d[1]).Evaluate(),
-            prog.GetSolution(d[0]) + prog.GetSolution(d[1]))
-        # Test SubstituteSolution(sym.Polynomial)
-        poly = d[0]*xe.dot(xe)
-        poly_sub_actual = prog.SubstituteSolution(
-            sym.Polynomial(poly, sym.Variables(x)))
-        poly_sub_expected = sym.Polynomial(
-            prog.SubstituteSolution(d[0])*xe.dot(xe), sym.Variables(x))
-        # TODO(soonho): At present, these must be converted to `Expression` to
-        # compare, because as `Polynomial`s the comparison fails with
-        # `0*x(0)^2` != `0`, which indicates that simplification is not
-        # happening somewhere.
-        self.assertTrue(
-            poly_sub_actual.ToExpression().EqualTo(
-                poly_sub_expected.ToExpression()),
-            "{} != {}".format(poly_sub_actual, poly_sub_expected))
-=======
-        (poly, binding) = prog.NewSosPolynomial(
-            monomial_basis=(sym.Monomial(x[0]), sym.Monomial(y[0])))
-        d = prog.NewContinuousVariables(2, "d")
-        prog.AddSosConstraint(d[0]*x.dot(x))
-        prog.AddSosConstraint(d[1]*x.dot(x), [sym.Monomial(x[0])])
         result = mp.Solve(prog)
         self.assertTrue(result.is_success())
 
@@ -438,11 +408,11 @@
                 prog.SubstituteSolution(d[0] + d[1]).Evaluate(),
                 prog.GetSolution(d[0]) + prog.GetSolution(d[1]))
             # Test SubstituteSolution(sym.Polynomial)
-            poly = d[0]*x.dot(x)
+            poly = d[0]*xe.dot(xe)
             poly_sub_actual = prog.SubstituteSolution(
                 sym.Polynomial(poly, sym.Variables(x)))
             poly_sub_expected = sym.Polynomial(
-                prog.SubstituteSolution(d[0])*x.dot(x), sym.Variables(x))
+                prog.SubstituteSolution(d[0])*xe.dot(xe), sym.Variables(x))
             # TODO(soonho): At present, these must be converted to `Expression`
             # to compare, because as `Polynomial`s the comparison fails with
             # `0*x(0)^2` != `0`, which indicates that simplification is not
@@ -463,7 +433,6 @@
         prog.AddMaximizeLogDeterminantSymmetricMatrixCost(X)
         result = mp.Solve(prog)
         self.assertTrue(result.is_success())
->>>>>>> 0d794f4e
 
     def test_lcp(self):
         prog = mp.MathematicalProgram()
