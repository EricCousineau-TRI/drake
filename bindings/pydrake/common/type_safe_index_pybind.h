#pragma once

#include <string>

#include "pybind11/operators.h"
#include "pybind11/pybind11.h"

#include "drake/bindings/pydrake/documentation_pybind.h"
#include "drake/bindings/pydrake/pydrake_pybind.h"
#include "drake/common/type_safe_index.h"

namespace drake {
namespace pydrake {

/// Binds a TypeSafeIndex instantiation.
template <typename Class>
auto BindTypeSafeIndex(
    py::module m, const std::string& name, const std::string& class_doc = "") {
  py::class_<Class> cls(m, name.c_str(), class_doc.c_str());
  cls  // BR
      .def(py::init<int>(), pydrake_doc.drake.TypeSafeIndex.ctor.doc_0args)
      .def("__int__", &Class::operator int)
      .def(py::self == py::self)
      .def(py::self == int{})
      .def(py::self < py::self)
      // TODO(eric.cousineau): Use `py::hash()` instead of `py::detail::hash()`
      // pending merge of: https://github.com/pybind/pybind11/pull/2217
      .def(py::detail::hash(py::self))
      // TODO(eric.cousineau): Add more operators.
      .def("is_valid", &Class::is_valid,
          pydrake_doc.drake.TypeSafeIndex.is_valid.doc)
      .def("__repr__", [name](const Class& self) {
<<<<<<< HEAD
        return py::str("{}({})").format(name, int(self));
=======
        return py::str("{}({})").format(name, static_cast<int>(self));
>>>>>>> 81e8bc0c
      });
  return cls;
}

}  // namespace pydrake
}  // namespace drake<|MERGE_RESOLUTION|>--- conflicted
+++ resolved
@@ -30,11 +30,7 @@
       .def("is_valid", &Class::is_valid,
           pydrake_doc.drake.TypeSafeIndex.is_valid.doc)
       .def("__repr__", [name](const Class& self) {
-<<<<<<< HEAD
-        return py::str("{}({})").format(name, int(self));
-=======
         return py::str("{}({})").format(name, static_cast<int>(self));
->>>>>>> 81e8bc0c
       });
   return cls;
 }
