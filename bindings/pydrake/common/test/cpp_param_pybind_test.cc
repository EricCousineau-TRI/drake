#include "drake/bindings/pydrake/common/cpp_param_pybind.h"

// @file
// Tests the public interfaces in `cpp_param.py` and `cpp_param_pybind.h`.

#include <stdexcept>
#include <string>

#include <gtest/gtest.h>
#include "pybind11/embed.h"
#include "pybind11/eval.h"
#include "pybind11/pybind11.h"

#include "drake/bindings/pybind11_ext/numpy_dtypes_user.h"
#include "drake/bindings/pydrake/test/test_util_pybind.h"

using std::string;

namespace drake {
namespace pydrake {

<<<<<<< HEAD
class CustomDType {
=======
struct CustomDType {
>>>>>>> 4937a467
  int value{};
};

}  // namespace pydrake
}  // namespace drake

PYBIND11_NUMPY_DTYPE_USER(drake::pydrake::CustomDType);

namespace drake {
namespace pydrake {

// Compare two Python objects directly.
bool PyEquals(py::object lhs, py::object rhs) {
  return lhs.attr("__eq__")(rhs).cast<bool>();
}

// Ensures that the type `T` maps to the expression in `py_expr_expected`.
template <typename... Ts>
bool CheckPyParam(const string& py_expr_expected, type_pack<Ts...> param = {}) {
  py::object actual = GetPyParam(param);
  py::object expected = py::eval(py_expr_expected.c_str());
  return PyEquals(actual, expected);
}

GTEST_TEST(CppParamTest, PrimitiveTypes) {
  // Tests primitive types that are not expose directly via `pybind11`, thus
  // needing custom registration.
  // This follows the ordering in `cpp_param_pybind.cc`,
  // `RegisterCommon`.
  ASSERT_TRUE(CheckPyParam<bool>("bool,"));
  ASSERT_TRUE(CheckPyParam<std::string>("str,"));
  ASSERT_TRUE(CheckPyParam<double>("float,"));
  ASSERT_TRUE(CheckPyParam<float>("np.float32,"));
  ASSERT_TRUE(CheckPyParam<int>("int,"));
  ASSERT_TRUE(CheckPyParam<uint32_t>("np.uint32,"));
  ASSERT_TRUE(CheckPyParam<int64_t>("np.int64,"));
  ASSERT_TRUE(CheckPyParam<py::object>("object,"));
}

// Dummy type.
// - Registered.
struct CustomCppType {};
// - Unregistered.
struct CustomCppTypeUnregistered {};

GTEST_TEST(CppParamTest, CustomTypes) {
  // Tests types that are C++ types registered with `pybind11`.
  ASSERT_TRUE(CheckPyParam<CustomCppType>("CustomCppType,"));
  EXPECT_THROW(
      CheckPyParam<CustomCppTypeUnregistered>("CustomCppTypeUnregistered"),
      std::runtime_error);
  // Test numpy dtype.
  ASSERT_TRUE(CheckPyParam<CustomDType>("CustomDType,"));
}

template <typename T, T Value>
using constant = std::integral_constant<T, Value>;

GTEST_TEST(CppParamTest, LiteralTypes) {
  // Tests that literal types are mapped to literals in Python.
  ASSERT_TRUE(CheckPyParam<std::true_type>("True,"));
  ASSERT_TRUE((CheckPyParam<constant<int, -1>>("-1,")));
  ASSERT_TRUE((CheckPyParam<constant<uint, 1>>("1,")));
}

GTEST_TEST(CppParamTest, Packs) {
  // Tests that type packs are properly interpreted.
  ASSERT_TRUE((CheckPyParam<int, bool>("int, bool")));
  ASSERT_TRUE((CheckPyParam<bool, constant<bool, false>>("bool, False")));
}

int main(int argc, char** argv) {
  // Reconstructing `scoped_interpreter` multiple times (e.g. via `SetUp()`)
  // while *also* importing `numpy` wreaks havoc.
  py::scoped_interpreter guard;

  // Define common scope, import numpy for use in `eval`.
  py::module m("__main__");
  py::globals()["np"] = py::module::import("numpy");

  // Define custom class only once here.
  py::class_<CustomCppType>(m, "CustomCppType");

  test::SynchronizeGlobalsForPython3(m);

  // Define custom dtype.
  py::dtype_user<CustomDType>(m, "CustomDType")
<<<<<<< HEAD
    .def("value", &CustomDType::value)
=======
    .def("value", [](const CustomDType* self) {
      return self->value;
    })
>>>>>>> 4937a467
    .def("__str__", [](const CustomDType*) {
      return py::str("<CustomDType>");
    })
    .def("__repr__", [](const CustomDType*) {
      return py::str("<CustomDType>");
    });

  ::testing::InitGoogleTest(&argc, argv);
  return RUN_ALL_TESTS();
}

}  // namespace pydrake
}  // namespace drake

int main(int argc, char** argv) {
  return drake::pydrake::main(argc, argv);
}<|MERGE_RESOLUTION|>--- conflicted
+++ resolved
@@ -19,11 +19,7 @@
 namespace drake {
 namespace pydrake {
 
-<<<<<<< HEAD
-class CustomDType {
-=======
 struct CustomDType {
->>>>>>> 4937a467
   int value{};
 };
 
@@ -111,13 +107,9 @@
 
   // Define custom dtype.
   py::dtype_user<CustomDType>(m, "CustomDType")
-<<<<<<< HEAD
-    .def("value", &CustomDType::value)
-=======
     .def("value", [](const CustomDType* self) {
       return self->value;
     })
->>>>>>> 4937a467
     .def("__str__", [](const CustomDType*) {
       return py::str("<CustomDType>");
     })
