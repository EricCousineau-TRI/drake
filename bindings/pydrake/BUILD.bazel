# -*- python -*-

load("@drake//tools/install:install.bzl", "install")
load("//tools/lint:lint.bzl", "add_lint_tests")
load(
    "//tools:drake.bzl",
    "drake_cc_googletest",
    "drake_cc_library",
)
load(
    "//tools/skylark:drake_py.bzl",
    "drake_py_binary",
    "drake_py_library",
    "drake_py_test",
    "drake_py_unittest",
)
load(
    "//tools/skylark:pybind.bzl",
    "drake_pybind_library",
    "get_drake_py_installs",
    "get_pybind_package_info",
)

package(default_visibility = [
    "//bindings:__subpackages__",
])

# This determines how `PYTHONPATH` is configured, and how to install the
# bindings.
PACKAGE_INFO = get_pybind_package_info(base_package = "//bindings")

drake_cc_library(
    name = "pydrake_pybind",
    hdrs = ["pydrake_pybind.h"],
    # NOTE: We must violate IWYU and not list any Drake libraries in "deps"
    # here because we do not want these dependencies violating ODR (at both
    # development and install time).
)

drake_pybind_library(
    name = "common_py",
    cc_srcs = ["common_py.cc"],
    package_info = PACKAGE_INFO,
    py_deps = [
        "//bindings/pydrake/util:deprecation_py",
<<<<<<< HEAD
        "@numpy_py",
=======
        "//bindings:bazel_workaround_4594_libdrake_py",
>>>>>>> 918d7017
    ],
    py_srcs = [
        "__init__.py",
        "common.py",
    ],
)

drake_cc_library(
    name = "autodiff_types_pybind",
    hdrs = ["autodiff_types_pybind.h"],
)

drake_pybind_library(
    name = "autodiffutils_py",
    cc_deps = [
        ":autodiff_types_pybind",
        "//bindings/pydrake/util:wrap_pybind",
    ],
    cc_srcs = ["autodiffutils_py.cc"],
    package_info = PACKAGE_INFO,
    py_deps = [
        ":common_py",
        ":math_py",
        "//bindings/pydrake/util:deprecation_py",
    ],
    py_srcs = [
        "autodiffutils.py",
        "forwarddiff.py",
    ],
)

drake_pybind_library(
    name = "automotive_py",
    cc_deps = [
        "//bindings/pydrake/systems:systems_pybind",
    ],
    cc_so_name = "automotive",
    cc_srcs = ["automotive_py.cc"],
    package_info = PACKAGE_INFO,
)

drake_py_library(
    name = "backwards_compatibility_py",
    srcs = [
        "parsers.py",
        "rbtree.py",
    ],
    deps = [
        "//bindings/pydrake/multibody:parsers_py",
        "//bindings/pydrake/multibody:rigid_body_tree_py",
    ],
)

drake_pybind_library(
    name = "lcm_py",
    cc_so_name = "lcm",
    cc_srcs = ["lcm_py.cc"],
    package_info = PACKAGE_INFO,
    py_deps = [
        ":common_py",
    ],
)

drake_pybind_library(
    name = "math_py",
    cc_so_name = "math",
    cc_srcs = ["math_py.cc"],
    package_info = PACKAGE_INFO,
    py_deps = [
        ":common_py",
        "//bindings/pydrake/util:eigen_geometry_py",
    ],
)

# TODO(eric.cousineau): Make private.
drake_cc_library(
    name = "symbolic_types_pybind",
    hdrs = ["symbolic_types_pybind.h"],
)

drake_pybind_library(
    name = "symbolic_py",
    cc_deps = [
        ":symbolic_types_pybind",
        "//bindings/pydrake/util:wrap_pybind",
        "@fmt",
    ],
    cc_srcs = ["symbolic_py.cc"],
    package_info = PACKAGE_INFO,
    py_deps = [
        ":common_py",
        ":math_py",
        "//bindings/pydrake/util:compatibility_py",
        "//bindings/pydrake/util:deprecation_py",
    ],
    py_srcs = ["symbolic.py"],
)

drake_pybind_library(
    name = "trajectories_py",
    cc_so_name = "trajectories",
    cc_srcs = ["trajectories_py.cc"],
    package_info = PACKAGE_INFO,
    py_deps = [
        ":common_py",
    ],
)

PY_LIBRARIES_WITH_INSTALL = [
    ":autodiffutils_py",
    ":automotive_py",
    ":common_py",
    ":lcm_py",
    ":math_py",
    ":symbolic_py",
    ":trajectories_py",
    "//bindings/pydrake/examples",
    "//bindings/pydrake/maliput",
    "//bindings/pydrake/multibody",
    "//bindings/pydrake/solvers",
    "//bindings/pydrake/systems",
    "//bindings/pydrake/third_party",
    "//bindings/pydrake/util",
]

PY_LIBRARIES = [
    ":backwards_compatibility_py",
]

# Symbol roll-up (for user ease).
drake_py_library(
    name = "all_py",
    srcs = ["all.py"],
    deps = PY_LIBRARIES_WITH_INSTALL + PY_LIBRARIES,
)

# Package roll-up (for Bazel dependencies).
drake_py_library(
    name = "pydrake",
    visibility = ["//visibility:public"],
    deps = [":all_py"],
)

install(
    name = "install",
    install_tests = [
        ":test/all_install_test.py",
        ":test/common_install_test.py",
    ],
    targets = PY_LIBRARIES + [":all_py"],
    py_dest = PACKAGE_INFO.py_dest,
    visibility = ["//visibility:public"],
    deps = get_drake_py_installs(PY_LIBRARIES_WITH_INSTALL),
)

drake_py_unittest(
    name = "all_test",
    data = ["//examples/pendulum:models"],
    deps = [":all_py"],
)

drake_py_library(
    name = "algebra_test_util_py",
    testonly = 1,
    srcs = ["test/algebra_test_util.py"],
)

# Test ODR (One Definition Rule).
drake_pybind_library(
    name = "autodiffutils_test_util_py",
    testonly = 1,
    add_install = False,
    cc_deps = [
        ":autodiff_types_pybind",
    ],
    cc_so_name = "test/autodiffutils_test_util",
    cc_srcs = ["test/autodiffutils_test_util_py.cc"],
    package_info = PACKAGE_INFO,
)

drake_py_unittest(
    name = "autodiffutils_test",
    deps = [
        ":algebra_test_util_py",
        ":autodiffutils_py",
        ":autodiffutils_test_util_py",
    ],
)

# Test ODR (One Definition Rule).
drake_pybind_library(
    name = "odr_test_module_py",
    testonly = 1,
    add_install = False,
    cc_deps = [
        ":symbolic_types_pybind",
    ],
    cc_so_name = "test/odr_test_module",
    cc_srcs = ["test/odr_test_module_py.cc"],
    package_info = PACKAGE_INFO,
)

drake_py_unittest(
    name = "odr_test",
    deps = [
        ":odr_test_module_py",
        ":symbolic_py",
    ],
)

drake_py_unittest(
    name = "common_test",
    data = ["//examples/atlas:models"],
    deps = [":common_py"],
)

drake_py_unittest(
    name = "forward_diff_test",
    deps = [":autodiffutils_py"],
)

drake_py_unittest(
    name = "lcm_test",
    deps = [
        ":lcm_py",
    ],
)

drake_py_unittest(
    name = "math_test",
    deps = [
        ":math_py",
    ],
)

drake_py_unittest(
    name = "math_overloads_test",
    deps = [
        ":autodiffutils_py",
        ":math_py",
        ":symbolic_py",
    ],
)

drake_py_unittest(
    name = "symbolic_test",
    deps = [
        ":algebra_test_util_py",
        ":symbolic_py",
        "//bindings/pydrake/util:containers_py",
    ],
)

drake_py_unittest(
    name = "trajectories_test",
    deps = [":trajectories_py"],
)

drake_py_unittest(
    name = "automotive_test",
    deps = [
        ":automotive_py",
        "//bindings/pydrake/maliput:api_py",
        "//bindings/pydrake/maliput:dragway_py",
        "//bindings/pydrake/multibody:multibody_tree_py",
        "//bindings/pydrake/systems",
    ],
)

drake_py_unittest(
    name = "backwards_compatability_test",
    deps = [
        ":backwards_compatibility_py",
    ],
)

add_lint_tests(
    python_lint_extra_srcs = [
        ":test/all_install_test.py",
        ":test/common_install_test.py",
    ],
)

drake_py_binary(
    name = "math_example",
    srcs = ["math_example.py"],
    isolate = 1,
    deps = [
        ":math_py",
    ],
)<|MERGE_RESOLUTION|>--- conflicted
+++ resolved
@@ -43,11 +43,8 @@
     package_info = PACKAGE_INFO,
     py_deps = [
         "//bindings/pydrake/util:deprecation_py",
-<<<<<<< HEAD
+        "//bindings:bazel_workaround_4594_libdrake_py",
         "@numpy_py",
-=======
-        "//bindings:bazel_workaround_4594_libdrake_py",
->>>>>>> 918d7017
     ],
     py_srcs = [
         "__init__.py",
