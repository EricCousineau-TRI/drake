--- conflicted
+++ resolved
@@ -43,7 +43,7 @@
         # We use `common:_init_py` to avoid dependency cycles.
         "//bindings:bazel_workaround_4594_libdrake_py",
         "//bindings/pydrake/common:_init_py",
-        "//bindings/pydrake/common:deprecation_py",
+        "//bindings/pydrake/util:deprecation_py",
     ],
 )
 
@@ -93,19 +93,15 @@
     name = "autodiffutils_py",
     cc_deps = [
         ":autodiff_types_pybind",
-<<<<<<< HEAD
-        "//bindings/pydrake/common:wrap_pybind",
-=======
         "//bindings/pydrake:documentation_pybind",
         "//bindings/pydrake/util:wrap_pybind",
->>>>>>> 7d91182c
     ],
     cc_srcs = ["autodiffutils_py.cc"],
     package_info = PACKAGE_INFO,
     py_deps = [
         ":math_py",
         ":module_py",
-        "//bindings/pydrake/common:deprecation_py",
+        "//bindings/pydrake/util:deprecation_py",
     ],
     py_srcs = [
         "forwarddiff.py",
@@ -115,12 +111,9 @@
 drake_pybind_library(
     name = "automotive_py",
     cc_deps = [
-<<<<<<< HEAD
-        "//bindings/pydrake/common:wrap_pybind",
-=======
-        "//bindings/pydrake:documentation_pybind",
->>>>>>> 7d91182c
+        "//bindings/pydrake:documentation_pybind",
         "//bindings/pydrake/systems:systems_pybind",
+        "//bindings/pydrake/util:wrap_pybind",
     ],
     cc_srcs = ["automotive_py.cc"],
     package_info = PACKAGE_INFO,
@@ -157,12 +150,8 @@
 drake_pybind_library(
     name = "lcm_py",
     cc_deps = [
-<<<<<<< HEAD
-        "//bindings/pydrake/common:drake_optional_pybind",
-=======
         "//bindings/pydrake:documentation_pybind",
         "//bindings/pydrake/util:drake_optional_pybind",
->>>>>>> 7d91182c
     ],
     cc_srcs = ["lcm_py.cc"],
     package_info = PACKAGE_INFO,
@@ -178,7 +167,7 @@
     package_info = PACKAGE_INFO,
     py_deps = [
         ":module_py",
-        "//bindings/pydrake/common:eigen_geometry_py",
+        "//bindings/pydrake/util:eigen_geometry_py",
     ],
 )
 
@@ -207,19 +196,16 @@
     name = "symbolic_py",
     cc_deps = [
         ":symbolic_types_pybind",
-<<<<<<< HEAD
-        "//bindings/pydrake/common:wrap_pybind",
-=======
         "//bindings/pydrake:documentation_pybind",
         "//bindings/pydrake/util:wrap_pybind",
->>>>>>> 7d91182c
     ],
     cc_srcs = ["symbolic_py.cc"],
     package_info = PACKAGE_INFO,
     py_deps = [
         ":math_py",
         ":module_py",
-        "//bindings/pydrake/common:compatibility_py",
+        "//bindings/pydrake/util:compatibility_py",
+        "//bindings/pydrake/util:deprecation_py",
     ],
     py_srcs = ["_symbolic_extra.py"],
 )
@@ -251,7 +237,6 @@
     "//bindings/pydrake/solvers",
     "//bindings/pydrake/systems",
     "//bindings/pydrake/third_party",
-    # Backwards compatibility.
     "//bindings/pydrake/util",
 ]
 
@@ -407,7 +392,7 @@
     deps = [
         ":algebra_test_util_py",
         ":symbolic_py",
-        "//bindings/pydrake/common:containers_py",
+        "//bindings/pydrake/util:containers_py",
     ],
 )
 
