--- conflicted
+++ resolved
@@ -44,11 +44,8 @@
     package_info = PACKAGE_INFO,
     py_deps = [
         "//bindings/pydrake/util:deprecation_py",
-<<<<<<< HEAD
+        "//bindings:bazel_workaround_4594_libdrake_py",
         "@numpy_py",
-=======
-        "//bindings:bazel_workaround_4594_libdrake_py",
->>>>>>> 6e7acbf9
     ],
     py_srcs = [
         "__init__.py",
