--- conflicted
+++ resolved
@@ -2,11 +2,7 @@
 
 import pydrake.math as mut
 from pydrake.math import (BarycentricMesh, wrap_to)
-<<<<<<< HEAD
-from pydrake.common.eigen_geometry import Isometry3, Quaternion
-=======
 from pydrake.util.eigen_geometry import Isometry3, Quaternion, AngleAxis
->>>>>>> 7d91182c
 
 import unittest
 import numpy as np
