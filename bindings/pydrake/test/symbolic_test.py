--- conflicted
+++ resolved
@@ -51,43 +51,13 @@
         self._coerce_value(lhs, rhs)
         self.assertFalse(lhs.EqualTo(rhs), "{} == {}".format(lhs, rhs))
 
-<<<<<<< HEAD
-class BaseSymbolicTest(unittest.TestCase):
-    def _check_scalar(self, actual, expected):
-        if isinstance(actual, np.ndarray):
-            self.assertEqual(actual.shape, ())
-            actual = actual.item()
-        valid_types = [
-            int,
-            float,
-            sym.Expression,
-            sym.Formula,
-            sym.Monomial,
-            sym.Polynomial,
-            sym.Variable,
-        ]
-        T = type(actual)
-        self.assertTrue(T in valid_types, "Invalid type {}".format(T))
-        # Chain conversion to ensure equivalent treatment.
-        if isinstance(expected, float) or isinstance(expected, int):
-            expected = T(expected)
-        if isinstance(expected, T):
-            expected = str(expected)
-        self.assertIsInstance(expected, str)
-        self.assertEqual(str(actual), expected)
-
     def _check_array(self, actual, expected):
         expected = np.array(expected)
         self.assertEqual(actual.shape, expected.shape)
         for a, b in zip(actual.flat, expected.flat):
-            self._check_scalar(a, b)
-
-
-class TestSymbolicVariable(BaseSymbolicTest):
-=======
+            self.assertSame(a, b)
 
 class TestSymbolicVariable(SymbolicTestCase):
->>>>>>> cdb03494
     def test_addition(self):
         self._check_scalar((x + y), "(x + y)")
         self._check_scalar((x + 1), "(1 + x)")
@@ -208,11 +178,7 @@
                          "(if (x > y) then x else y)")
 
 
-<<<<<<< HEAD
-class TestSymbolicVariables(BaseSymbolicTest):
-=======
 class TestSymbolicVariables(SymbolicTestCase):
->>>>>>> cdb03494
     def test_default_constructor(self):
         vars = sym.Variables()
         self.assertEqual(vars.size(), 0)
@@ -328,26 +294,7 @@
         self.assertEqual(vars3, sym.Variables([y]))
 
 
-<<<<<<< HEAD
-class TestSymbolicExpression(BaseSymbolicTest):
-=======
 class TestSymbolicExpression(SymbolicTestCase):
-    def _check_scalar(self, actual, expected):
-        self.assertIsInstance(actual, sym.Expression)
-        # Chain conversion to ensure equivalent treatment.
-        if isinstance(expected, float) or isinstance(expected, int):
-            expected = sym.Expression(expected)
-        if isinstance(expected, sym.Expression):
-            expected = str(expected)
-        self.assertIsInstance(expected, str)
-        self.assertEqual(str(actual), expected)
-
-    def _check_array(self, actual, expected):
-        self.assertEqual(actual.shape, expected.shape)
-        for a, b in zip(actual.flat, expected.flat):
-            self._check_scalar(a, b)
-
->>>>>>> cdb03494
     def _check_algebra(self, algebra):
         xv = algebra.to_algebra(x)
         yv = algebra.to_algebra(y)
@@ -456,7 +403,7 @@
             algebra.check_value((algebra.max(e_xv, e_yv)), "max(x, y)")
             # TODO(eric.cousineau): Add broadcasting functions for these
             # operations.
-            # algebra.check_value((sym.atan(e_xv)), "atan(x)")
+            algebra.check_value((sym.atan(e_xv)), "atan(x)")
             algebra.check_value((sym.if_then_else(e_xv > e_yv, e_xv, e_yv)),
                                 "(if (x > y) then x else y)")
 
@@ -519,63 +466,6 @@
         self.assertIsInstance(xv[0], sym.Variable)
         self.assertEquals(e_xv.shape, (2,))
         self.assertIsInstance(e_xv[0], sym.Expression)
-
-<<<<<<< HEAD
-    def test_relation_operators_array_8135(self):
-        # Indication of #8135.
-        e_xv = np.array([e_x, e_x])
-        e_yv = np.array([e_y, e_y])
-        value = (e_xv == e_yv)
-        self.assertEqual(value.dtype, sym.Formula)
-        self.assertTrue(isinstance(value[0], sym.Formula))
-        self._check_array(value, ["(x = y)", "(x = y)"])
-=======
-    def test_equalto(self):
-        self.assertTrue((x + y).EqualTo(x + y))
-        self.assertFalse((x + y).EqualTo(x - y))
-
-    def test_relational_operators(self):
-        # TODO(eric.cousineau): Use `VectorizedAlgebra` overloads once #8315 is
-        # resolved.
-        # Expression rop Expression
-        self.assertEqual(str(e_x < e_y), "(x < y)")
-        self.assertEqual(str(e_x <= e_y), "(x <= y)")
-        self.assertEqual(str(e_x > e_y), "(x > y)")
-        self.assertEqual(str(e_x >= e_y), "(x >= y)")
-        self.assertEqual(str(e_x == e_y), "(x = y)")
-        self.assertEqual(str(e_x != e_y), "(x != y)")
-
-        # Expression rop Variable
-        self.assertEqual(str(e_x < y), "(x < y)")
-        self.assertEqual(str(e_x <= y), "(x <= y)")
-        self.assertEqual(str(e_x > y), "(x > y)")
-        self.assertEqual(str(e_x >= y), "(x >= y)")
-        self.assertEqual(str(e_x == y), "(x = y)")
-        self.assertEqual(str(e_x != y), "(x != y)")
-
-        # Variable rop Expression
-        self.assertEqual(str(x < e_y), "(x < y)")
-        self.assertEqual(str(x <= e_y), "(x <= y)")
-        self.assertEqual(str(x > e_y), "(x > y)")
-        self.assertEqual(str(x >= e_y), "(x >= y)")
-        self.assertEqual(str(x == e_y), "(x = y)")
-        self.assertEqual(str(x != e_y), "(x != y)")
-
-        # Expression rop float
-        self.assertEqual(str(e_x < 1), "(x < 1)")
-        self.assertEqual(str(e_x <= 1), "(x <= 1)")
-        self.assertEqual(str(e_x > 1), "(x > 1)")
-        self.assertEqual(str(e_x >= 1), "(x >= 1)")
-        self.assertEqual(str(e_x == 1), "(x = 1)")
-        self.assertEqual(str(e_x != 1), "(x != 1)")
-
-        # float rop Expression
-        self.assertEqual(str(1 < e_y), "(y > 1)")
-        self.assertEqual(str(1 <= e_y), "(y >= 1)")
-        self.assertEqual(str(1 > e_y), "(y < 1)")
-        self.assertEqual(str(1 >= e_y), "(y <= 1)")
-        self.assertEqual(str(1 == e_y), "(y = 1)")
-        self.assertEqual(str(1 != e_y), "(y != 1)")
 
     def test_relational_operators_nonzero(self):
         # For issues #8135 and #8491.
@@ -591,6 +481,10 @@
         # Indication of #8135. Ideally, these would all be arrays of formulas.
         e_xv = np.array([e_x, e_x])
         e_yv = np.array([e_y, e_y])
+        value = (e_xv == e_yv)
+        self.assertEqual(value.dtype, sym.Formula)
+        self.assertTrue(isinstance(value[0], sym.Formula))
+        self._check_array(value, ["(x = y)", "(x = y)"])
         # N.B. In some versions of NumPy, `!=` for dtype=object implies ID
         # comparison (e.g. `is`).
         # N.B. If `__nonzero__` throws, then NumPy swallows the error and
@@ -607,26 +501,14 @@
         # - All true.
         with self.assertRaises(DeprecationWarning):
             value = (e_xv == e_xv)
->>>>>>> cdb03494
 
     def test_functions_with_float(self):
         # TODO(eric.cousineau): Use concrete values once vectorized methods are
         # supported.
         v_x = 1.0
         v_y = 1.0
-<<<<<<< HEAD
-        # WARNING: If these math functions have `float` overloads that return
-        # `float`, then `assertEqual`-like tests are meaningful (current state,
-        # and before `math` overloads were introduced).
-        # If these math functions implicitly cast `float` to `Expression`, then
-        # `assertEqual` tests are meaningless, as it tests `__nonzero__` for
-        # `Formula`, which will always be True.
-        self.assertNotEqual(sym.abs(v_x), 0.5*np.abs(v_x))
-        self.assertNotEqual(str(sym.abs(v_x)), str(0.5*np.abs(v_x)))
-=======
         self.assertSame(sym.abs(v_x), np.abs(v_x))
         self.assertNotSame(sym.abs(v_x), 0.5*np.abs(v_x))
->>>>>>> cdb03494
         self._check_scalar(sym.abs(v_x), np.abs(v_x))
         self._check_scalar(sym.abs(v_x), np.abs(v_x))
         self._check_scalar(sym.exp(v_x), np.exp(v_x))
@@ -700,11 +582,7 @@
     # functions.
 
 
-<<<<<<< HEAD
-class TestSymbolicFormula(BaseSymbolicTest):
-=======
 class TestSymbolicFormula(SymbolicTestCase):
->>>>>>> cdb03494
     def test_get_free_variables(self):
         f = x > y
         self.assertEqual(f.GetFreeVariables(), sym.Variables([x, y]))
@@ -762,11 +640,7 @@
             (x > 1).Evaluate(env)
 
 
-<<<<<<< HEAD
-class TestSymbolicMonomial(BaseSymbolicTest):
-=======
 class TestSymbolicMonomial(SymbolicTestCase):
->>>>>>> cdb03494
     def test_constructor_variable(self):
         m = sym.Monomial(x)  # m = x¹
         self.assertEqual(m.degree(x), 1)
@@ -780,17 +654,10 @@
     def test_constructor_map(self):
         powers_in = {x: 2, y: 3, z: 4}
         m = sym.Monomial(powers_in)
-<<<<<<< HEAD
-        powers_out = m.get_powers()
-        self._check_scalar(powers_out[x], 2)
-        self._check_scalar(powers_out[y], 3)
-        self._check_scalar(powers_out[z], 4)
-=======
         powers_out = EqualToDict(m.get_powers())
         self.assertEqual(powers_out[x], 2)
         self.assertEqual(powers_out[y], 3)
         self.assertEqual(powers_out[z], 4)
->>>>>>> cdb03494
 
     def test_comparison(self):
         # m1 = m2 = x²
@@ -916,11 +783,7 @@
             m.Evaluate(env)
 
 
-<<<<<<< HEAD
-class TestSymbolicPolynomial(BaseSymbolicTest):
-=======
 class TestSymbolicPolynomial(SymbolicTestCase):
->>>>>>> cdb03494
     def test_default_constructor(self):
         p = sym.Polynomial()
         self.assertSame(p.ToExpression(), sym.Expression())
@@ -1006,35 +869,19 @@
         p = sym.Polynomial()
         self.assertSame(p - p, p)
         m = sym.Monomial(x)
-<<<<<<< HEAD
-        self.assertEqual(m - p, sym.Polynomial(1 * x))
-        self.assertEqual(p - m, sym.Polynomial(-1 * x))
-        a = p - 0
-        b = sym.Polynomial(x**2)
-        self.assertEqual(p - 0, sym.Polynomial(x**2))
-        self.assertEqual(0 - p, -p)
-=======
         self.assertSame(m - p, sym.Polynomial(1 * x))
         self.assertSame(p - m, sym.Polynomial(-1 * x))
         self.assertSame(p - 0, p)
         self.assertSame(0 - p, -p)
->>>>>>> cdb03494
 
     def test_multiplication(self):
         p = sym.Polynomial()
         self.assertSame(p * p, p)
         m = sym.Monomial(x)
-<<<<<<< HEAD
-        self.assertEqual(m * p, p)
-        self.assertEqual(p * m, p*p)
-        self.assertEqual(p * 0, p)
-        self.assertEqual(0 * p, p)
-=======
         self.assertSame(m * p, p)
         self.assertSame(p * m, p)
         self.assertSame(p * 0, p)
         self.assertSame(0 * p, p)
->>>>>>> cdb03494
 
     def test_addition_assignment(self):
         p = sym.Polynomial()
@@ -1089,13 +936,6 @@
         self.assertSame(p1, p2)
         self.assertEqual(hash(p1), hash(p2))
         p1 += 1
-<<<<<<< HEAD
-        self.assertNotEqual(p1, p2)
-        self.assertNotEqual(hash(p1), hash(p2))
-
-import sys
-sys.stdout = sys.stderr
-=======
         self.assertNotSame(p1, p2)
         self.assertNotEqual(hash(p1), hash(p2))
 
@@ -1119,4 +959,7 @@
         env = {x: float('nan')}
         with self.assertRaises(RuntimeError):
             p.Evaluate(env)
->>>>>>> cdb03494
+
+
+import sys
+sys.stdout = sys.stderr