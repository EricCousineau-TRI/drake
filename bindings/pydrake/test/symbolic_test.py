# -*- coding: utf-8 -*-
from __future__ import absolute_import, division, print_function

import copy
import unittest

import numpy as np
import six

import pydrake.symbolic as sym
import pydrake.common
from pydrake.test.algebra_test_util import ScalarAlgebra, VectorizedAlgebra
from pydrake.common.containers import EqualToDict
from pydrake.common.deprecation import install_numpy_warning_filters

# TODO(eric.cousineau): Replace usages of `sym` math functions with the
# overloads from `pydrake.math`.

# Define global variables to make the tests less verbose.
x = sym.Variable("x")
y = sym.Variable("y")
z = sym.Variable("z")
w = sym.Variable("w")
a = sym.Variable("a")
b = sym.Variable("b")
c = sym.Variable("c")
e_x = sym.Expression(x)
e_y = sym.Expression(y)

TYPES = [
    sym.Variable,
    sym.Expression,
    sym.Formula,
    sym.Polynomial,
    sym.Monomial,
]

RHS_TYPES = TYPES + [float, int, str]


def to_scalar(x):
    if isinstance(x, np.ndarray):
        assert len(x.shape) == 0
        s = x.item(0)
    else:
        s = x
    if isinstance(s, np.string_):
        s = str(s)
    elif isinstance(s, np.float64):
        s = float(s)
    return s


class SymbolicTestCase(unittest.TestCase):
    def _check_operand_types(self, lhs, rhs):
        lhs = to_scalar(lhs)
        rhs = to_scalar(rhs)
        self.assertTrue(type(lhs) in TYPES, type(lhs))
        self.assertTrue(type(rhs) in RHS_TYPES, type(rhs))
        return lhs, rhs

    def assertEqualStructure(self, lhs, rhs):
        lhs, rhs = self._check_operand_types(lhs, rhs)
        if isinstance(rhs, str):
            self.assertEqual(str(lhs), rhs)
        else:
            self.assertTrue(lhs.EqualTo(rhs), "{} != {}".format(lhs, rhs))

    def assertNotEqualStructure(self, lhs, rhs):
        lhs, rhs = self._check_operand_types(lhs, rhs)
        if isinstance(rhs, str):
            self.assertNotEqual(str(lhs), rhs)
        else:
            self.assertFalse(lhs.EqualTo(rhs), "{} == {}".format(lhs, rhs))

    def assertEqualStructureArray(self, actual, expected):
        expected = np.array(expected)
        self.assertEqual(actual.shape, expected.shape)
        for a, b in zip(actual.flat, expected.flat):
            self.assertEqualStructure(a, b)


class TestSymbolicVariable(SymbolicTestCase):
    def test_addition(self):
        self.assertEqualStructure((x + y), "(x + y)")
        self.assertEqualStructure((x + 1), "(1 + x)")
        self.assertEqualStructure((1 + x), "(1 + x)")

    def test_subtraction(self):
        self.assertEqualStructure((x - y), "(x - y)")
        self.assertEqualStructure((x - 1), "(-1 + x)")
        self.assertEqualStructure((1 - x), "(1 - x)")

    def test_multiplication(self):
        self.assertEqualStructure((x * y), "(x * y)")
        self.assertEqualStructure((x * 1), "x")
        self.assertEqualStructure((1 * x), "x")

    def test_division(self):
        self.assertEqualStructure((x / y), "(x / y)")
        self.assertEqualStructure((x / 1), "x")
        self.assertEqualStructure((1 / x), "(1 / x)")

    def test_unary_operators(self):
        self.assertEqualStructure((+x), "x")
        self.assertEqualStructure((-x), "(-1 * x)")

    def test_relational_operators(self):
        # Variable rop float
        self.assertEqualStructure((x >= 1), "(x >= 1)")
        self.assertEqualStructure((x > 1), "(x > 1)")
        self.assertEqualStructure((x <= 1), "(x <= 1)")
        self.assertEqualStructure((x < 1), "(x < 1)")
        self.assertEqualStructure((x == 1), "(x == 1)")
        self.assertEqualStructure((x != 1), "(x != 1)")

        # float rop Variable
        self.assertEqualStructure((1 < y), "(y > 1)")
        self.assertEqualStructure((1 <= y), "(y >= 1)")
        self.assertEqualStructure((1 > y), "(y < 1)")
        self.assertEqualStructure((1 >= y), "(y <= 1)")
        self.assertEqualStructure((1 == y), "(y == 1)")
        self.assertEqualStructure((1 != y), "(y != 1)")

        # Variable rop Variable
        self.assertEqualStructure((x < y), "(x < y)")
        self.assertEqualStructure((x <= y), "(x <= y)")
        self.assertEqualStructure((x > y), "(x > y)")
        self.assertEqualStructure((x >= y), "(x >= y)")
        self.assertEqualStructure((x == y), "(x == y)")
        self.assertEqualStructure((x != y), "(x != y)")

    def test_get_type(self):
        i = sym.Variable('i', sym.Variable.Type.INTEGER)
        self.assertEqual(i.get_type(), sym.Variable.Type.INTEGER)
        g = sym.Variable('g', sym.Variable.Type.RANDOM_GAUSSIAN)
        self.assertEqual(g.get_type(), sym.Variable.Type.RANDOM_GAUSSIAN)

    def test_repr(self):
        self.assertEqual(repr(x), "Variable('x', Continuous)")

    def test_simplify(self):
        self.assertEqualStructure((0 * (x + y)), "0")
        self.assertEqualStructure((x + y - x - y), "0")
        self.assertEqualStructure((x / x - 1), "0")
        self.assertEqualStructure((x / x), "1")

    def test_expand(self):
        ex = 2 * (x + y)
        self.assertEqualStructure((ex), "(2 * (x + y))")
        self.assertEqualStructure((ex.Expand()), "(2 * x + 2 * y)")

    def test_pow(self):
        self.assertEqualStructure((x**2), "pow(x, 2)")
        self.assertEqualStructure((x**y), "pow(x, y)")
        self.assertEqualStructure(((x + 1)**(y - 1)), "pow((1 + x), (-1 + y))")

    def test_neg(self):
        self.assertEqualStructure((-(x + 1)), "(-1 - x)")

    def test_equalto(self):
        self.assertTrue(x.EqualTo(x))
        self.assertFalse(x.EqualTo(y))

    def test_logical(self):
        self.assertEqualStructure((sym.logical_not(x == 0)), "!((x == 0))")
        # Test single-operand logical statements
        self.assertEqualStructure((sym.logical_and(x >= 1)), "(x >= 1)")
        self.assertEqualStructure((sym.logical_or(x >= 1)), "(x >= 1)")
        # Test binary operand logical statements
        self.assertEqualStructure(
            (sym.logical_and(x >= 1, x <= 2)), "((x >= 1) and (x <= 2))")
        self.assertEqualStructure(
            (sym.logical_or(x <= 1, x >= 2)), "((x >= 2) or (x <= 1))")
        # Test multiple operand logical statements
        self.assertEqualStructure(
            (sym.logical_and(x >= 1, x <= 2, y == 2)),
            "((y == 2) and (x >= 1) and (x <= 2))")
        self.assertEqualStructure(
            (sym.logical_or(x >= 1, x <= 2, y == 2)),
            "((y == 2) or (x >= 1) or (x <= 2))")

    def test_functions_with_variable(self):
        self.assertEqual(str(sym.abs(x)), "abs(x)")
        self.assertEqual(str(sym.exp(x)), "exp(x)")
        self.assertEqual(str(sym.sqrt(x)), "sqrt(x)")
        self.assertEqual(str(sym.pow(x, y)), "pow(x, y)")
        self.assertEqual(str(sym.sin(x)), "sin(x)")
        self.assertEqual(str(sym.cos(x)), "cos(x)")
        self.assertEqual(str(sym.tan(x)), "tan(x)")
        self.assertEqual(str(sym.asin(x)), "asin(x)")
        self.assertEqual(str(sym.acos(x)), "acos(x)")
        self.assertEqual(str(sym.atan(x)), "atan(x)")
        self.assertEqual(str(sym.atan2(x, y)), "atan2(x, y)")
        self.assertEqual(str(sym.sinh(x)), "sinh(x)")
        self.assertEqual(str(sym.cosh(x)), "cosh(x)")
        self.assertEqual(str(sym.tanh(x)), "tanh(x)")
        self.assertEqual(str(sym.min(x, y)), "min(x, y)")
        self.assertEqual(str(sym.max(x, y)), "max(x, y)")
        self.assertEqual(str(sym.ceil(x)), "ceil(x)")
        self.assertEqual(str(sym.floor(x)), "floor(x)")
        self.assertEqual(str(sym.if_then_else(x > y, x, y)),
                         "(if (x > y) then x else y)")

    def test_array_str(self):
        # Addresses #8729.
        value = str(np.array([x, y]))
        self.assertIn("Variable('x', Continuous)", value)
        self.assertIn("Variable('y', Continuous)", value)


class TestSymbolicVariables(SymbolicTestCase):
    def test_default_constructor(self):
        vars = sym.Variables()
        self.assertEqual(vars.size(), 0)
        self.assertTrue(vars.empty())

    def test_constructor_list(self):
        vars = sym.Variables([x, y, z])
        self.assertEqual(vars.size(), 3)
        self.assertEqual(len(vars), 3)

    def test_to_string(self):
        vars = sym.Variables([x, y, z])
        self.assertEqual(vars.to_string(), "{x, y, z}")
        self.assertEqual("{}".format(vars), "{x, y, z}")

    def test_repr(self):
        vars = sym.Variables([x, y, z])
        self.assertEqual(repr(vars), '<Variables "{x, y, z}">')

    def test_insert1(self):
        vars = sym.Variables()
        vars.insert(x)
        self.assertEqual(vars.size(), 1)

    def test_insert2(self):
        vars = sym.Variables([x])
        vars.insert(sym.Variables([y, z]))
        self.assertEqual(vars.size(), 3)

    def test_erase1(self):
        vars = sym.Variables([x, y, z])
        count = vars.erase(x)
        self.assertEqual(count, 1)

    def test_erase2(self):
        vars1 = sym.Variables([x, y, z])
        vars2 = sym.Variables([w, z])
        count = vars1.erase(vars2)
        self.assertEqual(count, 1)
        self.assertEqual(vars1.size(), 2)

    def test_include(self):
        vars = sym.Variables([x, y, z])
        self.assertTrue(vars.include(y))
        self.assertTrue(z in vars)

    def test_equalto(self):
        vars1 = sym.Variables([x, y, z])
        vars2 = sym.Variables([y, z])
        vars3 = sym.Variables([x, y, z])
        self.assertTrue(vars1.EqualTo(vars3))
        self.assertFalse(vars1.EqualTo(vars2))

    def test_to_string(self):
        vars = sym.Variables()
        vars.insert(x)
        vars.insert(y)
        vars.insert(z)
        self.assertEqual(vars.to_string(), "{x, y, z}")

    def test_subset_properties(self):
        vars1 = sym.Variables([x, y, z])
        vars2 = sym.Variables([x, y])
        self.assertFalse(vars1.IsSubsetOf(vars2))
        self.assertFalse(vars1.IsStrictSubsetOf(vars2))
        self.assertTrue(vars1.IsSupersetOf(vars2))
        self.assertTrue(vars1.IsStrictSupersetOf(vars2))

    def test_eq(self):
        vars1 = sym.Variables([x, y, z])
        vars2 = sym.Variables([x, y])
        self.assertFalse(vars1 == vars2)

    def test_lt(self):
        vars1 = sym.Variables([x, y])
        vars2 = sym.Variables([x, y, z])
        self.assertTrue(vars1 < vars2)

    def test_add(self):
        vars1 = sym.Variables([x, y])
        vars2 = sym.Variables([y, z])
        vars3 = vars1 + vars2  # [x, y, z]
        self.assertEqual(vars3.size(), 3)
        vars4 = vars1 + z  # [x, y, z]
        self.assertEqual(vars4.size(), 3)
        vars5 = x + vars1  # [x, y]
        self.assertEqual(vars5.size(), 2)

    def test_add_assignment(self):
        vars = sym.Variables([x])
        vars += y
        self.assertEqual(vars.size(), 2)
        vars += sym.Variables([x, z])
        self.assertEqual(vars.size(), 3)

    def test_sub(self):
        vars1 = sym.Variables([x, y])
        vars2 = sym.Variables([y, z])
        vars3 = vars1 - vars2  # [x]
        self.assertEqual(vars3, sym.Variables([x]))
        vars4 = vars1 - y  # [x]
        self.assertEqual(vars4, sym.Variables([x]))

    def test_sub_assignment(self):
        vars = sym.Variables([x, y, z])
        vars -= y  # = [x, z]
        self.assertEqual(vars, sym.Variables([x, z]))
        vars -= sym.Variables([x])  # = [z]
        self.assertEqual(vars, sym.Variables([z]))

    def test_intersect(self):
        vars1 = sym.Variables([x, y, z])
        vars2 = sym.Variables([y, w])
        vars3 = sym.intersect(vars1, vars2)  # = [y]
        self.assertEqual(vars3, sym.Variables([y]))

    def test_iterable(self):
        vars = sym.Variables([x, y, z])
        count = 0
        for var in vars:
            self.assertTrue(var in vars)
            count = count + 1
        self.assertEqual(count, 3)


class TestSymbolicExpression(SymbolicTestCase):
<<<<<<< HEAD
=======
    def setUp(self):
        SymbolicTestCase.setUp(self)
        # For some reason, something in how `unittest` tries to scope warnings
        # causes the previous filters to be lost. Re-install here.
        # TODO(eric.cousineau): This used to be necessary for PY3-only, but
        # with NumPy 1.16, it became PY2 too. Figure out why.
        install_numpy_warning_filters(force=True)

    def _check_scalar(self, actual, expected):
        self.assertIsInstance(actual, sym.Expression)
        # Chain conversion to ensure equivalent treatment.
        if isinstance(expected, float) or isinstance(expected, int):
            expected = sym.Expression(expected)
        if isinstance(expected, sym.Expression):
            expected = str(expected)
        self.assertIsInstance(expected, str)
        self.assertEqual(str(actual), expected)

    def _check_array(self, actual, expected):
        self.assertEqual(actual.shape, expected.shape)
        for a, b in zip(actual.flat, expected.flat):
            self._check_scalar(a, b)

>>>>>>> 72d2063b
    def _check_algebra(self, algebra):
        xv = algebra.to_algebra(x)
        yv = algebra.to_algebra(y)
        zv = algebra.to_algebra(z)
        wv = algebra.to_algebra(w)
        av = algebra.to_algebra(a)
        bv = algebra.to_algebra(b)
        cv = algebra.to_algebra(c)
        e_xv = algebra.to_algebra(e_x)
        e_yv = algebra.to_algebra(e_y)

        # Addition.
        algebra.check_value(e_xv + e_yv, "(x + y)")
        algebra.check_value(e_xv + yv, "(x + y)")
        algebra.check_value(e_xv + 1, "(1 + x)")
        algebra.check_value(xv + e_yv, "(x + y)")
        algebra.check_value(1 + e_xv, "(1 + x)")

        # - In place.
        # N.B. We cannot promote a `Variable` array to `Expression` using
        # `__iadd__`, as NumPy does not permit type transformation via in-place
        # operators.
        e = np.array(xv, dtype=sym.Expression)
        e += e_yv
        algebra.check_value(e, "(x + y)")
        e += zv
        algebra.check_value(e, "(x + y + z)")
        e += 1
        algebra.check_value(e, "(1 + x + y + z)")

        # Subtraction.
        algebra.check_value((e_xv - e_yv), "(x - y)")
        algebra.check_value((e_xv - yv), "(x - y)")
        algebra.check_value((e_xv - 1), "(-1 + x)")
        algebra.check_value((xv - e_yv), "(x - y)")
        algebra.check_value((1 - e_xv), "(1 - x)")

        # - In place.
        e = copy.copy(e_xv)  # N.B. No array construnction needed
        e -= e_yv
        algebra.check_value(e, (x - y))
        e -= zv
        algebra.check_value(e, (x - y - z))
        e -= 1
        algebra.check_value(e, (x - y - z - 1))

        # Multiplication.
        algebra.check_value((e_xv * e_yv), "(x * y)")
        algebra.check_value((e_xv * yv), "(x * y)")
        algebra.check_value((e_xv * 1), "x")
        algebra.check_value((xv * e_yv), "(x * y)")
        algebra.check_value((1 * e_xv), "x")

        # - In place.
        e = np.array(xv, dtype=sym.Expression)
        e *= e_yv
        algebra.check_value(e, "(x * y)")
        e *= zv
        algebra.check_value(e, "(x * y * z)")
        e *= 1
        algebra.check_value(e, "(x * y * z)")

        # Division
        algebra.check_value((e_xv / e_yv), (x / y))
        algebra.check_value((e_xv / yv), (x / y))
        algebra.check_value((e_xv / 1), "x")
        algebra.check_value((xv / e_yv), (x / y))
        algebra.check_value((1 / e_xv), (1 / x))

        # - In place.
        e = np.array(xv, dtype=sym.Expression)
        e /= e_yv
        algebra.check_value(e, (x / y))
        e /= zv
        algebra.check_value(e, (x / y / z))
        e /= 1
        algebra.check_value(e, ((x / y) / z))

        # Unary
        algebra.check_value((+e_xv), "x")
        algebra.check_value((-e_xv), "(-1 * x)")

        # Math functions.
        algebra.check_value((algebra.abs(e_xv)), "abs(x)")
        algebra.check_value((algebra.exp(e_xv)), "exp(x)")
        algebra.check_value((algebra.sqrt(e_xv)), "sqrt(x)")
        algebra.check_value((algebra.pow(e_xv, e_yv)), "pow(x, y)")
        algebra.check_value((e_xv**2), "pow(x, 2)")
        algebra.check_value((e_xv**e_yv), "pow(x, y)")
        algebra.check_value((algebra.sin(e_xv)), "sin(x)")
        algebra.check_value((algebra.cos(e_xv)), "cos(x)")
        algebra.check_value((algebra.tan(e_xv)), "tan(x)")
        algebra.check_value((algebra.arcsin(e_xv)), "asin(x)")
        algebra.check_value((algebra.arccos(e_xv)), "acos(x)")
        algebra.check_value((algebra.arctan2(e_xv, e_yv)), "atan2(x, y)")
        algebra.check_value((algebra.sinh(e_xv)), "sinh(x)")
        algebra.check_value((algebra.cosh(e_xv)), "cosh(x)")
        algebra.check_value((algebra.tanh(e_xv)), "tanh(x)")
        algebra.check_value((algebra.ceil(e_xv)), "ceil(x)")
        algebra.check_value((algebra.floor(e_xv)), "floor(x)")

        if isinstance(algebra, ScalarAlgebra):
            # TODO(eric.cousineau): Uncomment these lines if we can teach numpy
            # that reduction is not just selection.
            algebra.check_value((algebra.min(e_xv, e_yv)), "min(x, y)")
            algebra.check_value((algebra.max(e_xv, e_yv)), "max(x, y)")
            # TODO(eric.cousineau): Add broadcasting functions for these
            # operations.
            algebra.check_value((sym.atan(e_xv)), "atan(x)")
            algebra.check_value((sym.if_then_else(e_xv > e_yv, e_xv, e_yv)),
                                "(if (x > y) then x else y)")

        # Expression rop Expression
        # N.B. We are not using `algebra.check_logical` as these values are not
        # convertible to `float`.
        algebra.check_value((e_xv < e_yv), "(x < y)")
        algebra.check_value((e_xv <= e_yv), "(x <= y)")
        algebra.check_value((e_xv > e_yv), "(x > y)")
        algebra.check_value((e_xv >= e_yv), "(x >= y)")
        algebra.check_value((e_xv == e_yv), "(x == y)")
        algebra.check_value((e_xv != e_yv), "(x != y)")

        # Expression rop Variable
        algebra.check_value((e_xv < yv), "(x < y)")
        algebra.check_value((e_xv <= yv), "(x <= y)")
        algebra.check_value((e_xv > yv), "(x > y)")
        algebra.check_value((e_xv >= yv), "(x >= y)")
        algebra.check_value((e_xv == yv), "(x == y)")
        algebra.check_value((e_xv != yv), "(x != y)")

        # Variable rop Expression
        algebra.check_value((xv < e_yv), "(x < y)")
        algebra.check_value((xv <= e_yv), "(x <= y)")
        algebra.check_value((xv > e_yv), "(x > y)")
        algebra.check_value((xv >= e_yv), "(x >= y)")
        algebra.check_value((xv == e_yv), "(x == y)")
        algebra.check_value((xv != e_yv), "(x != y)")

        # Expression rop float
        algebra.check_value((e_xv < 1), "(x < 1)")
        algebra.check_value((e_xv <= 1), "(x <= 1)")
        algebra.check_value((e_xv > 1), "(x > 1)")
        algebra.check_value((e_xv >= 1), "(x >= 1)")
        algebra.check_value((e_xv == 1), "(x == 1)")
        algebra.check_value((e_xv != 1), "(x != 1)")

        # float rop Expression
        algebra.check_value((1 < e_yv), "(y > 1)")
        algebra.check_value((1 <= e_yv), "(y >= 1)")
        algebra.check_value((1 > e_yv), "(y < 1)")
        algebra.check_value((1 >= e_yv), "(y <= 1)")
        algebra.check_value((1 == e_yv), "(y == 1)")
        algebra.check_value((1 != e_yv), "(y != 1)")
        return xv, e_xv

    def test_scalar_algebra(self):
        xv, e_xv = self._check_algebra(
            ScalarAlgebra(
                self.assertEqualStructure,
                scalar_to_float=lambda x: x.Evaluate()))
        self.assertIsInstance(xv, sym.Variable)
        self.assertIsInstance(e_xv, sym.Expression)

    def test_array_algebra(self):
        xv, e_xv = self._check_algebra(
            VectorizedAlgebra(
                self.assertEqualStructureArray,
                scalar_to_float=lambda x: x.Evaluate()))
        self.assertEqual(xv.shape, (2,))
        self.assertIsInstance(xv[0], sym.Variable)
        self.assertEqual(e_xv.shape, (2,))
        self.assertIsInstance(e_xv[0], sym.Expression)

    def test_array_cast(self):
        # Implicit casts.
        v = np.array([e_x])
        v[0] = 0
        v[0] = 0.
        v[0] = False
        self.assertEquals(v.dtype, sym.Expression)

    def test_equalto(self):
        self.assertTrue((x + y).EqualTo(x + y))
        self.assertFalse((x + y).EqualTo(x - y))

    def test_relational_operators(self):
        # TODO(eric.cousineau): Use `VectorizedAlgebra` overloads once #8315 is
        # resolved.
        # Expression rop Expression
        self.assertEqual(str(e_x < e_y), "(x < y)")
        self.assertEqual(str(e_x <= e_y), "(x <= y)")
        self.assertEqual(str(e_x > e_y), "(x > y)")
        self.assertEqual(str(e_x >= e_y), "(x >= y)")
        self.assertEqual(str(e_x == e_y), "(x == y)")
        self.assertEqual(str(e_x != e_y), "(x != y)")

        # Expression rop Variable
        self.assertEqual(str(e_x < y), "(x < y)")
        self.assertEqual(str(e_x <= y), "(x <= y)")
        self.assertEqual(str(e_x > y), "(x > y)")
        self.assertEqual(str(e_x >= y), "(x >= y)")
        self.assertEqual(str(e_x == y), "(x == y)")
        self.assertEqual(str(e_x != y), "(x != y)")

        # Variable rop Expression
        self.assertEqual(str(x < e_y), "(x < y)")
        self.assertEqual(str(x <= e_y), "(x <= y)")
        self.assertEqual(str(x > e_y), "(x > y)")
        self.assertEqual(str(x >= e_y), "(x >= y)")
        self.assertEqual(str(x == e_y), "(x == y)")
        self.assertEqual(str(x != e_y), "(x != y)")

        # Expression rop float
        self.assertEqual(str(e_x < 1), "(x < 1)")
        self.assertEqual(str(e_x <= 1), "(x <= 1)")
        self.assertEqual(str(e_x > 1), "(x > 1)")
        self.assertEqual(str(e_x >= 1), "(x >= 1)")
        self.assertEqual(str(e_x == 1), "(x == 1)")
        self.assertEqual(str(e_x != 1), "(x != 1)")

        # float rop Expression
        self.assertEqual(str(1 < e_y), "(y > 1)")
        self.assertEqual(str(1 <= e_y), "(y >= 1)")
        self.assertEqual(str(1 > e_y), "(y < 1)")
        self.assertEqual(str(1 >= e_y), "(y <= 1)")
        self.assertEqual(str(1 == e_y), "(y == 1)")
        self.assertEqual(str(1 != e_y), "(y != 1)")

    def test_relational_operators_nonzero(self):
        # For issues #8135 and #8491.
        # Ensure that we throw on `__nonzero__`.
        with self.assertRaises(RuntimeError) as cm:
            value = bool(e_x == e_x)
        message = str(cm.exception)
        self.assertTrue(
            all([s in message for s in ["__nonzero__", "EqualToDict"]]),
            message)
        # Ensure that compound formulas fail (#8536).
        with self.assertRaises(RuntimeError):
            value = 0 < e_y < e_y
        # Indication of #8135. Ideally, these would all be arrays of formulas.
        e_xv = np.array([e_x, e_x])
        e_yv = np.array([e_y, e_y])
<<<<<<< HEAD
        value = (e_xv == e_yv)
        self.assertEqual(value.dtype, sym.Formula)
        self.assertEqualStructureArray(value, ["(x == y)", "(x == y)"])
=======
        # N.B. In some versions of NumPy, `!=` for dtype=object implies ID
        # comparison (e.g. `is`).
        # - All false.
        with self.assertRaises(DeprecationWarning):
            value = (e_xv == e_yv)
>>>>>>> 72d2063b
        # - True + False.
        e_xyv = np.array([e_x, e_y])
        value = (e_xv == e_xyv)
        self.assertEqualStructureArray(value, [sym.Formula.True(), "(x == y)"])
        # - All true.
        value = (e_xv == e_xv)
        self.assertEqualStructureArray(value, ["True", "True"])

    def test_functions_with_float(self):
        # TODO(eric.cousineau): Use concrete values once vectorized methods are
        # supported.
        v_x = 1.0
        v_y = 1.0
        self.assertIsInstance(sym.abs(v_x), float)
        self.assertEqual(sym.abs(v_x), np.abs(v_x))
        self.assertNotEqual(sym.abs(v_x), 0.5*np.abs(v_x))
        self.assertEqual(sym.abs(v_x), np.abs(v_x))
        self.assertEqual(sym.abs(v_x), np.abs(v_x))
        self.assertEqual(sym.exp(v_x), np.exp(v_x))
        self.assertEqual(sym.sqrt(v_x), np.sqrt(v_x))
        self.assertEqual(sym.pow(v_x, v_y), v_x ** v_y)
        self.assertEqual(sym.sin(v_x), np.sin(v_x))
        self.assertEqual(sym.cos(v_x), np.cos(v_x))
        self.assertEqual(sym.tan(v_x), np.tan(v_x))
        self.assertEqual(sym.asin(v_x), np.arcsin(v_x))
        self.assertEqual(sym.acos(v_x), np.arccos(v_x))
        self.assertEqual(sym.atan(v_x), np.arctan(v_x))
        self.assertEqual(sym.atan2(v_x, v_y), np.arctan2(v_x, v_y))
        self.assertEqual(sym.sinh(v_x), np.sinh(v_x))
        self.assertEqual(sym.cosh(v_x), np.cosh(v_x))
        self.assertEqual(sym.tanh(v_x), np.tanh(v_x))
        self.assertEqual(sym.min(v_x, v_y), min(v_x, v_y))
        self.assertEqual(sym.max(v_x, v_y), max(v_x, v_y))
        self.assertEqual(sym.ceil(v_x), np.ceil(v_x))
        self.assertEqual(sym.floor(v_x), np.floor(v_x))
        self.assertEqual(
            sym.if_then_else(v_x > v_y, v_x, v_y),
            v_x if v_x > v_y else v_y)

    def test_non_method_jacobian(self):
        # Jacobian([x * cos(y), x * sin(y), x ** 2], [x, y]) returns
        # the following 3x2 matrix:
        #
        #  = |cos(y)   -x * sin(y)|
        #    |sin(y)    x * cos(y)|
        #    | 2 * x             0|
        J = sym.Jacobian([x * sym.cos(y), x * sym.sin(y), x ** 2], [x, y])
        self.assertEqualStructure(J[0, 0], sym.cos(y))
        self.assertEqualStructure(J[1, 0], sym.sin(y))
        self.assertEqualStructure(J[2, 0], 2 * x)
        self.assertEqualStructure(J[0, 1], - x * sym.sin(y))
        self.assertEqualStructure(J[1, 1], x * sym.cos(y))
        self.assertEqualStructure(J[2, 1], 0)

    def test_method_jacobian(self):
        # (x * cos(y)).Jacobian([x, y]) returns [cos(y), -x * sin(y)].
        J = (x * sym.cos(y)).Jacobian([x, y])
        self.assertEqualStructure(J[0], sym.cos(y))
        self.assertEqualStructure(J[1], -x * sym.sin(y))

    def test_differentiate(self):
        e = x * x
        self.assertEqualStructure(e.Differentiate(x), 2 * x)

    def test_repr(self):
        self.assertEqual(repr(e_x), '<Expression "x">')

    def test_evaluate(self):
        env = {x: 3.0,
               y: 4.0}
        self.assertEqual((x + y).Evaluate(env),
                         env[x] + env[y])

    def test_evaluate_with_random_generator(self):
        g = pydrake.common.RandomGenerator()
        uni = sym.Variable("uni", sym.Variable.Type.RANDOM_UNIFORM)
        gau = sym.Variable("gau", sym.Variable.Type.RANDOM_GAUSSIAN)
        exp = sym.Variable("exp", sym.Variable.Type.RANDOM_EXPONENTIAL)
        # Checks if we can evaluate an expression with a random number
        # generator.
        (uni + gau + exp).Evaluate(g)
        (uni + gau + exp).Evaluate(generator=g)

        env = {x: 3.0,
               y: 4.0}
        # Checks if we can evaluate an expression with an environment and a
        # random number generator.
        (x + y + uni + gau + exp).Evaluate(env, g)
        (x + y + uni + gau + exp).Evaluate(env=env, generator=g)

    def test_evaluate_partial(self):
        env = {x: 3.0,
               y: 4.0}
        partial_evaluated = (x + y + z).EvaluatePartial(env)
        expected = env[x] + env[y] + z
        self.assertTrue(partial_evaluated.EqualTo(expected))

    def test_evaluate_exception_np_nan(self):
        env = {x: np.nan}
        with self.assertRaises(RuntimeError):
            (x + 1).Evaluate(env)

    def test_evaluate_exception_python_nan(self):
        env = {x: float('nan')}
        with self.assertRaises(RuntimeError):
            (x + 1).Evaluate(env)

    def test_substitute_with_pair(self):
        e = x + y
        self.assertEqualStructure(e.Substitute(x, x + 5), x + y + 5)
        self.assertEqualStructure(e.Substitute(y, z), x + z)
        self.assertEqualStructure(e.Substitute(y, 3), x + 3)

    def test_substitute_with_dict(self):
        e = x + y
        env = {x: x + 2, y:  y + 3}
        self.assertEqualStructure(e.Substitute(env), x + y + 5)

    def test_copy(self):
        self.assertEqualStructure(copy.copy(e_x), e_x)
        self.assertEqualStructure(copy.deepcopy(e_x), e_x)

    # See `math_overloads_test` for more comprehensive checks on math
    # functions.


class TestSymbolicFormula(SymbolicTestCase):
    def test_get_free_variables(self):
        f = x > y
        self.assertEqual(f.GetFreeVariables(), sym.Variables([x, y]))

    def test_substitute_with_pair(self):
        f = x > y
        self.assertEqual(f.Substitute(y, y + 5), x > y + 5)
        self.assertEqual(f.Substitute(y, z), x > z)
        self.assertEqual(f.Substitute(y, 3), x > 3)

    def test_substitute_with_dict(self):
        f = x + y > z
        self.assertEqual(f.Substitute({x: x + 2, y:  y + 3}),
                         x + y + 5 > z)

    def test_to_string(self):
        f = x > y
        self.assertEqual(f.to_string(), "(x > y)")
        self.assertEqual("{}".format(f), "(x > y)")

    def test_equality_inequality_hash(self):
        f1 = x > y
        f2 = x > y
        f3 = x >= y
        self.assertTrue(f1.EqualTo(f2))
        self.assertEqual(hash(f1), hash(f2))
        self.assertTrue(f1 == f2)
        self.assertFalse(f1.EqualTo(f3))
        self.assertNotEqual(hash(f1), hash(f3))
        self.assertTrue(f1 != f3)

    def test_static_true_false(self):
        tt = sym.Formula.True_()
        ff = sym.Formula.False_()
        self.assertEqual(x == x, tt)
        self.assertEqual(x != x, ff)
        if six.PY2:
            # Use `getattr` to avoid syntax errors in Python3 since `True` and
            # `False` are reserved keywords.
            self.assertEqual(getattr(sym.Formula, "True")(), tt)
            self.assertEqual(getattr(sym.Formula, "False")(), ff)

    def test_repr(self):
        self.assertEqual(repr(x > y), '<Formula "(x > y)">')

    def test_evaluate(self):
        env = {x: 3.0,
               y: 4.0}
        self.assertEqual((x > y).Evaluate(env),
                         env[x] > env[y])

    def test_evaluate_exception_np_nan(self):
        env = {x: np.nan}
        with self.assertRaises(RuntimeError):
            (x > 1).Evaluate(env)

    def test_evaluate_exception_python_nan(self):
        env = {x: float('nan')}
        with self.assertRaises(RuntimeError):
            (x > 1).Evaluate(env)


class TestSymbolicMonomial(SymbolicTestCase):
    def test_constructor_variable(self):
        m = sym.Monomial(x)  # m = x¹
        self.assertEqual(m.degree(x), 1)
        self.assertEqual(m.total_degree(), 1)

    def test_constructor_variable_int(self):
        m = sym.Monomial(x, 2)  # m = x²
        self.assertEqual(m.degree(x), 2)
        self.assertEqual(m.total_degree(), 2)

    def test_constructor_map(self):
        powers_in = {x: 2, y: 3, z: 4}
        m = sym.Monomial(powers_in)
        powers_out = EqualToDict(m.get_powers())
        self.assertEqual(powers_out[x], 2)
        self.assertEqual(powers_out[y], 3)
        self.assertEqual(powers_out[z], 4)

    def test_comparison(self):
        # m1 = m2 = x²
        m1 = sym.Monomial(x, 2)
        m2 = sym.Monomial(x, 2)
        m3 = sym.Monomial(x, 1)
        m4 = sym.Monomial(y, 2)
        # Test operator==
        self.assertIsInstance(m1 == m2, bool)
        self.assertTrue(m1 == m2)
        self.assertFalse(m1 == m3)
        self.assertFalse(m1 == m4)
        self.assertFalse(m2 == m3)
        self.assertFalse(m2 == m4)
        self.assertFalse(m3 == m4)
        # Test operator!=
        self.assertIsInstance(m1 != m2, bool)
        self.assertFalse(m1 != m2)
        self.assertTrue(m1 != m3)
        self.assertTrue(m1 != m4)
        self.assertTrue(m2 != m3)
        self.assertTrue(m2 != m4)
        self.assertTrue(m3 != m4)

    def test_equalto(self):
        m1 = sym.Monomial(x, 2)
        m2 = sym.Monomial(x, 1)
        m3 = sym.Monomial(x, 2)
        self.assertTrue(m1.EqualTo(m3))
        self.assertFalse(m1.EqualTo(m2))

    def test_str(self):
        m1 = sym.Monomial(x, 2)
        self.assertEqualStructure((m1), "x^2")
        m2 = m1 * sym.Monomial(y)
        self.assertEqualStructure((m2), "x^2 * y")

    def test_repr(self):
        m = sym.Monomial(x, 2)
        self.assertEqual(repr(m), '<Monomial "x^2">')

    def test_multiplication1(self):
        m1 = sym.Monomial(x, 2)
        m2 = sym.Monomial(y, 3)
        m3 = m1 * m2
        self.assertEqual(m3.degree(x), 2)
        self.assertEqual(m3.degree(y), 3)

    def test_multiplication2(self):
        m1 = sym.Monomial(x, 2)
        m2 = m1 * sym.Monomial(y)
        m3 = sym.Monomial(y) * m1
        self.assertEqual(m2.degree(x), 2)
        self.assertEqual(m2.degree(y), 1)
        self.assertEqual(m2, m3)

    def test_multiplication_assignment1(self):
        m = sym.Monomial(x, 2)
        m *= sym.Monomial(y, 3)
        self.assertEqual(m.degree(x), 2)
        self.assertEqual(m.degree(y), 3)

    def test_multiplication_assignment2(self):
        m = sym.Monomial(x, 2)
        m *= sym.Monomial(y)
        self.assertEqual(m.degree(x), 2)
        self.assertEqual(m.degree(y), 1)

    def test_pow(self):
        m1 = sym.Monomial(x, 2) * sym.Monomial(y)  # m1 = x²y
        m2 = m1 ** 2                 # m2 = x⁴y²
        self.assertEqual(m2.degree(x), 4)
        self.assertEqual(m2.degree(y), 2)

    def test_pow_in_place(self):
        m1 = sym.Monomial(x, 2) * sym.Monomial(y)  # m1 = x²y
        m2 = m1.pow_in_place(2)      # m1 = m2 = x⁴y²
        self.assertEqual(m1.degree(x), 4)
        self.assertEqual(m1.degree(y), 2)
        self.assertEqual(m2.degree(x), 4)
        self.assertEqual(m2.degree(y), 2)

    def test_get_powers(self):
        m = sym.Monomial(x, 2) * sym.Monomial(y)  # m = x²y
        powers = EqualToDict(m.get_powers())
        self.assertEqual(powers[x], 2)
        self.assertEqual(powers[y], 1)

    def test_to_expression(self):
        m = sym.Monomial(x, 3) * sym.Monomial(y)  # m = x³y
        e = m.ToExpression()
        self.assertEqual(str(e), "(pow(x, 3) * y)")

    def test_get_variables(self):
        m = sym.Monomial(x, 3) * sym.Monomial(y)  # m = x³y
        vars = m.GetVariables()  # = [x, y]
        self.assertEqual(vars.size(), 2)

    def test_monomial_basis(self):
        vars = sym.Variables([x, y, z])
        basis1 = sym.MonomialBasis(vars, 3)
        basis2 = sym.MonomialBasis([x, y, z], 3)
        self.assertEqual(basis1.size, 20)
        self.assertEqual(basis2.size, 20)

    def test_evaluate(self):
        m = sym.Monomial(x, 3) * sym.Monomial(y)  # m = x³y
        env = {x: 2.0,
               y: 3.0}
        self.assertEqual(m.Evaluate(env),
                         env[x] ** 3 * env[y])

    def test_evaluate_exception_np_nan(self):
        m = sym.Monomial(x, 3)
        env = {x: np.nan}
        with self.assertRaises(RuntimeError):
            m.Evaluate(env)

    def test_evaluate_exception_python_nan(self):
        m = sym.Monomial(x, 3)
        env = {x: float('nan')}
        with self.assertRaises(RuntimeError):
            m.Evaluate(env)


class TestSymbolicPolynomial(SymbolicTestCase):
    def test_default_constructor(self):
        p = sym.Polynomial()
        self.assertEqualStructure(p.ToExpression(), sym.Expression())

    def test_constructor_maptype(self):
        m = {sym.Monomial(x): sym.Expression(3),
             sym.Monomial(y): sym.Expression(2)}  # 3x + 2y
        p = sym.Polynomial(m)
        expected = 3 * x + 2 * y
        self.assertEqualStructure(p.ToExpression(), expected)

    def test_constructor_expression(self):
        e = 2 * x + 3 * y
        p = sym.Polynomial(e)
        self.assertEqualStructure(p.ToExpression(), e)

    def test_constructor_expression_indeterminates(self):
        e = a * x + b * y + c * z
        p = sym.Polynomial(e, sym.Variables([x, y, z]))
        decision_vars = sym.Variables([a, b, c])
        indeterminates = sym.Variables([x, y, z])
        self.assertEqual(p.indeterminates(), indeterminates)
        self.assertEqual(p.decision_variables(), decision_vars)

    def test_degree_total_degree(self):
        e = a * (x ** 2) + b * (y ** 3) + c * z
        p = sym.Polynomial(e, [x, y, z])
        self.assertEqual(p.Degree(x), 2)
        self.assertEqual(p.TotalDegree(), 3)

    def test_monomial_to_coefficient_map(self):
        m = sym.Monomial(x, 2)
        e = a * (x ** 2)
        p = sym.Polynomial(e, [x])
        the_map = p.monomial_to_coefficient_map()
        self.assertEqualStructure(the_map[m], a)

    def test_differentiate(self):
        e = a * (x ** 2)
        p = sym.Polynomial(e, [x])  # p = ax²
        result = p.Differentiate(x)  # = 2ax
        self.assertEqualStructure(result.ToExpression(), 2 * a * x)

    def test_add_product(self):
        p = sym.Polynomial()
        m = sym.Monomial(x)
        p.AddProduct(sym.Expression(3), m)  # p += 3 * x
        self.assertEqualStructure(p.ToExpression(), 3 * x)

    def test_comparison(self):
        p = sym.Polynomial()
        self.assertEqualStructure(p, p)
        self.assertIsInstance(p == p, sym.Formula)
        self.assertEqual(p == p, sym.Formula.True_())
        self.assertTrue(p.EqualTo(p))
        q = sym.Polynomial(sym.Expression(10))
        self.assertNotEqualStructure(p, q)
        self.assertIsInstance(p != q, sym.Formula)
        self.assertEqual(p != q, sym.Formula.True_())
        self.assertFalse(p.EqualTo(q))

    def test_repr(self):
        p = sym.Polynomial()
        self.assertEqual(repr(p), '<Polynomial "0">')

    def test_addition(self):
        p = sym.Polynomial()
        self.assertEqualStructure(p + p, p)
        m = sym.Monomial(x)
        self.assertEqualStructure(m + p, sym.Polynomial(1 * x))
        self.assertEqualStructure(p + m, sym.Polynomial(1 * x))
        self.assertEqualStructure(p + 0, p)
        self.assertEqualStructure(0 + p, p)

    def test_subtraction(self):
        p = sym.Polynomial()
        self.assertEqualStructure(p - p, p)
        m = sym.Monomial(x)
        self.assertEqualStructure(m - p, sym.Polynomial(1 * x))
        self.assertEqualStructure(p - m, sym.Polynomial(-1 * x))
        self.assertEqualStructure(p - 0, p)
        self.assertEqualStructure(0 - p, -p)

    def test_multiplication(self):
        p = sym.Polynomial()
        self.assertEqualStructure(p * p, p)
        m = sym.Monomial(x)
        self.assertEqualStructure(m * p, p)
        self.assertEqualStructure(p * m, p)
        self.assertEqualStructure(p * 0, p)
        self.assertEqualStructure(0 * p, p)

    def test_addition_assignment(self):
        p = sym.Polynomial()
        p += p
        self.assertEqualStructure(p, sym.Polynomial())
        p += sym.Monomial(x)
        self.assertEqualStructure(p, sym.Polynomial(1 * x))
        p += 3
        self.assertEqualStructure(p, sym.Polynomial(3 + 1 * x))

    def test_subtraction_assignment(self):
        p = sym.Polynomial()
        p -= p
        self.assertEqualStructure(p, sym.Polynomial())
        p -= sym.Monomial(x)
        self.assertEqualStructure(p, sym.Polynomial(-1 * x))
        p -= 3
        self.assertEqualStructure(p, sym.Polynomial(-1 * x - 3))

    def test_multiplication_assignment(self):
        p = sym.Polynomial()
        p *= p
        self.assertEqualStructure(p, sym.Polynomial())
        p *= sym.Monomial(x)
        self.assertEqualStructure(p, sym.Polynomial())
        p *= 3
        self.assertEqualStructure(p, sym.Polynomial())

    def test_pow(self):
        e = a * (x ** 2)
        p = sym.Polynomial(e, [x])  # p = ax²
        p = pow(p, 2)  # p = a²x⁴
        self.assertEqualStructure(p.ToExpression(), (a ** 2) * (x ** 4))

    def test_jacobian(self):
        e = 5 * x ** 2 + 4 * y ** 2 + 8 * x * y
        p = sym.Polynomial(e, [x, y])                  # p = 5x² + 4y² + 8xy
        p_dx = sym.Polynomial(10 * x + 8 * y, [x, y])  # ∂p/∂x = 10x + 8y
        p_dy = sym.Polynomial(8 * y + 8 * x, [x, y])   # ∂p/∂y =  8y + 8x

        J = p.Jacobian([x, y])
        self.assertEqualStructure(J[0], p_dx)
        self.assertEqualStructure(J[1], p_dy)

    def test_hash(self):
        p1 = sym.Polynomial(x * x, [x])
        p2 = sym.Polynomial(x * x, [x])
        self.assertEqualStructure(p1, p2)
        self.assertEqual(hash(p1), hash(p2))
        p1 += 1
        self.assertNotEqualStructure(p1, p2)
        self.assertNotEqual(hash(p1), hash(p2))

    def test_evaluate(self):
        p = sym.Polynomial(a * x * x + b * x + c, [x])
        env = {a: 2.0,
               b: 3.0,
               c: 5.0,
               x: 2.0}
        self.assertEqual(p.Evaluate(env),
                         env[a] * env[x] * env[x] + env[b] * env[x] + env[c])

    def test_evaluate_exception_np_nan(self):
        p = sym.Polynomial(x * x, [x])
        env = {x: np.nan}
        with self.assertRaises(RuntimeError):
            p.Evaluate(env)

    def test_evaluate_exception_python_nan(self):
        p = sym.Polynomial(x * x, [x])
        env = {x: float('nan')}
        with self.assertRaises(RuntimeError):
            p.Evaluate(env)<|MERGE_RESOLUTION|>--- conflicted
+++ resolved
@@ -336,8 +336,6 @@
 
 
 class TestSymbolicExpression(SymbolicTestCase):
-<<<<<<< HEAD
-=======
     def setUp(self):
         SymbolicTestCase.setUp(self)
         # For some reason, something in how `unittest` tries to scope warnings
@@ -346,22 +344,6 @@
         # with NumPy 1.16, it became PY2 too. Figure out why.
         install_numpy_warning_filters(force=True)
 
-    def _check_scalar(self, actual, expected):
-        self.assertIsInstance(actual, sym.Expression)
-        # Chain conversion to ensure equivalent treatment.
-        if isinstance(expected, float) or isinstance(expected, int):
-            expected = sym.Expression(expected)
-        if isinstance(expected, sym.Expression):
-            expected = str(expected)
-        self.assertIsInstance(expected, str)
-        self.assertEqual(str(actual), expected)
-
-    def _check_array(self, actual, expected):
-        self.assertEqual(actual.shape, expected.shape)
-        for a, b in zip(actual.flat, expected.flat):
-            self._check_scalar(a, b)
-
->>>>>>> 72d2063b
     def _check_algebra(self, algebra):
         xv = algebra.to_algebra(x)
         yv = algebra.to_algebra(y)
@@ -605,17 +587,9 @@
         # Indication of #8135. Ideally, these would all be arrays of formulas.
         e_xv = np.array([e_x, e_x])
         e_yv = np.array([e_y, e_y])
-<<<<<<< HEAD
         value = (e_xv == e_yv)
         self.assertEqual(value.dtype, sym.Formula)
         self.assertEqualStructureArray(value, ["(x == y)", "(x == y)"])
-=======
-        # N.B. In some versions of NumPy, `!=` for dtype=object implies ID
-        # comparison (e.g. `is`).
-        # - All false.
-        with self.assertRaises(DeprecationWarning):
-            value = (e_xv == e_yv)
->>>>>>> 72d2063b
         # - True + False.
         e_xyv = np.array([e_x, e_y])
         value = (e_xv == e_xyv)
