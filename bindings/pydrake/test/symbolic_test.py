--- conflicted
+++ resolved
@@ -663,12 +663,8 @@
         self.assertEqual(x == x, tt)
         self.assertEqual(x != x, ff)
         if six.PY2:
-<<<<<<< HEAD
-            # Use `getattr` to avoid syntax error in Python3.
-=======
             # Use `getattr` to avoid syntax errors in Python3 since `True` and
             # `False` are reserved keywords.
->>>>>>> d667f778
             self.assertEqual(getattr(sym.Formula, "True")(), tt)
             self.assertEqual(getattr(sym.Formula, "False")(), ff)
 
