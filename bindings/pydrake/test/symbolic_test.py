# -*- coding: utf-8 -*-
from __future__ import absolute_import, division, print_function

import unittest
import numpy as np
import pydrake.symbolic as sym
from pydrake.test.algebra_test_util import ScalarAlgebra, VectorizedAlgebra
from pydrake.util.containers import EqualToDict
from copy import copy


# TODO(eric.cousineau): Replace usages of `sym` math functions with the
# overloads from `pydrake.math`.

# Define global variables to make the tests less verbose.
x = sym.Variable("x")
y = sym.Variable("y")
z = sym.Variable("z")
w = sym.Variable("w")
a = sym.Variable("a")
b = sym.Variable("b")
c = sym.Variable("c")
e_x = sym.Expression(x)
e_y = sym.Expression(y)

TYPES = [
    sym.Variable,
    sym.Expression,
    sym.Formula,
    sym.Polynomial,
    sym.Monomial,
]

RHS_TYPES = TYPES + [float, int, str]


def to_scalar(x):
    if isinstance(x, np.ndarray):
        assert len(x.shape) == 0
        s = x.item(0)
    else:
        s = x
    if isinstance(s, np.string_):
        s = str(s)
    elif isinstance(s, np.float64):
        s = float(s)
    return s


class SymbolicTestCase(unittest.TestCase):
    def _check_operand_types(self, lhs, rhs):
        lhs = to_scalar(lhs)
        rhs = to_scalar(rhs)
        self.assertTrue(type(lhs) in TYPES, type(lhs))
        self.assertTrue(type(rhs) in RHS_TYPES, type(rhs))
        return lhs, rhs

    def assertEqualStructure(self, lhs, rhs):
        lhs, rhs = self._check_operand_types(lhs, rhs)
        if isinstance(rhs, str):
            self.assertEqual(str(lhs), rhs)
        else:
            self.assertTrue(lhs.EqualTo(rhs), "{} != {}".format(lhs, rhs))

    def assertNotEqualStructure(self, lhs, rhs):
        lhs, rhs = self._check_operand_types(lhs, rhs)
        if isinstance(rhs, str):
            self.assertNotEqual(str(lhs), rhs)
        else:
            self.assertFalse(lhs.EqualTo(rhs), "{} == {}".format(lhs, rhs))

    def assertEqualStructureArray(self, actual, expected):
        expected = np.array(expected)
        self.assertEqual(actual.shape, expected.shape)
        for a, b in zip(actual.flat, expected.flat):
            self.assertEqualStructure(a, b)


class TestSymbolicVariable(SymbolicTestCase):
    def test_addition(self):
        self.assertEqualStructure((x + y), "(x + y)")
        self.assertEqualStructure((x + 1), "(1 + x)")
        self.assertEqualStructure((1 + x), "(1 + x)")

    def test_subtraction(self):
        self.assertEqualStructure((x - y), "(x - y)")
        self.assertEqualStructure((x - 1), "(-1 + x)")
        self.assertEqualStructure((1 - x), "(1 - x)")

    def test_multiplication(self):
        self.assertEqualStructure((x * y), "(x * y)")
        self.assertEqualStructure((x * 1), "x")
        self.assertEqualStructure((1 * x), "x")

    def test_division(self):
        self.assertEqualStructure((x / y), "(x / y)")
        self.assertEqualStructure((x / 1), "x")
        self.assertEqualStructure((1 / x), "(1 / x)")

    def test_unary_operators(self):
        self.assertEqualStructure((+x), "x")
        self.assertEqualStructure((-x), "(-1 * x)")

    def test_relational_operators(self):
        # Variable rop float
<<<<<<< HEAD
        self.assertEqualStructure((x >= 1), "(x >= 1)")
        self.assertEqualStructure((x > 1), "(x > 1)")
        self.assertEqualStructure((x <= 1), "(x <= 1)")
        self.assertEqualStructure((x < 1), "(x < 1)")
        self.assertEqualStructure((x == 1), "(x = 1)")
        self.assertEqualStructure((x != 1), "(x != 1)")

        # float rop Variable
        self.assertEqualStructure((1 < y), "(y > 1)")
        self.assertEqualStructure((1 <= y), "(y >= 1)")
        self.assertEqualStructure((1 > y), "(y < 1)")
        self.assertEqualStructure((1 >= y), "(y <= 1)")
        self.assertEqualStructure((1 == y), "(y = 1)")
        self.assertEqualStructure((1 != y), "(y != 1)")

        # Variable rop Variable
        self.assertEqualStructure((x < y), "(x < y)")
        self.assertEqualStructure((x <= y), "(x <= y)")
        self.assertEqualStructure((x > y), "(x > y)")
        self.assertEqualStructure((x >= y), "(x >= y)")
        self.assertEqualStructure((x == y), "(x = y)")
        self.assertEqualStructure((x != y), "(x != y)")
=======
        self.assertEqual(str(x >= 1), "(x >= 1)")
        self.assertEqual(str(x > 1), "(x > 1)")
        self.assertEqual(str(x <= 1), "(x <= 1)")
        self.assertEqual(str(x < 1), "(x < 1)")
        self.assertEqual(str(x == 1), "(x == 1)")
        self.assertEqual(str(x != 1), "(x != 1)")

        # float rop Variable
        self.assertEqual(str(1 < y), "(y > 1)")
        self.assertEqual(str(1 <= y), "(y >= 1)")
        self.assertEqual(str(1 > y), "(y < 1)")
        self.assertEqual(str(1 >= y), "(y <= 1)")
        self.assertEqual(str(1 == y), "(y == 1)")
        self.assertEqual(str(1 != y), "(y != 1)")

        # Variable rop Variable
        self.assertEqual(str(x < y), "(x < y)")
        self.assertEqual(str(x <= y), "(x <= y)")
        self.assertEqual(str(x > y), "(x > y)")
        self.assertEqual(str(x >= y), "(x >= y)")
        self.assertEqual(str(x == y), "(x == y)")
        self.assertEqual(str(x != y), "(x != y)")
>>>>>>> 6e7acbf9

    def test_repr(self):
        self.assertEqual(repr(x), "Variable('x')")

    def test_simplify(self):
        self.assertEqualStructure((0 * (x + y)), "0")
        self.assertEqualStructure((x + y - x - y), "0")
        self.assertEqualStructure((x / x - 1), "0")
        self.assertEqualStructure((x / x), "1")

    def test_expand(self):
        ex = 2 * (x + y)
        self.assertEqualStructure((ex), "(2 * (x + y))")
        self.assertEqualStructure((ex.Expand()), "(2 * x + 2 * y)")

    def test_pow(self):
        self.assertEqualStructure((x**2), "pow(x, 2)")
        self.assertEqualStructure((x**y), "pow(x, y)")
        self.assertEqualStructure(((x + 1)**(y - 1)), "pow((1 + x), (-1 + y))")

    def test_neg(self):
        self.assertEqualStructure((-(x + 1)), "(-1 - x)")

    def test_equalto(self):
        self.assertTrue(x.EqualTo(x))
        self.assertFalse(x.EqualTo(y))

    def test_logical(self):
<<<<<<< HEAD
        self.assertEqualStructure((sym.logical_not(x == 0)), "!((x = 0))")
=======
        self.assertEqual(str(sym.logical_not(x == 0)),
                         "!((x == 0))")

>>>>>>> 6e7acbf9
        # Test single-operand logical statements
        self.assertEqualStructure((sym.logical_and(x >= 1)), "(x >= 1)")
        self.assertEqualStructure((sym.logical_or(x >= 1)), "(x >= 1)")
        # Test binary operand logical statements
        self.assertEqualStructure(
            (sym.logical_and(x >= 1, x <= 2)), "((x >= 1) and (x <= 2))")
        self.assertEqualStructure(
            (sym.logical_or(x <= 1, x >= 2)), "((x >= 2) or (x <= 1))")
        # Test multiple operand logical statements
<<<<<<< HEAD
        self.assertEqualStructure(
            (sym.logical_and(x >= 1, x <= 2, y == 2)),
            "((y = 2) and (x >= 1) and (x <= 2))")
        self.assertEqualStructure(
            (sym.logical_or(x >= 1, x <= 2, y == 2)),
            "((y = 2) or (x >= 1) or (x <= 2))")
=======
        self.assertEqual(str(sym.logical_and(x >= 1, x <= 2, y == 2)),
                         "((y == 2) and (x >= 1) and (x <= 2))")
        self.assertEqual(str(sym.logical_or(x >= 1, x <= 2, y == 2)),
                         "((y == 2) or (x >= 1) or (x <= 2))")
>>>>>>> 6e7acbf9

    def test_functions_with_variable(self):
        self.assertEqual(str(sym.abs(x)), "abs(x)")
        self.assertEqual(str(sym.exp(x)), "exp(x)")
        self.assertEqual(str(sym.sqrt(x)), "sqrt(x)")
        self.assertEqual(str(sym.pow(x, y)), "pow(x, y)")
        self.assertEqual(str(sym.sin(x)), "sin(x)")
        self.assertEqual(str(sym.cos(x)), "cos(x)")
        self.assertEqual(str(sym.tan(x)), "tan(x)")
        self.assertEqual(str(sym.asin(x)), "asin(x)")
        self.assertEqual(str(sym.acos(x)), "acos(x)")
        self.assertEqual(str(sym.atan(x)), "atan(x)")
        self.assertEqual(str(sym.atan2(x, y)), "atan2(x, y)")
        self.assertEqual(str(sym.sinh(x)), "sinh(x)")
        self.assertEqual(str(sym.cosh(x)), "cosh(x)")
        self.assertEqual(str(sym.tanh(x)), "tanh(x)")
        self.assertEqual(str(sym.min(x, y)), "min(x, y)")
        self.assertEqual(str(sym.max(x, y)), "max(x, y)")
        self.assertEqual(str(sym.ceil(x)), "ceil(x)")
        self.assertEqual(str(sym.floor(x)), "floor(x)")
        self.assertEqual(str(sym.if_then_else(x > y, x, y)),
                         "(if (x > y) then x else y)")

    def test_array_str(self):
        # Addresses #8729.
        value = str(np.array([x, y]))
        self.assertIn("Variable('x')", value)
        self.assertIn("Variable('y')", value)


class TestSymbolicVariables(SymbolicTestCase):
    def test_default_constructor(self):
        vars = sym.Variables()
        self.assertEqual(vars.size(), 0)
        self.assertTrue(vars.empty())

    def test_constructor_list(self):
        vars = sym.Variables([x, y, z])
        self.assertEqual(vars.size(), 3)
        self.assertEqual(len(vars), 3)

    def test_to_string(self):
        vars = sym.Variables([x, y, z])
        self.assertEqual(vars.to_string(), "{x, y, z}")
        self.assertEqual("{}".format(vars), "{x, y, z}")

    def test_repr(self):
        vars = sym.Variables([x, y, z])
        self.assertEqual(repr(vars), '<Variables "{x, y, z}">')

    def test_insert1(self):
        vars = sym.Variables()
        vars.insert(x)
        self.assertEqual(vars.size(), 1)

    def test_insert2(self):
        vars = sym.Variables([x])
        vars.insert(sym.Variables([y, z]))
        self.assertEqual(vars.size(), 3)

    def test_erase1(self):
        vars = sym.Variables([x, y, z])
        count = vars.erase(x)
        self.assertEqual(count, 1)

    def test_erase2(self):
        vars1 = sym.Variables([x, y, z])
        vars2 = sym.Variables([w, z])
        count = vars1.erase(vars2)
        self.assertEqual(count, 1)
        self.assertEqual(vars1.size(), 2)

    def test_include(self):
        vars = sym.Variables([x, y, z])
        self.assertTrue(vars.include(y))
        self.assertTrue(z in vars)

    def test_equalto(self):
        vars1 = sym.Variables([x, y, z])
        vars2 = sym.Variables([y, z])
        vars3 = sym.Variables([x, y, z])
        self.assertTrue(vars1.EqualTo(vars3))
        self.assertFalse(vars1.EqualTo(vars2))

    def test_to_string(self):
        vars = sym.Variables()
        vars.insert(x)
        vars.insert(y)
        vars.insert(z)
        self.assertEqual(vars.to_string(), "{x, y, z}")

    def test_subset_properties(self):
        vars1 = sym.Variables([x, y, z])
        vars2 = sym.Variables([x, y])
        self.assertFalse(vars1.IsSubsetOf(vars2))
        self.assertFalse(vars1.IsStrictSubsetOf(vars2))
        self.assertTrue(vars1.IsSupersetOf(vars2))
        self.assertTrue(vars1.IsStrictSupersetOf(vars2))

    def test_eq(self):
        vars1 = sym.Variables([x, y, z])
        vars2 = sym.Variables([x, y])
        self.assertFalse(vars1 == vars2)

    def test_lt(self):
        vars1 = sym.Variables([x, y])
        vars2 = sym.Variables([x, y, z])
        self.assertTrue(vars1 < vars2)

    def test_add(self):
        vars1 = sym.Variables([x, y])
        vars2 = sym.Variables([y, z])
        vars3 = vars1 + vars2  # [x, y, z]
        self.assertEqual(vars3.size(), 3)
        vars4 = vars1 + z  # [x, y, z]
        self.assertEqual(vars4.size(), 3)
        vars5 = x + vars1  # [x, y]
        self.assertEqual(vars5.size(), 2)

    def test_add_assignment(self):
        vars = sym.Variables([x])
        vars += y
        self.assertEqual(vars.size(), 2)
        vars += sym.Variables([x, z])
        self.assertEqual(vars.size(), 3)

    def test_sub(self):
        vars1 = sym.Variables([x, y])
        vars2 = sym.Variables([y, z])
        vars3 = vars1 - vars2  # [x]
        self.assertEqual(vars3, sym.Variables([x]))
        vars4 = vars1 - y  # [x]
        self.assertEqual(vars4, sym.Variables([x]))

    def test_sub_assignment(self):
        vars = sym.Variables([x, y, z])
        vars -= y  # = [x, z]
        self.assertEqual(vars, sym.Variables([x, z]))
        vars -= sym.Variables([x])  # = [z]
        self.assertEqual(vars, sym.Variables([z]))

    def test_intersect(self):
        vars1 = sym.Variables([x, y, z])
        vars2 = sym.Variables([y, w])
        vars3 = sym.intersect(vars1, vars2)  # = [y]
        self.assertEqual(vars3, sym.Variables([y]))

    def test_iterable(self):
        vars = sym.Variables([x, y, z])
        count = 0
        for var in vars:
            self.assertTrue(var in vars)
            count = count + 1
        self.assertEqual(count, 3)


class TestSymbolicExpression(SymbolicTestCase):
    def _check_algebra(self, algebra):
        xv = algebra.to_algebra(x)
        yv = algebra.to_algebra(y)
        zv = algebra.to_algebra(z)
        wv = algebra.to_algebra(w)
        av = algebra.to_algebra(a)
        bv = algebra.to_algebra(b)
        cv = algebra.to_algebra(c)
        e_xv = algebra.to_algebra(e_x)
        e_yv = algebra.to_algebra(e_y)

        # Addition.
        algebra.check_value(e_xv + e_yv, "(x + y)")
        algebra.check_value(e_xv + yv, "(x + y)")
        algebra.check_value(e_xv + 1, "(1 + x)")
        algebra.check_value(xv + e_yv, "(x + y)")
        algebra.check_value(1 + e_xv, "(1 + x)")

        # - In place.
        # N.B. We cannot promote a `Variable` array to `Expression` using
        # `__iadd__`, as NumPy does not permit type transformation via in-place
        # operators.
        e = np.array(xv, dtype=sym.Expression)
        e += e_yv
        algebra.check_value(e, "(x + y)")
        e += zv
        algebra.check_value(e, "(x + y + z)")
        e += 1
        algebra.check_value(e, "(1 + x + y + z)")

        # Subtraction.
        algebra.check_value((e_xv - e_yv), "(x - y)")
        algebra.check_value((e_xv - yv), "(x - y)")
        algebra.check_value((e_xv - 1), "(-1 + x)")
        algebra.check_value((xv - e_yv), "(x - y)")
        algebra.check_value((1 - e_xv), "(1 - x)")

        # - In place.
        e = copy(e_xv)  # N.B. No array construnction needed
        e -= e_yv
        algebra.check_value(e, (x - y))
        e -= zv
        algebra.check_value(e, (x - y - z))
        e -= 1
        algebra.check_value(e, (x - y - z - 1))

        # Multiplication.
        algebra.check_value((e_xv * e_yv), "(x * y)")
        algebra.check_value((e_xv * yv), "(x * y)")
        algebra.check_value((e_xv * 1), "x")
        algebra.check_value((xv * e_yv), "(x * y)")
        algebra.check_value((1 * e_xv), "x")

        # - In place.
        e = np.array(xv, dtype=sym.Expression)
        e *= e_yv
        algebra.check_value(e, "(x * y)")
        e *= zv
        algebra.check_value(e, "(x * y * z)")
        e *= 1
        algebra.check_value(e, "(x * y * z)")

        # Division
        algebra.check_value((e_xv / e_yv), (x / y))
        algebra.check_value((e_xv / yv), (x / y))
        algebra.check_value((e_xv / 1), "x")
        algebra.check_value((xv / e_yv), (x / y))
        algebra.check_value((1 / e_xv), (1 / x))

        # - In place.
        e = np.array(xv, dtype=sym.Expression)
        e /= e_yv
        algebra.check_value(e, (x / y))
        e /= zv
        algebra.check_value(e, (x / y / z))
        e /= 1
        algebra.check_value(e, ((x / y) / z))

        # Unary
        algebra.check_value((+e_xv), "x")
        algebra.check_value((-e_xv), "(-1 * x)")

        # Math functions.
        algebra.check_value((algebra.abs(e_xv)), "abs(x)")
        algebra.check_value((algebra.exp(e_xv)), "exp(x)")
        algebra.check_value((algebra.sqrt(e_xv)), "sqrt(x)")
        algebra.check_value((algebra.pow(e_xv, e_yv)), "pow(x, y)")
        algebra.check_value((e_xv**2), "pow(x, 2)")
        algebra.check_value((e_xv**e_yv), "pow(x, y)")
        algebra.check_value((algebra.sin(e_xv)), "sin(x)")
        algebra.check_value((algebra.cos(e_xv)), "cos(x)")
        algebra.check_value((algebra.tan(e_xv)), "tan(x)")
        algebra.check_value((algebra.arcsin(e_xv)), "asin(x)")
        algebra.check_value((algebra.arccos(e_xv)), "acos(x)")
        algebra.check_value((algebra.arctan2(e_xv, e_yv)), "atan2(x, y)")
        algebra.check_value((algebra.sinh(e_xv)), "sinh(x)")
        algebra.check_value((algebra.cosh(e_xv)), "cosh(x)")
        algebra.check_value((algebra.tanh(e_xv)), "tanh(x)")
        algebra.check_value((algebra.ceil(e_xv)), "ceil(x)")
        algebra.check_value((algebra.floor(e_xv)), "floor(x)")

        if isinstance(algebra, ScalarAlgebra):
            # TODO(eric.cousineau): Uncomment these lines if we can teach numpy
            # that reduction is not just selection.
            algebra.check_value((algebra.min(e_xv, e_yv)), "min(x, y)")
            algebra.check_value((algebra.max(e_xv, e_yv)), "max(x, y)")
            # TODO(eric.cousineau): Add broadcasting functions for these
            # operations.
            algebra.check_value((sym.atan(e_xv)), "atan(x)")
            algebra.check_value((sym.if_then_else(e_xv > e_yv, e_xv, e_yv)),
                                "(if (x > y) then x else y)")

        # Expression rop Expression
        # N.B. We are not using `algebra.check_logical` as these values are not
        # convertible to `float`.
        algebra.check_value((e_xv < e_yv), "(x < y)")
        algebra.check_value((e_xv <= e_yv), "(x <= y)")
        algebra.check_value((e_xv > e_yv), "(x > y)")
        algebra.check_value((e_xv >= e_yv), "(x >= y)")
        algebra.check_value((e_xv == e_yv), "(x = y)")
        algebra.check_value((e_xv != e_yv), "(x != y)")

        # Expression rop Variable
        algebra.check_value((e_xv < yv), "(x < y)")
        algebra.check_value((e_xv <= yv), "(x <= y)")
        algebra.check_value((e_xv > yv), "(x > y)")
        algebra.check_value((e_xv >= yv), "(x >= y)")
        algebra.check_value((e_xv == yv), "(x = y)")
        algebra.check_value((e_xv != yv), "(x != y)")

        # Variable rop Expression
        algebra.check_value((xv < e_yv), "(x < y)")
        algebra.check_value((xv <= e_yv), "(x <= y)")
        algebra.check_value((xv > e_yv), "(x > y)")
        algebra.check_value((xv >= e_yv), "(x >= y)")
        algebra.check_value((xv == e_yv), "(x = y)")
        algebra.check_value((xv != e_yv), "(x != y)")

        # Expression rop float
        algebra.check_value((e_xv < 1), "(x < 1)")
        algebra.check_value((e_xv <= 1), "(x <= 1)")
        algebra.check_value((e_xv > 1), "(x > 1)")
        algebra.check_value((e_xv >= 1), "(x >= 1)")
        algebra.check_value((e_xv == 1), "(x = 1)")
        algebra.check_value((e_xv != 1), "(x != 1)")

        # float rop Expression
        algebra.check_value((1 < e_yv), "(y > 1)")
        algebra.check_value((1 <= e_yv), "(y >= 1)")
        algebra.check_value((1 > e_yv), "(y < 1)")
        algebra.check_value((1 >= e_yv), "(y <= 1)")
        algebra.check_value((1 == e_yv), "(y = 1)")
        algebra.check_value((1 != e_yv), "(y != 1)")
        return xv, e_xv

    def test_scalar_algebra(self):
        xv, e_xv = self._check_algebra(
            ScalarAlgebra(
                self.assertEqualStructure,
                scalar_to_float=lambda x: x.Evaluate()))
        self.assertIsInstance(xv, sym.Variable)
        self.assertIsInstance(e_xv, sym.Expression)

    def test_array_algebra(self):
        xv, e_xv = self._check_algebra(
            VectorizedAlgebra(
                self.assertEqualStructureArray,
                scalar_to_float=lambda x: x.Evaluate()))
        self.assertEqual(xv.shape, (2,))
        self.assertIsInstance(xv[0], sym.Variable)
        self.assertEqual(e_xv.shape, (2,))
        self.assertIsInstance(e_xv[0], sym.Expression)

    def test_array_cast(self):
        # Implicit casts.
        v = np.array([e_x])
        v[0] = 0
        v[0] = 0.
        v[0] = False
        self.assertEquals(v.dtype, sym.Expression)

    def test_equalto(self):
        self.assertTrue((x + y).EqualTo(x + y))
        self.assertFalse((x + y).EqualTo(x - y))

    def test_relational_operators(self):
        # TODO(eric.cousineau): Use `VectorizedAlgebra` overloads once #8315 is
        # resolved.
        # Expression rop Expression
        self.assertEqual(str(e_x < e_y), "(x < y)")
        self.assertEqual(str(e_x <= e_y), "(x <= y)")
        self.assertEqual(str(e_x > e_y), "(x > y)")
        self.assertEqual(str(e_x >= e_y), "(x >= y)")
        self.assertEqual(str(e_x == e_y), "(x == y)")
        self.assertEqual(str(e_x != e_y), "(x != y)")

        # Expression rop Variable
        self.assertEqual(str(e_x < y), "(x < y)")
        self.assertEqual(str(e_x <= y), "(x <= y)")
        self.assertEqual(str(e_x > y), "(x > y)")
        self.assertEqual(str(e_x >= y), "(x >= y)")
        self.assertEqual(str(e_x == y), "(x == y)")
        self.assertEqual(str(e_x != y), "(x != y)")

        # Variable rop Expression
        self.assertEqual(str(x < e_y), "(x < y)")
        self.assertEqual(str(x <= e_y), "(x <= y)")
        self.assertEqual(str(x > e_y), "(x > y)")
        self.assertEqual(str(x >= e_y), "(x >= y)")
        self.assertEqual(str(x == e_y), "(x == y)")
        self.assertEqual(str(x != e_y), "(x != y)")

        # Expression rop float
        self.assertEqual(str(e_x < 1), "(x < 1)")
        self.assertEqual(str(e_x <= 1), "(x <= 1)")
        self.assertEqual(str(e_x > 1), "(x > 1)")
        self.assertEqual(str(e_x >= 1), "(x >= 1)")
        self.assertEqual(str(e_x == 1), "(x == 1)")
        self.assertEqual(str(e_x != 1), "(x != 1)")

        # float rop Expression
        self.assertEqual(str(1 < e_y), "(y > 1)")
        self.assertEqual(str(1 <= e_y), "(y >= 1)")
        self.assertEqual(str(1 > e_y), "(y < 1)")
        self.assertEqual(str(1 >= e_y), "(y <= 1)")
        self.assertEqual(str(1 == e_y), "(y == 1)")
        self.assertEqual(str(1 != e_y), "(y != 1)")

    def test_relational_operators_nonzero(self):
        # For issues #8135 and #8491.
        # Ensure that we throw on `__nonzero__`.
        with self.assertRaises(RuntimeError) as cm:
            value = bool(e_x == e_x)
        message = cm.exception.message
        self.assertTrue(
            all([s in message for s in ["__nonzero__", "EqualToDict"]]),
            message)
        # Ensure that compound formulas fail (#8536).
        with self.assertRaises(RuntimeError):
            value = 0 < e_y < e_y
        # Indication of #8135. Ideally, these would all be arrays of formulas.
        e_xv = np.array([e_x, e_x])
        e_yv = np.array([e_y, e_y])
        value = (e_xv == e_yv)
        self.assertEqual(value.dtype, sym.Formula)
        self.assertEqualStructureArray(value, ["(x = y)", "(x = y)"])
        # - True + False.
        e_xyv = np.array([e_x, e_y])
        value = (e_xv == e_xyv)
        self.assertEqualStructureArray(value, [sym.Formula.True(), "(x = y)"])
        # - All true.
        value = (e_xv == e_xv)
        self.assertEqualStructureArray(value, ["True", "True"])

    def test_functions_with_float(self):
        # TODO(eric.cousineau): Use concrete values once vectorized methods are
        # supported.
        v_x = 1.0
        v_y = 1.0
        self.assertIsInstance(sym.abs(v_x), float)
        self.assertEqual(sym.abs(v_x), np.abs(v_x))
        self.assertNotEqual(sym.abs(v_x), 0.5*np.abs(v_x))
        self.assertEqual(sym.abs(v_x), np.abs(v_x))
        self.assertEqual(sym.abs(v_x), np.abs(v_x))
        self.assertEqual(sym.exp(v_x), np.exp(v_x))
        self.assertEqual(sym.sqrt(v_x), np.sqrt(v_x))
        self.assertEqual(sym.pow(v_x, v_y), v_x ** v_y)
        self.assertEqual(sym.sin(v_x), np.sin(v_x))
        self.assertEqual(sym.cos(v_x), np.cos(v_x))
        self.assertEqual(sym.tan(v_x), np.tan(v_x))
        self.assertEqual(sym.asin(v_x), np.arcsin(v_x))
        self.assertEqual(sym.acos(v_x), np.arccos(v_x))
        self.assertEqual(sym.atan(v_x), np.arctan(v_x))
        self.assertEqual(sym.atan2(v_x, v_y), np.arctan2(v_x, v_y))
        self.assertEqual(sym.sinh(v_x), np.sinh(v_x))
        self.assertEqual(sym.cosh(v_x), np.cosh(v_x))
        self.assertEqual(sym.tanh(v_x), np.tanh(v_x))
        self.assertEqual(sym.min(v_x, v_y), min(v_x, v_y))
        self.assertEqual(sym.max(v_x, v_y), max(v_x, v_y))
        self.assertEqual(sym.ceil(v_x), np.ceil(v_x))
        self.assertEqual(sym.floor(v_x), np.floor(v_x))
        self.assertEqual(
            sym.if_then_else(v_x > v_y, v_x, v_y),
            v_x if v_x > v_y else v_y)

    def test_non_method_jacobian(self):
        # Jacobian([x * cos(y), x * sin(y), x ** 2], [x, y]) returns
        # the following 3x2 matrix:
        #
        #  = |cos(y)   -x * sin(y)|
        #    |sin(y)    x * cos(y)|
        #    | 2 * x             0|
        J = sym.Jacobian([x * sym.cos(y), x * sym.sin(y), x ** 2], [x, y])
        self.assertEqualStructure(J[0, 0], sym.cos(y))
        self.assertEqualStructure(J[1, 0], sym.sin(y))
        self.assertEqualStructure(J[2, 0], 2 * x)
        self.assertEqualStructure(J[0, 1], - x * sym.sin(y))
        self.assertEqualStructure(J[1, 1], x * sym.cos(y))
        self.assertEqualStructure(J[2, 1], 0)

    def test_method_jacobian(self):
        # (x * cos(y)).Jacobian([x, y]) returns [cos(y), -x * sin(y)].
        J = (x * sym.cos(y)).Jacobian([x, y])
        self.assertEqualStructure(J[0], sym.cos(y))
        self.assertEqualStructure(J[1], -x * sym.sin(y))

    def test_differentiate(self):
        e = x * x
        self.assertEqualStructure(e.Differentiate(x), 2 * x)

    def test_repr(self):
        self.assertEqual(repr(e_x), '<Expression "x">')

    def test_evaluate(self):
        env = {x: 3.0,
               y: 4.0}
        self.assertEqual((x + y).Evaluate(env),
                         env[x] + env[y])

    def test_evaluate_partial(self):
        env = {x: 3.0,
               y: 4.0}
        partial_evaluated = (x + y + z).EvaluatePartial(env)
        expected = env[x] + env[y] + z
        self.assertTrue(partial_evaluated.EqualTo(expected))

    def test_evaluate_exception_np_nan(self):
        env = {x: np.nan}
        with self.assertRaises(RuntimeError):
            (x + 1).Evaluate(env)

    def test_evaluate_exception_python_nan(self):
        env = {x: float('nan')}
        with self.assertRaises(RuntimeError):
            (x + 1).Evaluate(env)

    def test_substitute_with_pair(self):
        e = x + y
        self.assertEqualStructure(e.Substitute(x, x + 5), x + y + 5)
        self.assertEqualStructure(e.Substitute(y, z), x + z)
        self.assertEqualStructure(e.Substitute(y, 3), x + 3)

    def test_substitute_with_dict(self):
        e = x + y
        env = {x: x + 2, y:  y + 3}
        self.assertEqualStructure(e.Substitute(env), x + y + 5)

    # See `math_overloads_test` for more comprehensive checks on math
    # functions.


class TestSymbolicFormula(SymbolicTestCase):
    def test_get_free_variables(self):
        f = x > y
        self.assertEqual(f.GetFreeVariables(), sym.Variables([x, y]))

    def test_substitute_with_pair(self):
        f = x > y
        self.assertEqual(f.Substitute(y, y + 5), x > y + 5)
        self.assertEqual(f.Substitute(y, z), x > z)
        self.assertEqual(f.Substitute(y, 3), x > 3)

    def test_substitute_with_dict(self):
        f = x + y > z
        self.assertEqual(f.Substitute({x: x + 2, y:  y + 3}),
                         x + y + 5 > z)

    def test_to_string(self):
        f = x > y
        self.assertEqual(f.to_string(), "(x > y)")
        self.assertEqual("{}".format(f), "(x > y)")

    def test_equality_inequality_hash(self):
        f1 = x > y
        f2 = x > y
        f3 = x >= y
        self.assertTrue(f1.EqualTo(f2))
        self.assertEqual(hash(f1), hash(f2))
        self.assertTrue(f1 == f2)
        self.assertFalse(f1.EqualTo(f3))
        self.assertNotEqual(hash(f1), hash(f3))
        self.assertTrue(f1 != f3)

    def test_static_true_false(self):
        tt = sym.Formula.True()
        ff = sym.Formula.False()
        self.assertEqual(x == x, tt)
        self.assertEqual(x != x, ff)

    def test_repr(self):
        self.assertEqual(repr(x > y), '<Formula "(x > y)">')

    def test_evaluate(self):
        env = {x: 3.0,
               y: 4.0}
        self.assertEqual((x > y).Evaluate(env),
                         env[x] > env[y])

    def test_evaluate_exception_np_nan(self):
        env = {x: np.nan}
        with self.assertRaises(RuntimeError):
            (x > 1).Evaluate(env)

    def test_evaluate_exception_python_nan(self):
        env = {x: float('nan')}
        with self.assertRaises(RuntimeError):
            (x > 1).Evaluate(env)


class TestSymbolicMonomial(SymbolicTestCase):
    def test_constructor_variable(self):
        m = sym.Monomial(x)  # m = x¹
        self.assertEqual(m.degree(x), 1)
        self.assertEqual(m.total_degree(), 1)

    def test_constructor_variable_int(self):
        m = sym.Monomial(x, 2)  # m = x²
        self.assertEqual(m.degree(x), 2)
        self.assertEqual(m.total_degree(), 2)

    def test_constructor_map(self):
        powers_in = {x: 2, y: 3, z: 4}
        m = sym.Monomial(powers_in)
        powers_out = EqualToDict(m.get_powers())
        self.assertEqual(powers_out[x], 2)
        self.assertEqual(powers_out[y], 3)
        self.assertEqual(powers_out[z], 4)

    def test_comparison(self):
        # m1 = m2 = x²
        m1 = sym.Monomial(x, 2)
        m2 = sym.Monomial(x, 2)
        m3 = sym.Monomial(x, 1)
        m4 = sym.Monomial(y, 2)
        # Test operator==
        self.assertIsInstance(m1 == m2, bool)
        self.assertTrue(m1 == m2)
        self.assertFalse(m1 == m3)
        self.assertFalse(m1 == m4)
        self.assertFalse(m2 == m3)
        self.assertFalse(m2 == m4)
        self.assertFalse(m3 == m4)
        # Test operator!=
        self.assertIsInstance(m1 != m2, bool)
        self.assertFalse(m1 != m2)
        self.assertTrue(m1 != m3)
        self.assertTrue(m1 != m4)
        self.assertTrue(m2 != m3)
        self.assertTrue(m2 != m4)
        self.assertTrue(m3 != m4)

    def test_equalto(self):
        m1 = sym.Monomial(x, 2)
        m2 = sym.Monomial(x, 1)
        m3 = sym.Monomial(x, 2)
        self.assertTrue(m1.EqualTo(m3))
        self.assertFalse(m1.EqualTo(m2))

    def test_str(self):
        m1 = sym.Monomial(x, 2)
        self.assertEqualStructure((m1), "x^2")
        m2 = m1 * sym.Monomial(y)
        self.assertEqualStructure((m2), "x^2 * y")

    def test_repr(self):
        m = sym.Monomial(x, 2)
        self.assertEqual(repr(m), '<Monomial "x^2">')

    def test_multiplication1(self):
        m1 = sym.Monomial(x, 2)
        m2 = sym.Monomial(y, 3)
        m3 = m1 * m2
        self.assertEqual(m3.degree(x), 2)
        self.assertEqual(m3.degree(y), 3)

    def test_multiplication2(self):
        m1 = sym.Monomial(x, 2)
        m2 = m1 * sym.Monomial(y)
        m3 = sym.Monomial(y) * m1
        self.assertEqual(m2.degree(x), 2)
        self.assertEqual(m2.degree(y), 1)
        self.assertEqual(m2, m3)

    def test_multiplication_assignment1(self):
        m = sym.Monomial(x, 2)
        m *= sym.Monomial(y, 3)
        self.assertEqual(m.degree(x), 2)
        self.assertEqual(m.degree(y), 3)

    def test_multiplication_assignment2(self):
        m = sym.Monomial(x, 2)
        m *= sym.Monomial(y)
        self.assertEqual(m.degree(x), 2)
        self.assertEqual(m.degree(y), 1)

    def test_pow(self):
        m1 = sym.Monomial(x, 2) * sym.Monomial(y)  # m1 = x²y
        m2 = m1 ** 2                 # m2 = x⁴y²
        self.assertEqual(m2.degree(x), 4)
        self.assertEqual(m2.degree(y), 2)

    def test_pow_in_place(self):
        m1 = sym.Monomial(x, 2) * sym.Monomial(y)  # m1 = x²y
        m2 = m1.pow_in_place(2)      # m1 = m2 = x⁴y²
        self.assertEqual(m1.degree(x), 4)
        self.assertEqual(m1.degree(y), 2)
        self.assertEqual(m2.degree(x), 4)
        self.assertEqual(m2.degree(y), 2)

    def test_get_powers(self):
        m = sym.Monomial(x, 2) * sym.Monomial(y)  # m = x²y
        powers = EqualToDict(m.get_powers())
        self.assertEqual(powers[x], 2)
        self.assertEqual(powers[y], 1)

    def test_to_expression(self):
        m = sym.Monomial(x, 3) * sym.Monomial(y)  # m = x³y
        e = m.ToExpression()
        self.assertEqual(str(e), "(pow(x, 3) * y)")

    def test_get_variables(self):
        m = sym.Monomial(x, 3) * sym.Monomial(y)  # m = x³y
        vars = m.GetVariables()  # = [x, y]
        self.assertEqual(vars.size(), 2)

    def test_monomial_basis(self):
        vars = sym.Variables([x, y, z])
        basis1 = sym.MonomialBasis(vars, 3)
        basis2 = sym.MonomialBasis([x, y, z], 3)
        self.assertEqual(basis1.size, 20)
        self.assertEqual(basis2.size, 20)

    def test_evaluate(self):
        m = sym.Monomial(x, 3) * sym.Monomial(y)  # m = x³y
        env = {x: 2.0,
               y: 3.0}
        self.assertEqual(m.Evaluate(env),
                         env[x] ** 3 * env[y])

    def test_evaluate_exception_np_nan(self):
        m = sym.Monomial(x, 3)
        env = {x: np.nan}
        with self.assertRaises(RuntimeError):
            m.Evaluate(env)

    def test_evaluate_exception_python_nan(self):
        m = sym.Monomial(x, 3)
        env = {x: float('nan')}
        with self.assertRaises(RuntimeError):
            m.Evaluate(env)


class TestSymbolicPolynomial(SymbolicTestCase):
    def test_default_constructor(self):
        p = sym.Polynomial()
        self.assertEqualStructure(p.ToExpression(), sym.Expression())

    def test_constructor_maptype(self):
        m = {sym.Monomial(x): sym.Expression(3),
             sym.Monomial(y): sym.Expression(2)}  # 3x + 2y
        p = sym.Polynomial(m)
        expected = 3 * x + 2 * y
        self.assertEqualStructure(p.ToExpression(), expected)

    def test_constructor_expression(self):
        e = 2 * x + 3 * y
        p = sym.Polynomial(e)
        self.assertEqualStructure(p.ToExpression(), e)

    def test_constructor_expression_indeterminates(self):
        e = a * x + b * y + c * z
        p = sym.Polynomial(e, sym.Variables([x, y, z]))
        decision_vars = sym.Variables([a, b, c])
        indeterminates = sym.Variables([x, y, z])
        self.assertEqual(p.indeterminates(), indeterminates)
        self.assertEqual(p.decision_variables(), decision_vars)

    def test_degree_total_degree(self):
        e = a * (x ** 2) + b * (y ** 3) + c * z
        p = sym.Polynomial(e, [x, y, z])
        self.assertEqual(p.Degree(x), 2)
        self.assertEqual(p.TotalDegree(), 3)

    def test_monomial_to_coefficient_map(self):
        m = sym.Monomial(x, 2)
        e = a * (x ** 2)
        p = sym.Polynomial(e, [x])
        the_map = p.monomial_to_coefficient_map()
        self.assertEqualStructure(the_map[m], a)

    def test_differentiate(self):
        e = a * (x ** 2)
        p = sym.Polynomial(e, [x])  # p = ax²
        result = p.Differentiate(x)  # = 2ax
        self.assertEqualStructure(result.ToExpression(), 2 * a * x)

    def test_add_product(self):
        p = sym.Polynomial()
        m = sym.Monomial(x)
        p.AddProduct(sym.Expression(3), m)  # p += 3 * x
        self.assertEqualStructure(p.ToExpression(), 3 * x)

    def test_comparison(self):
        p = sym.Polynomial()
        self.assertEqualStructure(p, p)
        self.assertIsInstance(p == p, sym.Formula)
        self.assertEqual(p == p, sym.Formula.True())
        self.assertTrue(p.EqualTo(p))
        q = sym.Polynomial(sym.Expression(10))
        self.assertNotEqualStructure(p, q)
        self.assertIsInstance(p != q, sym.Formula)
        self.assertEqual(p != q, sym.Formula.True())
        self.assertFalse(p.EqualTo(q))

    def test_repr(self):
        p = sym.Polynomial()
        self.assertEqual(repr(p), '<Polynomial "0">')

    def test_addition(self):
        p = sym.Polynomial()
        self.assertEqualStructure(p + p, p)
        m = sym.Monomial(x)
        self.assertEqualStructure(m + p, sym.Polynomial(1 * x))
        self.assertEqualStructure(p + m, sym.Polynomial(1 * x))
        self.assertEqualStructure(p + 0, p)
        self.assertEqualStructure(0 + p, p)

    def test_subtraction(self):
        p = sym.Polynomial()
        self.assertEqualStructure(p - p, p)
        m = sym.Monomial(x)
        self.assertEqualStructure(m - p, sym.Polynomial(1 * x))
        self.assertEqualStructure(p - m, sym.Polynomial(-1 * x))
        self.assertEqualStructure(p - 0, p)
        self.assertEqualStructure(0 - p, -p)

    def test_multiplication(self):
        p = sym.Polynomial()
        self.assertEqualStructure(p * p, p)
        m = sym.Monomial(x)
        self.assertEqualStructure(m * p, p)
        self.assertEqualStructure(p * m, p)
        self.assertEqualStructure(p * 0, p)
        self.assertEqualStructure(0 * p, p)

    def test_addition_assignment(self):
        p = sym.Polynomial()
        p += p
        self.assertEqualStructure(p, sym.Polynomial())
        p += sym.Monomial(x)
        self.assertEqualStructure(p, sym.Polynomial(1 * x))
        p += 3
        self.assertEqualStructure(p, sym.Polynomial(3 + 1 * x))

    def test_subtraction_assignment(self):
        p = sym.Polynomial()
        p -= p
        self.assertEqualStructure(p, sym.Polynomial())
        p -= sym.Monomial(x)
        self.assertEqualStructure(p, sym.Polynomial(-1 * x))
        p -= 3
        self.assertEqualStructure(p, sym.Polynomial(-1 * x - 3))

    def test_multiplication_assignment(self):
        p = sym.Polynomial()
        p *= p
        self.assertEqualStructure(p, sym.Polynomial())
        p *= sym.Monomial(x)
        self.assertEqualStructure(p, sym.Polynomial())
        p *= 3
        self.assertEqualStructure(p, sym.Polynomial())

    def test_pow(self):
        e = a * (x ** 2)
        p = sym.Polynomial(e, [x])  # p = ax²
        p = pow(p, 2)  # p = a²x⁴
        self.assertEqualStructure(p.ToExpression(), (a ** 2) * (x ** 4))

    def test_jacobian(self):
        e = 5 * x ** 2 + 4 * y ** 2 + 8 * x * y
        p = sym.Polynomial(e, [x, y])                  # p = 5x² + 4y² + 8xy
        p_dx = sym.Polynomial(10 * x + 8 * y, [x, y])  # ∂p/∂x = 10x + 8y
        p_dy = sym.Polynomial(8 * y + 8 * x, [x, y])   # ∂p/∂y =  8y + 8x

        J = p.Jacobian([x, y])
        self.assertEqualStructure(J[0], p_dx)
        self.assertEqualStructure(J[1], p_dy)

    def test_hash(self):
        p1 = sym.Polynomial(x * x, [x])
        p2 = sym.Polynomial(x * x, [x])
        self.assertEqualStructure(p1, p2)
        self.assertEqual(hash(p1), hash(p2))
        p1 += 1
        self.assertNotEqualStructure(p1, p2)
        self.assertNotEqual(hash(p1), hash(p2))

    def test_evaluate(self):
        p = sym.Polynomial(a * x * x + b * x + c, [x])
        env = {a: 2.0,
               b: 3.0,
               c: 5.0,
               x: 2.0}
        self.assertEqual(p.Evaluate(env),
                         env[a] * env[x] * env[x] + env[b] * env[x] + env[c])

    def test_evaluate_exception_np_nan(self):
        p = sym.Polynomial(x * x, [x])
        env = {x: np.nan}
        with self.assertRaises(RuntimeError):
            p.Evaluate(env)

    def test_evaluate_exception_python_nan(self):
        p = sym.Polynomial(x * x, [x])
        env = {x: float('nan')}
        with self.assertRaises(RuntimeError):
            p.Evaluate(env)<|MERGE_RESOLUTION|>--- conflicted
+++ resolved
@@ -103,7 +103,6 @@
 
     def test_relational_operators(self):
         # Variable rop float
-<<<<<<< HEAD
         self.assertEqualStructure((x >= 1), "(x >= 1)")
         self.assertEqualStructure((x > 1), "(x > 1)")
         self.assertEqualStructure((x <= 1), "(x <= 1)")
@@ -126,30 +125,6 @@
         self.assertEqualStructure((x >= y), "(x >= y)")
         self.assertEqualStructure((x == y), "(x = y)")
         self.assertEqualStructure((x != y), "(x != y)")
-=======
-        self.assertEqual(str(x >= 1), "(x >= 1)")
-        self.assertEqual(str(x > 1), "(x > 1)")
-        self.assertEqual(str(x <= 1), "(x <= 1)")
-        self.assertEqual(str(x < 1), "(x < 1)")
-        self.assertEqual(str(x == 1), "(x == 1)")
-        self.assertEqual(str(x != 1), "(x != 1)")
-
-        # float rop Variable
-        self.assertEqual(str(1 < y), "(y > 1)")
-        self.assertEqual(str(1 <= y), "(y >= 1)")
-        self.assertEqual(str(1 > y), "(y < 1)")
-        self.assertEqual(str(1 >= y), "(y <= 1)")
-        self.assertEqual(str(1 == y), "(y == 1)")
-        self.assertEqual(str(1 != y), "(y != 1)")
-
-        # Variable rop Variable
-        self.assertEqual(str(x < y), "(x < y)")
-        self.assertEqual(str(x <= y), "(x <= y)")
-        self.assertEqual(str(x > y), "(x > y)")
-        self.assertEqual(str(x >= y), "(x >= y)")
-        self.assertEqual(str(x == y), "(x == y)")
-        self.assertEqual(str(x != y), "(x != y)")
->>>>>>> 6e7acbf9
 
     def test_repr(self):
         self.assertEqual(repr(x), "Variable('x')")
@@ -178,13 +153,7 @@
         self.assertFalse(x.EqualTo(y))
 
     def test_logical(self):
-<<<<<<< HEAD
         self.assertEqualStructure((sym.logical_not(x == 0)), "!((x = 0))")
-=======
-        self.assertEqual(str(sym.logical_not(x == 0)),
-                         "!((x == 0))")
-
->>>>>>> 6e7acbf9
         # Test single-operand logical statements
         self.assertEqualStructure((sym.logical_and(x >= 1)), "(x >= 1)")
         self.assertEqualStructure((sym.logical_or(x >= 1)), "(x >= 1)")
@@ -194,19 +163,12 @@
         self.assertEqualStructure(
             (sym.logical_or(x <= 1, x >= 2)), "((x >= 2) or (x <= 1))")
         # Test multiple operand logical statements
-<<<<<<< HEAD
         self.assertEqualStructure(
             (sym.logical_and(x >= 1, x <= 2, y == 2)),
-            "((y = 2) and (x >= 1) and (x <= 2))")
+            "((y == 2) and (x >= 1) and (x <= 2))")
         self.assertEqualStructure(
             (sym.logical_or(x >= 1, x <= 2, y == 2)),
-            "((y = 2) or (x >= 1) or (x <= 2))")
-=======
-        self.assertEqual(str(sym.logical_and(x >= 1, x <= 2, y == 2)),
-                         "((y == 2) and (x >= 1) and (x <= 2))")
-        self.assertEqual(str(sym.logical_or(x >= 1, x <= 2, y == 2)),
-                         "((y == 2) or (x >= 1) or (x <= 2))")
->>>>>>> 6e7acbf9
+            "((y == 2) or (x >= 1) or (x <= 2))")
 
     def test_functions_with_variable(self):
         self.assertEqual(str(sym.abs(x)), "abs(x)")
