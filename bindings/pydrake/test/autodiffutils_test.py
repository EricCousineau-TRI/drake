--- conflicted
+++ resolved
@@ -233,7 +233,13 @@
         with self.assertRaises(TypeError):
             Y = np.linalg.inv(X)
 
-<<<<<<< HEAD
+        to_value = np.vectorize(AutoDiffXd.value)
+        # Use workaround for inverse. For now, just check values.
+        X_float = to_value(X)
+        Xinv_float = np.linalg.inv(X_float)
+        Xinv = drake_math.inv(X)
+        np.testing.assert_equal(to_value(Xinv), Xinv_float)
+
     def test_array_reference(self):
         # Test referencing from Python to C++.
         x = np.array([
@@ -246,12 +252,4 @@
         self._check_array(c.value(), [[AD(10, [1., 0]), AD(100, [0, 1.])]])
         xc = c.value()
         xc *= 2
-        self._check_array(c.value(), [[AD(20, [2., 0]), AD(200, [0, 2.])]])
-=======
-        to_value = np.vectorize(AutoDiffXd.value)
-        # Use workaround for inverse. For now, just check values.
-        X_float = to_value(X)
-        Xinv_float = np.linalg.inv(X_float)
-        Xinv = drake_math.inv(X)
-        np.testing.assert_equal(to_value(Xinv), Xinv_float)
->>>>>>> 0d794f4e
+        self._check_array(c.value(), [[AD(20, [2., 0]), AD(200, [0, 2.])]])