from __future__ import print_function
# N.B. We are purposely not importing `division` to test nominal Python2
# behavior.

import pydrake.autodiffutils as mut
from pydrake.autodiffutils import AutoDiffXd

import copy
import unittest

import numpy as np
import pydrake.math as drake_math

from pydrake.test.algebra_test_util import ScalarAlgebra, VectorizedAlgebra
from pydrake.test.autodiffutils_test_util import (
    autodiff_scalar_pass_through,
    autodiff_vector_pass_through,
    autodiff_vector3_pass_through,
    AutoDiffContainer,
    autodiff_increment,
)

# Use convenience abbreviation.
AD = AutoDiffXd


class TestAutoDiffXd(unittest.TestCase):
    def _check_scalar(self, actual, expected):
        if isinstance(actual, bool):
            self.assertTrue(isinstance(expected, bool))
            self.assertEqual(actual, expected)
        elif isinstance(actual, float):
            self.assertTrue(isinstance(expected, float))
            self.assertEqual(actual, expected)
        else:
            self.assertAlmostEqual(actual.value(), expected.value())
            self.assertTrue(
                (actual.derivatives() == expected.derivatives()).all(),
                (actual.derivatives(), expected.derivatives()))

    def _check_array(self, actual, expected):
        expected = np.array(expected)
        self.assertEqual(actual.dtype, expected.dtype)
        self.assertEqual(actual.shape, expected.shape)
        if actual.dtype == object or actual.dtype == AD:
            for a, b in zip(actual.flat, expected.flat):
                self._check_scalar(a, b)
        else:
            self.assertTrue((actual == expected).all())

    def test_scalar_api(self):
        a = AD(1, [1., 0])
        self.assertEqual(a.value(), 1.)
        self.assertTrue((a.derivatives() == [1., 0]).all())
        self.assertEqual(str(a), "AD{1.0, nderiv=2}")
        self.assertEqual(repr(a), "<AutoDiffXd 1.0 nderiv=2>")
        self._check_scalar(a, a)
        # Test construction from `float` and `int`.
        self._check_scalar(AD(1), AD(1., []))
        self._check_scalar(AD(1.), AD(1., []))
        # Test implicit conversion.
        self._check_scalar(
            autodiff_scalar_pass_through(1),  # int
            AD(1., []))
        self._check_scalar(
            autodiff_scalar_pass_through(1.),  # float
            AD(1., []))
        # Test multi-element pass-through.
        x = np.array([AD(1.), AD(2.), AD(3.)])
        self._check_array(autodiff_vector_pass_through(x), x)
        # Ensure fixed-size vectors are correctly converted (#9886).
        self._check_array(autodiff_vector3_pass_through(x), x)
        # Ensure we can copy.
        self._check_scalar(copy.copy(a), a)
        self._check_scalar(copy.deepcopy(a), a)

    def test_array_api(self):
        a = AD(1, [1., 0])
        b = AD(2, [0, 1.])
        x = np.array([a, b])
        self.assertEqual(x.dtype, AD)
        # Idempotent check.
        self._check_array(x, x)

    def test_array_casting(self):
        a = AD(1, [1., 0])
        b = AD(2, [0, 1.])
        x = np.array([a, b])
        # Explicit casting using `astype`.
        xf = x.astype(dtype=np.float)
        self._check_array(xf, [1., 2])
        x0 = np.zeros((3, 3), dtype=AD)
        self.assertTrue(isinstance(x0[0, 0], AD))
        xI = np.eye(3).astype(AD)
        self.assertTrue(isinstance(xI[0, 0], AD))

        # Promotion (upcasting? downcasting?) is implicitly castable.
        x[0] = 0
        x[0] = 0.
        x[0] = False
        # Assign via slicing with implicit casting.
        # N.B. This requires numpy/numpy#11076.
        x[:] = 0
        x[:] = 0.
        x[:] = False

        # Assigning via slicing is an explicit cast.
        xf = np.zeros(2, dtype=np.float)
        xf[:] = x
        # Assigning via an element is an implicit cast.
        with self.assertRaises(TypeError):
            xf[0] = x[0]
        # Try `int`; we do not have an explicit caster registered.
        xi = np.zeros(2, dtype=np.int)
        with self.assertRaises(ValueError):
            xi[:] = x
        # TODO(eric.cousineau): Fix this.
        with self.assertRaises(TypeError):
            xi[0] = x[0]
        # Converts.
        x = np.zeros((3, 3), dtype=AD)
        self.assertTrue(isinstance(x[0, 0], AD))
        x = np.eye(3).astype(AD)
        self.assertTrue(isinstance(x[0, 0], AD))

        # Test implicit conversion.
        self._check_array(
            autodiff_vector_pass_through([1, 2]),  # int
            [AD(1., []), AD(2., [])])
        self._check_array(
            autodiff_vector_pass_through([1., 2.]),  # float
            [AD(1., []), AD(2., [])])

    def _check_algebra(self, algebra):
        a_scalar = AD(1, [1., 0])
        b_scalar = AD(2, [0, 1.])
        c_scalar = AD(0, [1., 0])
        d_scalar = AD(1, [0, 1.])
        a, b, c, d = map(
            algebra.to_algebra, (a_scalar, b_scalar, c_scalar, d_scalar))

        # Arithmetic
        algebra.check_value(-a, AD(-1, [-1., 0]))
        algebra.check_value(a + b, AD(3, [1, 1]))
        algebra.check_value(a + 1, AD(2, [1, 0]))
        algebra.check_value(1 + a, AD(2, [1, 0]))
        algebra.check_value(a - b, AD(-1, [1, -1]))
        algebra.check_value(a - 1, AD(0, [1, 0]))
        algebra.check_value(1 - a, AD(0, [-1, 0]))
        algebra.check_value(a * b, AD(2, [2, 1]))
        algebra.check_value(a * 2, AD(2, [2, 0]))
        algebra.check_value(2 * a, AD(2, [2, 0]))
        algebra.check_value(a / b, AD(1./2, [1./2, -1./4]))
        algebra.check_value(a / 2, AD(0.5, [0.5, 0]))
        algebra.check_value(2 / a, AD(2, [-2, 0]))
        # Logical
        algebra.check_logical(lambda x, y: x == y, a, a, True)
        algebra.check_logical(lambda x, y: x != y, a, a, False)
        algebra.check_logical(lambda x, y: x < y, a, b, True)
        algebra.check_logical(lambda x, y: x <= y, a, b, True)
        algebra.check_logical(lambda x, y: x > y, a, b, False)
        algebra.check_logical(lambda x, y: x >= y, a, b, False)
        # Additional math
        # - See `math_overloads_test` for scalar overloads.
        algebra.check_value(a**2, AD(1, [2., 0]))
        algebra.check_value(algebra.log(a), AD(0, [1., 0]))
        algebra.check_value(algebra.abs(-a), AD(1, [1., 0]))
        algebra.check_value(algebra.exp(a), AD(np.e, [np.e, 0]))
        algebra.check_value(algebra.sqrt(a), AD(1, [0.5, 0]))
        algebra.check_value(algebra.pow(a, 2), AD(1, [2., 0]))
        algebra.check_value(algebra.sin(c), AD(0, [1, 0]))
        algebra.check_value(algebra.cos(c), AD(1, [0, 0]))
        algebra.check_value(algebra.tan(c), AD(0, [1, 0]))
        algebra.check_value(algebra.arcsin(c), AD(0, [1, 0]))
        algebra.check_value(algebra.arccos(c), AD(np.pi / 2, [-1, 0]))
        algebra.check_value(algebra.arctan2(c, d), AD(0, [1, 0]))
        algebra.check_value(algebra.sinh(c), AD(0, [1, 0]))
        algebra.check_value(algebra.cosh(c), AD(1, [0, 0]))
        algebra.check_value(algebra.tanh(c), AD(0, [1, 0]))
        algebra.check_value(algebra.min(a, b), a_scalar)
        algebra.check_value(algebra.max(a, b), b_scalar)
        algebra.check_value(algebra.ceil(a), a_scalar.value())
        algebra.check_value(algebra.floor(a), a_scalar.value())
        # Return value so it can be inspected.
        return a

    def test_scalar_algebra(self):
        a = self._check_algebra(
            ScalarAlgebra(
                self._check_scalar, scalar_to_float=lambda x: x.value()))
        self.assertEqual(type(a), AD)

    def test_array_algebra(self):
        a = self._check_algebra(
            VectorizedAlgebra(
                self._check_array,
                scalar_to_float=lambda x: x.value()))
        self.assertEqual(type(a), np.ndarray)
        self.assertEqual(a.shape, (2,))

    def test_linear_algebra(self):
        a_scalar = AD(1, [1., 0])
        b_scalar = AD(2, [0, 1.])
        A = np.array([[a_scalar, a_scalar]])
        B = np.array([[b_scalar, b_scalar]]).T
        C = np.dot(A, B)
        self._check_array(C, [[AD(4, [4., 2])]])

<<<<<<< HEAD
        # Type mixing
        Bf = np.array([[2., 2]]).T
        C2 = np.dot(A, Bf)  # Leverages implicit casting.
        self._check_array(C, [[AD(4, [4., 2])]])
=======
        # `matmul` not supported for `dtype=object` (#11332). `np.dot` should
        # be used instead.
        with self.assertRaises(TypeError):
            C2 = np.matmul(A, B)

        # Type mixing
        Bf = np.array([[2., 2]]).T
        C2 = np.dot(A, Bf)  # Leverages implicit casting.
        self._check_array(C2, [[AD(4, [4., 0])]])
>>>>>>> 72d2063b

        # Other methods.
        X = np.array([[a_scalar, b_scalar], [b_scalar, a_scalar]])
        self._check_scalar(np.trace(X), AD(2, [2., 0]))

<<<<<<< HEAD
        # `inv` is a ufunc that we must implement, if that is possible.
        with self.assertRaises(TypeError):
            Y = np.linalg.inv(X)

    def test_array_reference(self):
        # Test referencing from Python to C++.
        x = np.array([
            AD(1, [1., 0]),
            AD(2, [0, 1.])])
        autodiff_increment(x)
        self._check_array(x, [AD(2, [1., 0]), AD(3, [0, 1.])])
        # Test referencing from C++ to Python.
        c = AutoDiffContainer()
        self._check_array(c.value(), [[AD(10, [1., 0]), AD(100, [0, 1.])]])
        xc = c.value()
        xc *= 2
        self._check_array(c.value(), [[AD(20, [2., 0]), AD(200, [0, 2.])]])
=======
        # `inv` is a ufunc that we must implement, if possible. However, given
        # that this is currently `dtype=object`, it would be extremely unwise
        # to do so. See #8116 for alternative.
        with self.assertRaises(TypeError):
            Y = np.linalg.inv(X)
>>>>>>> 72d2063b
<|MERGE_RESOLUTION|>--- conflicted
+++ resolved
@@ -206,12 +206,6 @@
         C = np.dot(A, B)
         self._check_array(C, [[AD(4, [4., 2])]])
 
-<<<<<<< HEAD
-        # Type mixing
-        Bf = np.array([[2., 2]]).T
-        C2 = np.dot(A, Bf)  # Leverages implicit casting.
-        self._check_array(C, [[AD(4, [4., 2])]])
-=======
         # `matmul` not supported for `dtype=object` (#11332). `np.dot` should
         # be used instead.
         with self.assertRaises(TypeError):
@@ -221,14 +215,14 @@
         Bf = np.array([[2., 2]]).T
         C2 = np.dot(A, Bf)  # Leverages implicit casting.
         self._check_array(C2, [[AD(4, [4., 0])]])
->>>>>>> 72d2063b
 
         # Other methods.
         X = np.array([[a_scalar, b_scalar], [b_scalar, a_scalar]])
         self._check_scalar(np.trace(X), AD(2, [2., 0]))
 
-<<<<<<< HEAD
-        # `inv` is a ufunc that we must implement, if that is possible.
+        # `inv` is a ufunc that we must implement, if possible. However, given
+        # that this is currently `dtype=object`, it would be extremely unwise
+        # to do so. See #8116 for alternative.
         with self.assertRaises(TypeError):
             Y = np.linalg.inv(X)
 
@@ -244,11 +238,4 @@
         self._check_array(c.value(), [[AD(10, [1., 0]), AD(100, [0, 1.])]])
         xc = c.value()
         xc *= 2
-        self._check_array(c.value(), [[AD(20, [2., 0]), AD(200, [0, 2.])]])
-=======
-        # `inv` is a ufunc that we must implement, if possible. However, given
-        # that this is currently `dtype=object`, it would be extremely unwise
-        # to do so. See #8116 for alternative.
-        with self.assertRaises(TypeError):
-            Y = np.linalg.inv(X)
->>>>>>> 72d2063b
+        self._check_array(c.value(), [[AD(20, [2., 0]), AD(200, [0, 2.])]])