--- conflicted
+++ resolved
@@ -37,15 +37,9 @@
 
     def _check_array(self, actual, expected):
         expected = np.array(expected)
-<<<<<<< HEAD
-        self.assertEquals(actual.dtype, expected.dtype)
-        self.assertEquals(actual.shape, expected.shape)
-        if actual.dtype == object or actual.dtype == AD:
-=======
         self.assertEqual(actual.dtype, expected.dtype)
         self.assertEqual(actual.shape, expected.shape)
-        if actual.dtype == object:
->>>>>>> 6e7acbf9
+        if actual.dtype == object or actual.dtype == AD:
             for a, b in zip(actual.flat, expected.flat):
                 self._check_scalar(a, b)
         else:
@@ -73,11 +67,7 @@
         a = AD(1, [1., 0])
         b = AD(2, [0, 1.])
         x = np.array([a, b])
-<<<<<<< HEAD
-        self.assertEquals(x.dtype, AD)
-=======
-        self.assertEqual(x.dtype, object)
->>>>>>> 6e7acbf9
+        self.assertEqual(x.dtype, AD)
         # Idempotent check.
         self._check_array(x, x)
 
@@ -178,25 +168,8 @@
         algebra.check_value(algebra.tanh(c), AD(0, [1, 0]))
         algebra.check_value(algebra.min(a, b), a_scalar)
         algebra.check_value(algebra.max(a, b), b_scalar)
-<<<<<<< HEAD
         algebra.check_value(algebra.ceil(a), a_scalar.value())
         algebra.check_value(algebra.floor(a), a_scalar.value())
-=======
-        # Because `ceil` and `floor` return `double`, we have to special case
-        # this comparison since the matrix is `dtype=object`, even though the
-        # elements are all doubles. We must cast it to float.
-        # N.B. This would be fixed if we registered a UFunc for these
-        # methods, so NumPy would have already returned a `float` array.
-        ceil_a = algebra.ceil(a)
-        floor_a = algebra.floor(a)
-        if isinstance(algebra, VectorizedAlgebra):
-            self.assertEqual(ceil_a.dtype, object)
-            self.assertIsInstance(ceil_a[0], float)
-            ceil_a = ceil_a.astype(float)
-            floor_a = floor_a.astype(float)
-        algebra.check_value(ceil_a, a_scalar.value())
-        algebra.check_value(floor_a, a_scalar.value())
->>>>>>> 6e7acbf9
         # Return value so it can be inspected.
         return a
 
@@ -211,9 +184,8 @@
             VectorizedAlgebra(
                 self._check_array,
                 scalar_to_float=lambda x: x.value()))
-<<<<<<< HEAD
-        self.assertEquals(type(a), np.ndarray)
-        self.assertEquals(a.shape, (2,))
+        self.assertEqual(type(a), np.ndarray)
+        self.assertEqual(a.shape, (2,))
 
     def test_linear_algebra(self):
         a_scalar = AD(1, [1., 0])
@@ -248,8 +220,4 @@
         self._check_array(c.value(), [[AD(10, [1., 0]), AD(100, [0, 1.])]])
         xc = c.value()
         xc *= 2
-        self._check_array(c.value(), [[AD(20, [2., 0]), AD(200, [0, 2.])]])
-=======
-        self.assertEqual(type(a), np.ndarray)
-        self.assertEqual(a.shape, (2,))
->>>>>>> 6e7acbf9
+        self._check_array(c.value(), [[AD(20, [2., 0]), AD(200, [0, 2.])]])