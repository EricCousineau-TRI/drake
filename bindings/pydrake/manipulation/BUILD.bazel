# -*- python -*-

load("@drake//tools/install:install.bzl", "install")
load("//tools/lint:lint.bzl", "add_lint_tests")
load(
    "//tools/skylark:pybind.bzl",
    "drake_pybind_library",
    "get_drake_py_installs",
    "get_pybind_package_info",
)
load(
    "//tools/skylark:drake_py.bzl",
    "drake_py_library",
    "drake_py_unittest",
)

package(default_visibility = [
    "//bindings/pydrake:__subpackages__",
])

# This determines how `PYTHONPATH` is configured, and how to install the
# bindings.
PACKAGE_INFO = get_pybind_package_info("//bindings")

drake_py_library(
    name = "module_py",
    srcs = ["__init__.py"],
    imports = PACKAGE_INFO.py_imports,
    deps = [
        "//bindings/pydrake:module_py",
    ],
)

drake_pybind_library(
    name = "planner_py",
    cc_deps = [
<<<<<<< HEAD
        "//bindings/pydrake/common:drake_optional_pybind",
        "//bindings/pydrake/common:eigen_pybind",
=======
        "//bindings/pydrake:documentation_pybind",
        "//bindings/pydrake/util:drake_optional_pybind",
        "//bindings/pydrake/util:eigen_pybind",
>>>>>>> 7d91182c
    ],
    cc_srcs = ["planner_py.cc"],
    package_info = PACKAGE_INFO,
    py_deps = [
        ":module_py",
    ],
)

drake_py_library(
    name = "simple_ui_py",
    srcs = ["simple_ui.py"],
    imports = PACKAGE_INFO.py_imports,
    deps = [":module_py"],
)

PY_LIBRARIES_WITH_INSTALL = [
    ":planner_py",
]

PY_LIBRARIES = [
    ":module_py",
    ":simple_ui_py",
]

drake_py_unittest(
    name = "planner_test",
    data = [
        "//multibody/benchmarks/acrobot:models",
    ],
    deps = [
        ":planner_py",
        "//bindings/pydrake/multibody",
    ],
)

drake_py_unittest(
    name = "simple_ui_test",
    data = [
        "//multibody/benchmarks/acrobot:models",
    ],
    deps = [
        ":simple_ui_py",
        "//bindings/pydrake/multibody",
    ],
)

# Symbol roll-up (for user ease).
drake_py_library(
    name = "all_py",
    srcs = ["all.py"],
    deps = PY_LIBRARIES_WITH_INSTALL + PY_LIBRARIES,
)

# Package roll-up (for Bazel dependencies).
drake_py_library(
    name = "manipulation",
    deps = [":all_py"],
)

install(
    name = "install",
    targets = PY_LIBRARIES + [":all_py"],
    py_dest = PACKAGE_INFO.py_dest,
    deps = get_drake_py_installs(PY_LIBRARIES_WITH_INSTALL),
)

add_lint_tests()<|MERGE_RESOLUTION|>--- conflicted
+++ resolved
@@ -34,14 +34,9 @@
 drake_pybind_library(
     name = "planner_py",
     cc_deps = [
-<<<<<<< HEAD
-        "//bindings/pydrake/common:drake_optional_pybind",
-        "//bindings/pydrake/common:eigen_pybind",
-=======
         "//bindings/pydrake:documentation_pybind",
         "//bindings/pydrake/util:drake_optional_pybind",
         "//bindings/pydrake/util:eigen_pybind",
->>>>>>> 7d91182c
     ],
     cc_srcs = ["planner_py.cc"],
     package_info = PACKAGE_INFO,
