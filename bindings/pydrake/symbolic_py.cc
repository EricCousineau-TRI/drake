--- conflicted
+++ resolved
@@ -79,16 +79,12 @@
       .def_loop("__pow__",
            [](const Variable& self, const Expression& other) {
              return pow(self, other);
-<<<<<<< HEAD
-           })
-=======
            },
            py::is_operator())
       // We add `EqualTo` instead of `equal_to` to maintain consistency among
       // symbolic classes (Variable, Expression, Formula, Polynomial) on Python
       // side. This enables us to achieve polymorphism via ducktyping in Python.
       .def("EqualTo", &Variable::equal_to)
->>>>>>> cdb03494
       // Unary Plus.
       .def(+py::self)  // Not present in NumPy?
       // Unary Minus.
