--- conflicted
+++ resolved
@@ -9,15 +9,11 @@
 #include "pybind11/pybind11.h"
 #include "pybind11/stl.h"
 
+#include "drake/bindings/pydrake/common/numpy_dtypes_pybind.h"
 #include "drake/bindings/pydrake/common/wrap_pybind.h"
 #include "drake/bindings/pydrake/documentation_pybind.h"
 #include "drake/bindings/pydrake/pydrake_pybind.h"
 #include "drake/bindings/pydrake/symbolic_types_pybind.h"
-<<<<<<< HEAD
-#include "drake/bindings/pydrake/common/numpy_dtypes_pybind.h"
-#include "drake/bindings/pydrake/common/wrap_pybind.h"
-=======
->>>>>>> 72d2063b
 
 namespace drake {
 namespace pydrake {
@@ -45,20 +41,11 @@
       "Symbolic variable, variables, monomial, expression, polynomial, and "
       "formula";
 
-<<<<<<< HEAD
   // Predeclare all custom dtypes.
   py::dtype_user<Variable> var_cls(m, "Variable", doc.Variable.doc);
   py::dtype_user<Expression> expr_cls(m, "Expression", doc.Expression.doc);
   py::dtype_user<Formula> formula_cls(m, "Formula", doc.Formula.doc);
 
-  var_cls  // BR
-      .def(py::init<const string&>(), doc.Variable.ctor.doc_2args)
-      .def("get_id", &Variable::get_id, doc.Variable.get_id.doc)
-      .def("__str__", &Variable::to_string, doc.Variable.to_string.doc)
-=======
-  // TODO(m-chaturvedi) Add Pybind11 documentation for operator overloads, etc.
-  py::class_<Variable> var_cls(m, "Variable", doc.Variable.doc);
-  const auto& var_doc = doc.Variable;
   py::enum_<Variable::Type>(var_cls, "Type")
       .value(
           "CONTINUOUS", Variable::Type::CONTINUOUS, var_doc.Type.CONTINUOUS.doc)
@@ -78,7 +65,6 @@
       .def("get_id", &Variable::get_id, var_doc.get_id.doc)
       .def("get_type", &Variable::get_type, var_doc.get_type.doc)
       .def("__str__", &Variable::to_string, var_doc.to_string.doc)
->>>>>>> 72d2063b
       .def("__repr__",
           [](const Variable& self) {
             return fmt::format(
