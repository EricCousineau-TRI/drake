--- conflicted
+++ resolved
@@ -518,16 +518,6 @@
         return p.Jacobian(vars);
       });
 
-<<<<<<< HEAD
-=======
-  // We have this line because pybind11 does not permit transitive
-  // conversions. See
-  // https://github.com/pybind/pybind11/blob/289e5d9cc2a4545d832d3c7fb50066476bce3c1d/include/pybind11/pybind11.h#L1629.
-  py::implicitly_convertible<int, drake::symbolic::Expression>();
-  py::implicitly_convertible<double, drake::symbolic::Expression>();
-  py::implicitly_convertible<drake::symbolic::Variable,
-                             drake::symbolic::Expression>();
->>>>>>> 029171a1
   py::implicitly_convertible<drake::symbolic::Monomial,
                              drake::symbolic::Polynomial>();
 }
