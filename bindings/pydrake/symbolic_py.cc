#include <map>
#include <string>

#include "fmt/format.h"
#include "fmt/ostream.h"
#include "pybind11/eigen.h"
#include "pybind11/operators.h"
#include "pybind11/pybind11.h"
#include "pybind11/stl.h"

#include "drake/bindings/pydrake/documentation_pybind.h"
#include "drake/bindings/pydrake/pydrake_pybind.h"
#include "drake/bindings/pydrake/symbolic_types_pybind.h"
#include "drake/bindings/pydrake/util/wrap_pybind.h"

namespace drake {
namespace pydrake {

using std::map;
using std::string;

// TODO(eric.cousineau): Use py::self for operator overloads?
PYBIND11_MODULE(_symbolic_py, m) {
  // NOLINTNEXTLINE(build/namespaces): Emulate placement in namespace.
  using namespace drake::symbolic;
  constexpr auto& doc = pydrake_doc.drake.symbolic;

  // Install NumPy warning filtres.
  // N.B. This may interfere with other code, but until that is a confirmed
  // issue, we should aggressively try to avoid these warnings.
  py::module::import("pydrake.util.deprecation")
      .attr("install_numpy_warning_filters")();

  // Install NumPy formatters patch.
  py::module::import("pydrake.util.compatibility")
      .attr("maybe_patch_numpy_formatters")();

  m.doc() =
      "Symbolic variable, variables, monomial, expression, polynomial, and "
      "formula";

  // TODO(m-chaturvedi) Add Pybind11 documentation for operator overloads, etc.
  py::class_<Variable>(m, "Variable", doc.Variable.doc)
      .def(py::init<const string&>(), doc.Variable.ctor.doc)
      .def("get_id", &Variable::get_id, doc.Variable.get_id.doc)
      .def("__str__", &Variable::to_string, doc.Variable.to_string.doc)
      .def("__repr__",
           [](const Variable& self) {
             return fmt::format("Variable('{}')", self.to_string());
           })
      .def("__hash__",
           [](const Variable& self) { return std::hash<Variable>{}(self); })
      .def("__copy__", [](const Variable& self) -> Variable { return self; })
      // Addition.
      .def(py::self + py::self)
      .def(py::self + double())
      .def(double() + py::self)
      // Subtraction.
      .def(py::self - py::self)
      .def(py::self - double())
      .def(double() - py::self)
      // Multiplication.
      .def(py::self * py::self)
      .def(py::self * double())
      .def(double() * py::self)
      // Division.
      .def(py::self / py::self)
      .def(py::self / double())
      .def(double() / py::self)
      // Pow.
      .def("__pow__",
           [](const Variable& self, double other) { return pow(self, other); },
           py::is_operator())
      .def("__pow__",
           [](const Variable& self, const Variable& other) {
             return pow(self, other);
           },
           py::is_operator())
      .def("__pow__",
           [](const Variable& self, const Expression& other) {
             return pow(self, other);
           },
           py::is_operator())
      // We add `EqualTo` instead of `equal_to` to maintain consistency among
      // symbolic classes (Variable, Expression, Formula, Polynomial) on Python
      // side. This enables us to achieve polymorphism via ducktyping in Python.
      .def("EqualTo", &Variable::equal_to, doc.Variable.equal_to.doc)
      // Unary Plus.
      .def(+py::self)
      // Unary Minus.
      .def(-py::self)
      // LT(<).
      // Note that for `double < Variable` case, the reflected op ('>' in this
      // case) is called. For example, `1 < x` will return `x > 1`.
      .def(py::self < Expression())
      .def(py::self < py::self)
      .def(py::self < double())
      // LE(<=).
      .def(py::self <= Expression())
      .def(py::self <= py::self)
      .def(py::self <= double())
      // GT(>).
      .def(py::self > Expression())
      .def(py::self > py::self)
      .def(py::self > double())
      // GE(>=).
      .def(py::self >= Expression())
      .def(py::self >= py::self)
      .def(py::self >= double())
      // EQ(==).
      .def(py::self == Expression())
      .def(py::self == py::self)
      .def(py::self == double())
      // NE(!=).
      .def(py::self != Expression())
      .def(py::self != py::self)
      .def(py::self != double());

  // TODO(m-chaturvedi) Add Pybind11 documentation for operator overloads, etc.
  py::class_<Variables>(m, "Variables", doc.Variables.doc)
      .def(py::init<>(), doc.Variables.ctor.doc_3)
      .def(py::init<const Eigen::Ref<const VectorX<Variable>>&>(),
        doc.Variables.ctor.doc_5)
      .def("size", &Variables::size, doc.Variables.size.doc)
      .def("__len__", &Variables::size, doc.Variables.size.doc)
      .def("empty", &Variables::empty)
      .def("__str__", &Variables::to_string)
      .def("__repr__",
           [](const Variables& self) {
             return fmt::format("<Variables \"{}\">", self);
           })
      .def("to_string", &Variables::to_string, doc.Variables.to_string.doc)
      .def("__hash__",
           [](const Variables& self) { return std::hash<Variables>{}(self); })
      .def("insert",
           [](Variables& self, const Variable& var) { self.insert(var); },
        doc.Variables.insert.doc)
      .def("insert",
           [](Variables& self, const Variables& vars) { self.insert(vars); },
        doc.Variables.insert.doc_2)
      .def("erase",
           [](Variables& self, const Variable& var) { return self.erase(var); },
        doc.Variables.erase.doc)
      .def("erase", [](Variables& self,
                       const Variables& vars) { return self.erase(vars); },
        doc.Variables.erase.doc_2)
      .def("include", &Variables::include, doc.Variables.include.doc)
      .def("__contains__", &Variables::include)
      .def("IsSubsetOf", &Variables::IsSubsetOf, doc.Variables.IsSubsetOf.doc)
      .def("IsSupersetOf", &Variables::IsSupersetOf,
        doc.Variables.IsSupersetOf.doc)
      .def("IsStrictSubsetOf", &Variables::IsStrictSubsetOf,
        doc.Variables.IsStrictSubsetOf.doc)
      .def("IsStrictSupersetOf", &Variables::IsStrictSupersetOf,
        doc.Variables.IsStrictSupersetOf.doc)
      .def("EqualTo", [](const Variables& self,
                         const Variables& vars) { return self == vars; })
      .def("__iter__",
           [](const Variables& vars) {
             return py::make_iterator(vars.begin(), vars.end());
           },
           // Keep alive, reference: `return` keeps `self` alive
           py::keep_alive<0, 1>())
      .def(py::self == py::self)
      .def(py::self < py::self)
      .def(py::self + py::self)
      .def(py::self + Variable())
      .def(Variable() + py::self)
      .def(py::self - py::self)
      .def(py::self - Variable());

  // TODO(m-chaturvedi) Add Pybind11 documentation.
  m.def("intersect", [](const Variables& vars1, const Variables& vars2) {
    return intersect(vars1, vars2);
  });

  // TODO(m-chaturvedi) Add Pybind11 documentation for operator overloads, etc.
  py::class_<Expression>(m, "Expression")
      .def(py::init<>(), doc.Expression.ctor.doc_3)
      .def(py::init<double>(), doc.Expression.ctor.doc_4)
      .def(py::init<const Variable&>(), doc.Expression.ctor.doc_5)
      .def("__str__", &Expression::to_string)
      .def("__repr__",
           [](const Expression& self) {
             return fmt::format("<Expression \"{}\">", self.to_string());
           })
      .def("__copy__",
           [](const Expression& self) -> Expression { return self; })
      .def("to_string", &Expression::to_string, doc.Expression.to_string.doc)
      .def("Expand", &Expression::Expand, doc.Expression.Expand.doc)
      .def("Evaluate",
        [](const Expression& self, const Environment::map& env) {
          return self.Evaluate(Environment{env});
        }, py::arg("env") = Environment::map{}, doc.Expression.Evaluate.doc)
      .def("Evaluate",
           [](const Expression& self, const Environment::map& env) {
             return self.Evaluate(Environment{env});
           }, doc.Expression.Evaluate.doc)
      .def("EvaluatePartial",
           [](const Expression& self, const Environment::map& env) {
             return self.EvaluatePartial(Environment{env});
           }, doc.Expression.EvaluatePartial.doc)
      .def("Substitute",
           [](const Expression& self, const Variable& var,
              const Expression& e) { return self.Substitute(var, e); },
            doc.Expression.Substitute.doc)
      .def("Substitute",
           [](const Expression& self, const Substitution& s) {
             return self.Substitute(s);
           }, doc.Expression.Substitute.doc_2)
      .def("EqualTo", &Expression::EqualTo, doc.Expression.EqualTo.doc)
      // Addition
      .def(py::self + py::self)
      .def(py::self + Variable())
      .def(py::self + double())
      .def(Variable() + py::self)
      .def(double() + py::self)
      .def(py::self += py::self)
      .def(py::self += Variable())
      .def(py::self += double())
      // Subtraction.
      .def(py::self - py::self)
      .def(py::self - Variable())
      .def(py::self - double())
      .def(Variable() - py::self)
      .def(double() - py::self)
      .def(py::self -= py::self)
      .def(py::self -= Variable())
      .def(py::self -= double())
      // Multiplication.
      .def(py::self * py::self)
      .def(py::self * Variable())
      .def(py::self * double())
      .def(Variable() * py::self)
      .def(double() * py::self)
      .def(py::self *= py::self)
      .def(py::self *= Variable())
      .def(py::self *= double())
      // Division.
      .def(py::self / py::self)
      .def(py::self / Variable())
      .def(py::self / double())
      .def(Variable() / py::self)
      .def(double() / py::self)
      .def(py::self /= py::self)
      .def(py::self /= Variable())
      .def(py::self /= double())
      // Pow.
      .def("__pow__", [](const Expression& self,
                         const double other) { return pow(self, other); })
      .def("__pow__", [](const Expression& self,
                         const Variable& other) { return pow(self, other); })
      .def("__pow__", [](const Expression& self,
                         const Expression& other) { return pow(self, other); })
      // Unary Plus.
      .def(+py::self)
      // Unary Minus.
      .def(-py::self)
      // LT(<).
      //
      // Note that for `double < Expression` case, the reflected op ('>' in this
      // case) is called. For example, `1 < x * y` will return `x * y > 1`.
      .def(py::self < py::self)
      .def(py::self < Variable())
      .def(py::self < double())
      // LE(<=).
      .def(py::self <= py::self)
      .def(py::self <= Variable())
      .def(py::self <= double())
      // GT(>).
      .def(py::self > py::self)
      .def(py::self > Variable())
      .def(py::self > double())
      // GE(>=).
      .def(py::self >= py::self)
      .def(py::self >= Variable())
      .def(py::self >= double())
      // EQ(==).
      .def(py::self == py::self)
      .def(py::self == Variable())
      .def(py::self == double())
      // NE(!=)
      .def(py::self != py::self)
      .def(py::self != Variable())
      .def(py::self != double())
      .def("Differentiate", &Expression::Differentiate,
        doc.Expression.Differentiate.doc)
      .def("Jacobian", &Expression::Jacobian, doc.Expression.Jacobian.doc)
      // TODO(eric.cousineau): Figure out how to consolidate with the below
      // methods.
      .def("log", &symbolic::log, doc.log.doc)
      .def("__abs__", &symbolic::abs)
      .def("exp", &symbolic::exp, doc.exp.doc)
      .def("sqrt", &symbolic::sqrt, doc.sqrt.doc)
      // TODO(eric.cousineau): Move `__pow__` here.
      .def("sin", &symbolic::sin, doc.sin.doc)
      .def("cos", &symbolic::cos, doc.cos.doc)
      .def("tan", &symbolic::tan, doc.tan.doc)
      .def("arcsin", &symbolic::asin, doc.asin.doc)
      .def("arccos", &symbolic::acos, doc.acos.doc)
      .def("arctan2", &symbolic::atan2, doc.atan2.doc)
      .def("sinh", &symbolic::sinh, doc.sinh.doc)
      .def("cosh", &symbolic::cosh, doc.cosh.doc)
      .def("tanh", &symbolic::tanh, doc.tanh.doc)
      .def("min", &symbolic::min, doc.min.doc)
      .def("max", &symbolic::max, doc.max.doc)
      .def("ceil", &symbolic::ceil, doc.ceil.doc)
      .def("floor", &symbolic::floor, doc.floor.doc);

  // TODO(eric.cousineau): Consider deprecating these methods?
  // TODO(m-chaturvedi) Add Pybind11 documentation.
  auto math = py::module::import("pydrake.math");
  MirrorDef<py::module, py::module>(&math, &m)
      .def("log", &symbolic::log)
      .def("abs", &symbolic::abs)
      .def("exp", &symbolic::exp)
      .def("sqrt", &symbolic::sqrt)
      .def("pow", py::overload_cast<const Expression&, const Expression&>(
                      &symbolic::pow))
      .def("sin", &symbolic::sin)
      .def("cos", &symbolic::cos)
      .def("tan", &symbolic::tan)
      .def("asin", &symbolic::asin)
      .def("acos", &symbolic::acos)
      .def("atan", &symbolic::atan)
      .def("atan2", &symbolic::atan2)
      .def("sinh", &symbolic::sinh)
      .def("cosh", &symbolic::cosh)
      .def("tanh", &symbolic::tanh)
      .def("min", &symbolic::min)
      .def("max", &symbolic::max)
      .def("ceil", &symbolic::ceil)
      .def("floor", &symbolic::floor);

  m.def("if_then_else", &symbolic::if_then_else);

  m.def("Jacobian", [](const Eigen::Ref<const VectorX<Expression>>& f,
                       const Eigen::Ref<const VectorX<Variable>>& vars) {
    return Jacobian(f, vars);
  }, doc.Expression.Jacobian.doc);

<<<<<<< HEAD
  py::class_<Formula> formula(m, "Formula");
  formula
      .def("GetFreeVariables", &Formula::GetFreeVariables)
      .def("EqualTo", &Formula::EqualTo)
=======
  py::class_<Formula>(m, "Formula")
      .def("GetFreeVariables", &Formula::GetFreeVariables,
        doc.Formula.GetFreeVariables.doc)
      .def("EqualTo", &Formula::EqualTo, doc.Formula.EqualTo.doc)
>>>>>>> 4a9123f0
      .def("Evaluate",
           [](const Formula& self, const Environment::map& env) {
             return self.Evaluate(Environment{env});
           }, doc.Formula.Evaluate.doc)
      .def("Substitute",
           [](const Formula& self, const Variable& var, const Expression& e) {
             return self.Substitute(var, e);
           }, doc.Formula.Substitute.doc)
      .def("Substitute",
           [](const Formula& self, const Variable& var1, const Variable& var2) {
             return self.Substitute(var1, var2);
           }, doc.Formula.Substitute.doc_2)
      .def("Substitute", [](const Formula& self, const Variable& var,
                            const double c) { return self.Substitute(var, c); },
          doc.Formula.Substitute.doc_2)
      .def("Substitute",
           [](const Formula& self, const Substitution& s) {
             return self.Substitute(s);
           }, doc.Formula.Substitute.doc_2)
      .def("to_string", &Formula::to_string, doc.Formula.to_string.doc)
      .def("__str__", &Formula::to_string)
      .def("__repr__",
           [](const Formula& self) {
             return fmt::format("<Formula \"{}\">", self.to_string());
           })
      .def("__eq__", [](const Formula& self,
                        const Formula& other) { return self.EqualTo(other); })
      .def("__ne__", [](const Formula& self,
                        const Formula& other) { return !self.EqualTo(other); })
      .def("__hash__",
           [](const Formula& self) { return std::hash<Formula>{}(self); })
<<<<<<< HEAD
      .def_static("True", &Formula::True)
      .def_static("False", &Formula::False)
      // `True` and `False` are reserved as of Python3
      .def_static("True_", &Formula::True)
      .def_static("False_", &Formula::False)
=======
      .def_static("True", &Formula::True, doc.FormulaTrue.doc)
      .def_static("False", &Formula::False, doc.FormulaFalse.doc)
>>>>>>> 4a9123f0
      .def("__nonzero__", [](const Formula&) {
        throw std::runtime_error(
            "You should not call `__bool__` / `__nonzero__` on `Formula`. "
            "If you are trying to make a map with `Variable`, `Expression`, "
            "or `Polynomial` as keys (and then access the map in Python), "
            "please use pydrake.util.containers.EqualToDict`.");
      });
  formula.attr("__bool__") = formula.attr("__nonzero__");

  // Cannot overload logical operators: http://stackoverflow.com/a/471561
  // Defining custom function for clarity.
  // Could use bitwise operators:
  // https://docs.python.org/2/library/operator.html#operator.__and__
  // However, this may reduce clarity and introduces constraints on order of
  // operations.
  m
      // Hide AND and OR to permit us to make it accept 1 or more arguments in
      // Python (and not have to handle type safety within C++).
      .def("__logical_and",
           [](const Formula& a, const Formula& b) { return a && b; })
      .def("__logical_or",
           [](const Formula& a, const Formula& b) { return a || b; })
      .def("logical_not", [](const Formula& a) { return !a; });

  // TODO(m-chaturvedi) Add Pybind11 documentation for operator overloads, etc.
  py::class_<Monomial>(m, "Monomial")
      .def(py::init<const Variable&>(), doc.Monomial.ctor.doc_8)
      .def(py::init<const Variable&, int>(), doc.Monomial.ctor.doc_5)
      .def(py::init<const map<Variable, int>&>(), doc.Monomial.ctor.doc_6)
      .def("degree", &Monomial::degree, doc.Monomial.degree.doc)
      .def("total_degree", &Monomial::total_degree,
        doc.Monomial.total_degree.doc)
      .def(py::self * py::self)
      .def(py::self *= py::self)
      .def(py::self == py::self)
      .def(py::self != py::self)
      .def("__hash__",
           [](const Monomial& self) { return std::hash<Monomial>{}(self); })
      .def(py::self != py::self)
      .def("__str__",
           [](const Monomial& self) { return fmt::format("{}", self); })
      .def("__repr__",
           [](const Monomial& self) {
             return fmt::format("<Monomial \"{}\">", self);
           })
      .def("EqualTo", [](const Monomial& self,
                         const Monomial& monomial) { return self == monomial; })
      .def("GetVariables", &Monomial::GetVariables,
        doc.Monomial.GetVariables.doc)
      .def("get_powers", &Monomial::get_powers, py_reference_internal,
        doc.Monomial.get_powers.doc)
      .def("ToExpression", &Monomial::ToExpression,
        doc.Monomial.ToExpression.doc)
      .def("Evaluate",
           [](const Monomial& self, const Environment::map& env) {
             return self.Evaluate(Environment{env});
           }, doc.Monomial.Evaluate.doc)
      .def("pow_in_place", &Monomial::pow_in_place, py_reference_internal,
        doc.Monomial.pow_in_place.doc)
      .def("__pow__",
           [](const Monomial& self, const int p) { return pow(self, p); });

  m.def("MonomialBasis",
        [](const Eigen::Ref<const VectorX<Variable>>& vars, const int degree) {
          return MonomialBasis(Variables{vars}, degree);
        }, doc.MonomialBasis.doc)
      .def("MonomialBasis", [](const Variables& vars, const int degree) {
        return MonomialBasis(vars, degree);
      }, doc.MonomialBasis.doc);

  // TODO(m-chaturvedi) Add Pybind11 documentation for operator overloads, etc.
  py::class_<Polynomial>(m, "Polynomial", doc.Polynomial.doc)
      .def(py::init<>(), doc.Polynomial.ctor.doc)
      .def(py::init<Polynomial::MapType>(), doc.Polynomial.ctor.doc_4)
      .def(py::init<const Monomial&>(), doc.Polynomial.ctor.doc_6)
      .def(py::init<const Expression&>(), doc.Polynomial.ctor.doc_7)
      .def(py::init<const Expression&, const Variables&>(),
        doc.Polynomial.ctor.doc_7)
      .def(py::init([](const Expression& e,
                       const Eigen::Ref<const VectorX<Variable>>& vars) {
        return Polynomial{e, Variables{vars}};
      }), doc.Polynomial.ctor.doc_8)
      .def("indeterminates", &Polynomial::indeterminates,
        doc.Polynomial.indeterminates.doc, doc.Polynomial.indeterminates.doc)
      .def("decision_variables", &Polynomial::decision_variables,
        doc.Polynomial.decision_variables.doc)
      .def("Degree", &Polynomial::Degree, doc.Polynomial.Degree.doc)
      .def("TotalDegree", &Polynomial::TotalDegree,
        doc.Polynomial.TotalDegree.doc)
      .def("monomial_to_coefficient_map",
           &Polynomial::monomial_to_coefficient_map,
          doc.Polynomial.monomial_to_coefficient_map.doc)
      .def("ToExpression", &Polynomial::ToExpression,
        doc.Polynomial.ToExpression.doc)
      .def("Differentiate", &Polynomial::Differentiate,
        doc.Polynomial.Differentiate.doc)
      .def("AddProduct", &Polynomial::AddProduct, doc.Polynomial.AddProduct.doc)
      .def(py::self + py::self)
      .def(py::self + Monomial())
      .def(Monomial() + py::self)
      .def(py::self + double())
      .def(double() + py::self)
      .def(py::self - py::self)
      .def(py::self - Monomial())
      .def(Monomial() - py::self)
      .def(py::self - double())
      .def(double() - py::self)
      .def(py::self * py::self)
      .def(py::self * Monomial())
      .def(Monomial() * py::self)
      .def(py::self * double())
      .def(double() * py::self)
      .def(-py::self)
      .def("EqualTo", &Polynomial::EqualTo, doc.Polynomial.EqualTo.doc)
      .def(py::self == py::self)
      .def(py::self != py::self)
      .def("__hash__",
           [](const Polynomial& self) { return std::hash<Polynomial>{}(self); })
      .def("__str__",
           [](const Polynomial& self) { return fmt::format("{}", self); })
      .def("__repr__",
           [](const Polynomial& self) {
             return fmt::format("<Polynomial \"{}\">", self);
           })
      .def("__pow__",
           [](const Polynomial& self, const int n) { return pow(self, n); })
      .def("Evaluate",
           [](const Polynomial& self, const Environment::map& env) {
             return self.Evaluate(Environment{env});
           }, doc.Polynomial.Evaluate.doc)
      .def("Jacobian", [](const Polynomial& p,
                          const Eigen::Ref<const VectorX<Variable>>& vars) {
        return p.Jacobian(vars);
      }, doc.Polynomial.Jacobian.doc);

  // We have this line because pybind11 does not permit transitive
  // conversions. See
  // https://github.com/pybind/pybind11/blob/289e5d9cc2a4545d832d3c7fb50066476bce3c1d/include/pybind11/pybind11.h#L1629.
  py::implicitly_convertible<int, drake::symbolic::Expression>();
  py::implicitly_convertible<double, drake::symbolic::Expression>();
  py::implicitly_convertible<drake::symbolic::Variable,
                             drake::symbolic::Expression>();
  py::implicitly_convertible<drake::symbolic::Monomial,
                             drake::symbolic::Polynomial>();
}

}  // namespace pydrake
}  // namespace drake<|MERGE_RESOLUTION|>--- conflicted
+++ resolved
@@ -339,17 +339,11 @@
     return Jacobian(f, vars);
   }, doc.Expression.Jacobian.doc);
 
-<<<<<<< HEAD
-  py::class_<Formula> formula(m, "Formula");
+  py::class_<Formula> formula(m, "Formula", doc.Formula.doc);
   formula
-      .def("GetFreeVariables", &Formula::GetFreeVariables)
-      .def("EqualTo", &Formula::EqualTo)
-=======
-  py::class_<Formula>(m, "Formula")
       .def("GetFreeVariables", &Formula::GetFreeVariables,
         doc.Formula.GetFreeVariables.doc)
       .def("EqualTo", &Formula::EqualTo, doc.Formula.EqualTo.doc)
->>>>>>> 4a9123f0
       .def("Evaluate",
            [](const Formula& self, const Environment::map& env) {
              return self.Evaluate(Environment{env});
@@ -381,16 +375,11 @@
                         const Formula& other) { return !self.EqualTo(other); })
       .def("__hash__",
            [](const Formula& self) { return std::hash<Formula>{}(self); })
-<<<<<<< HEAD
-      .def_static("True", &Formula::True)
-      .def_static("False", &Formula::False)
-      // `True` and `False` are reserved as of Python3
-      .def_static("True_", &Formula::True)
-      .def_static("False_", &Formula::False)
-=======
       .def_static("True", &Formula::True, doc.FormulaTrue.doc)
       .def_static("False", &Formula::False, doc.FormulaFalse.doc)
->>>>>>> 4a9123f0
+      // `True` and `False` are reserved as of Python3
+      .def_static("True_", &Formula::True, doc.FormulaTrue.doc)
+      .def_static("False_", &Formula::False, doc.FormulaFalse.doc)
       .def("__nonzero__", [](const Formula&) {
         throw std::runtime_error(
             "You should not call `__bool__` / `__nonzero__` on `Formula`. "
