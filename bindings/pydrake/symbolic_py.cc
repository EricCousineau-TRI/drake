#include <map>
#include <string>

#include "fmt/format.h"
#include "fmt/ostream.h"
#include "pybind11/eigen.h"
#include "pybind11/operators.h"
#include "pybind11/pybind11.h"
#include "pybind11/stl.h"

<<<<<<< HEAD
#include "drake/bindings/pydrake/common/wrap_pybind.h"
=======
#include "drake/bindings/pydrake/documentation_pybind.h"
>>>>>>> 7d91182c
#include "drake/bindings/pydrake/pydrake_pybind.h"
#include "drake/bindings/pydrake/symbolic_types_pybind.h"

namespace drake {
namespace pydrake {

using std::map;
using std::string;

// TODO(eric.cousineau): Use py::self for operator overloads?
PYBIND11_MODULE(symbolic, m) {
  // NOLINTNEXTLINE(build/namespaces): Emulate placement in namespace.
  using namespace drake::symbolic;
  constexpr auto& doc = pydrake_doc.drake.symbolic;

  // Install NumPy warning filtres.
  // N.B. This may interfere with other code, but until that is a confirmed
  // issue, we should aggressively try to avoid these warnings.
  py::module::import("pydrake.common.deprecation")
      .attr("install_numpy_warning_filters")();

  // Install NumPy formatters patch.
  py::module::import("pydrake.common.compatibility")
      .attr("maybe_patch_numpy_formatters")();

  m.doc() =
      "Symbolic variable, variables, monomial, expression, polynomial, and "
      "formula";

  // TODO(m-chaturvedi) Add Pybind11 documentation for operator overloads, etc.
  py::class_<Variable>(m, "Variable", doc.Variable.doc)
      .def(py::init<const string&>(), doc.Variable.ctor.doc)
      .def("get_id", &Variable::get_id, doc.Variable.get_id.doc)
      .def("__str__", &Variable::to_string, doc.Variable.to_string.doc)
      .def("__repr__",
           [](const Variable& self) {
             return fmt::format("Variable('{}')", self.to_string());
           })
      .def("__hash__",
           [](const Variable& self) { return std::hash<Variable>{}(self); })
      .def("__copy__", [](const Variable& self) -> Variable { return self; })
      // Addition.
      .def(py::self + py::self)
      .def(py::self + double())
      .def(double() + py::self)
      // Subtraction.
      .def(py::self - py::self)
      .def(py::self - double())
      .def(double() - py::self)
      // Multiplication.
      .def(py::self * py::self)
      .def(py::self * double())
      .def(double() * py::self)
      // Division.
      .def(py::self / py::self)
      .def(py::self / double())
      .def(double() / py::self)
      // Pow.
      .def("__pow__",
           [](const Variable& self, double other) { return pow(self, other); },
           py::is_operator())
      .def("__pow__",
           [](const Variable& self, const Variable& other) {
             return pow(self, other);
           },
           py::is_operator())
      .def("__pow__",
           [](const Variable& self, const Expression& other) {
             return pow(self, other);
           },
           py::is_operator())
      // We add `EqualTo` instead of `equal_to` to maintain consistency among
      // symbolic classes (Variable, Expression, Formula, Polynomial) on Python
      // side. This enables us to achieve polymorphism via ducktyping in Python.
      .def("EqualTo", &Variable::equal_to, doc.Variable.equal_to.doc)
      // Unary Plus.
      .def(+py::self)
      // Unary Minus.
      .def(-py::self)
      // LT(<).
      // Note that for `double < Variable` case, the reflected op ('>' in this
      // case) is called. For example, `1 < x` will return `x > 1`.
      .def(py::self < Expression())
      .def(py::self < py::self)
      .def(py::self < double())
      // LE(<=).
      .def(py::self <= Expression())
      .def(py::self <= py::self)
      .def(py::self <= double())
      // GT(>).
      .def(py::self > Expression())
      .def(py::self > py::self)
      .def(py::self > double())
      // GE(>=).
      .def(py::self >= Expression())
      .def(py::self >= py::self)
      .def(py::self >= double())
      // EQ(==).
      .def(py::self == Expression())
      .def(py::self == py::self)
      .def(py::self == double())
      // NE(!=).
      .def(py::self != Expression())
      .def(py::self != py::self)
      .def(py::self != double());

  // TODO(m-chaturvedi) Add Pybind11 documentation for operator overloads, etc.
  py::class_<Variables>(m, "Variables", doc.Variables.doc)
      .def(py::init<>(), doc.Variables.ctor.doc_3)
      .def(py::init<const Eigen::Ref<const VectorX<Variable>>&>(),
        doc.Variables.ctor.doc_5)
      .def("size", &Variables::size, doc.Variables.size.doc)
      .def("__len__", &Variables::size, doc.Variables.size.doc)
      .def("empty", &Variables::empty)
      .def("__str__", &Variables::to_string)
      .def("__repr__",
           [](const Variables& self) {
             return fmt::format("<Variables \"{}\">", self);
           })
      .def("to_string", &Variables::to_string, doc.Variables.to_string.doc)
      .def("__hash__",
           [](const Variables& self) { return std::hash<Variables>{}(self); })
      .def("insert",
           [](Variables& self, const Variable& var) { self.insert(var); },
        doc.Variables.insert.doc)
      .def("insert",
           [](Variables& self, const Variables& vars) { self.insert(vars); },
        doc.Variables.insert.doc_2)
      .def("erase",
           [](Variables& self, const Variable& var) { return self.erase(var); },
        doc.Variables.erase.doc)
      .def("erase", [](Variables& self,
                       const Variables& vars) { return self.erase(vars); },
        doc.Variables.erase.doc_2)
      .def("include", &Variables::include, doc.Variables.include.doc)
      .def("__contains__", &Variables::include)
      .def("IsSubsetOf", &Variables::IsSubsetOf, doc.Variables.IsSubsetOf.doc)
      .def("IsSupersetOf", &Variables::IsSupersetOf,
        doc.Variables.IsSupersetOf.doc)
      .def("IsStrictSubsetOf", &Variables::IsStrictSubsetOf,
        doc.Variables.IsStrictSubsetOf.doc)
      .def("IsStrictSupersetOf", &Variables::IsStrictSupersetOf,
        doc.Variables.IsStrictSupersetOf.doc)
      .def("EqualTo", [](const Variables& self,
                         const Variables& vars) { return self == vars; })
      .def("__iter__",
           [](const Variables& vars) {
             return py::make_iterator(vars.begin(), vars.end());
           },
           // Keep alive, reference: `return` keeps `self` alive
           py::keep_alive<0, 1>())
      .def(py::self == py::self)
      .def(py::self < py::self)
      .def(py::self + py::self)
      .def(py::self + Variable())
      .def(Variable() + py::self)
      .def(py::self - py::self)
      .def(py::self - Variable());

  // TODO(m-chaturvedi) Add Pybind11 documentation.
  m.def("intersect", [](const Variables& vars1, const Variables& vars2) {
    return intersect(vars1, vars2);
  });

  // TODO(m-chaturvedi) Add Pybind11 documentation for operator overloads, etc.
  py::class_<Expression>(m, "Expression")
      .def(py::init<>(), doc.Expression.ctor.doc_3)
      .def(py::init<double>(), doc.Expression.ctor.doc_4)
      .def(py::init<const Variable&>(), doc.Expression.ctor.doc_5)
      .def("__str__", &Expression::to_string)
      .def("__repr__",
           [](const Expression& self) {
             return fmt::format("<Expression \"{}\">", self.to_string());
           })
      .def("__copy__",
           [](const Expression& self) -> Expression { return self; })
      .def("to_string", &Expression::to_string, doc.Expression.to_string.doc)
      .def("Expand", &Expression::Expand, doc.Expression.Expand.doc)
      .def("Evaluate",
        [](const Expression& self, const Environment::map& env) {
          return self.Evaluate(Environment{env});
        }, py::arg("env") = Environment::map{}, doc.Expression.Evaluate.doc)
      .def("Evaluate",
           [](const Expression& self, const Environment::map& env) {
             return self.Evaluate(Environment{env});
           }, doc.Expression.Evaluate.doc)
      .def("EvaluatePartial",
           [](const Expression& self, const Environment::map& env) {
             return self.EvaluatePartial(Environment{env});
           }, doc.Expression.EvaluatePartial.doc)
      .def("Substitute",
           [](const Expression& self, const Variable& var,
              const Expression& e) { return self.Substitute(var, e); },
            doc.Expression.Substitute.doc)
      .def("Substitute",
           [](const Expression& self, const Substitution& s) {
             return self.Substitute(s);
           }, doc.Expression.Substitute.doc_2)
      .def("EqualTo", &Expression::EqualTo, doc.Expression.EqualTo.doc)
      // Addition
      .def(py::self + py::self)
      .def(py::self + Variable())
      .def(py::self + double())
      .def(Variable() + py::self)
      .def(double() + py::self)
      .def(py::self += py::self)
      .def(py::self += Variable())
      .def(py::self += double())
      // Subtraction.
      .def(py::self - py::self)
      .def(py::self - Variable())
      .def(py::self - double())
      .def(Variable() - py::self)
      .def(double() - py::self)
      .def(py::self -= py::self)
      .def(py::self -= Variable())
      .def(py::self -= double())
      // Multiplication.
      .def(py::self * py::self)
      .def(py::self * Variable())
      .def(py::self * double())
      .def(Variable() * py::self)
      .def(double() * py::self)
      .def(py::self *= py::self)
      .def(py::self *= Variable())
      .def(py::self *= double())
      // Division.
      .def(py::self / py::self)
      .def(py::self / Variable())
      .def(py::self / double())
      .def(Variable() / py::self)
      .def(double() / py::self)
      .def(py::self /= py::self)
      .def(py::self /= Variable())
      .def(py::self /= double())
      // Pow.
      .def("__pow__", [](const Expression& self,
                         const double other) { return pow(self, other); })
      .def("__pow__", [](const Expression& self,
                         const Variable& other) { return pow(self, other); })
      .def("__pow__", [](const Expression& self,
                         const Expression& other) { return pow(self, other); })
      // Unary Plus.
      .def(+py::self)
      // Unary Minus.
      .def(-py::self)
      // LT(<).
      //
      // Note that for `double < Expression` case, the reflected op ('>' in this
      // case) is called. For example, `1 < x * y` will return `x * y > 1`.
      .def(py::self < py::self)
      .def(py::self < Variable())
      .def(py::self < double())
      // LE(<=).
      .def(py::self <= py::self)
      .def(py::self <= Variable())
      .def(py::self <= double())
      // GT(>).
      .def(py::self > py::self)
      .def(py::self > Variable())
      .def(py::self > double())
      // GE(>=).
      .def(py::self >= py::self)
      .def(py::self >= Variable())
      .def(py::self >= double())
      // EQ(==).
      .def(py::self == py::self)
      .def(py::self == Variable())
      .def(py::self == double())
      // NE(!=)
      .def(py::self != py::self)
      .def(py::self != Variable())
      .def(py::self != double())
      .def("Differentiate", &Expression::Differentiate,
        doc.Expression.Differentiate.doc)
      .def("Jacobian", &Expression::Jacobian, doc.Expression.Jacobian.doc)
      // TODO(eric.cousineau): Figure out how to consolidate with the below
      // methods.
      .def("log", &symbolic::log, doc.log.doc)
      .def("__abs__", &symbolic::abs)
      .def("exp", &symbolic::exp, doc.exp.doc)
      .def("sqrt", &symbolic::sqrt, doc.sqrt.doc)
      // TODO(eric.cousineau): Move `__pow__` here.
      .def("sin", &symbolic::sin, doc.sin.doc)
      .def("cos", &symbolic::cos, doc.cos.doc)
      .def("tan", &symbolic::tan, doc.tan.doc)
      .def("arcsin", &symbolic::asin, doc.asin.doc)
      .def("arccos", &symbolic::acos, doc.acos.doc)
      .def("arctan2", &symbolic::atan2, doc.atan2.doc)
      .def("sinh", &symbolic::sinh, doc.sinh.doc)
      .def("cosh", &symbolic::cosh, doc.cosh.doc)
      .def("tanh", &symbolic::tanh, doc.tanh.doc)
      .def("min", &symbolic::min, doc.min.doc)
      .def("max", &symbolic::max, doc.max.doc)
      .def("ceil", &symbolic::ceil, doc.ceil.doc)
      .def("floor", &symbolic::floor, doc.floor.doc);

  // TODO(eric.cousineau): Consider deprecating these methods?
  // TODO(m-chaturvedi) Add Pybind11 documentation.
  auto math = py::module::import("pydrake.math");
  MirrorDef<py::module, py::module>(&math, &m)
      .def("log", &symbolic::log)
      .def("abs", &symbolic::abs)
      .def("exp", &symbolic::exp)
      .def("sqrt", &symbolic::sqrt)
      .def("pow", py::overload_cast<const Expression&, const Expression&>(
                      &symbolic::pow))
      .def("sin", &symbolic::sin)
      .def("cos", &symbolic::cos)
      .def("tan", &symbolic::tan)
      .def("asin", &symbolic::asin)
      .def("acos", &symbolic::acos)
      .def("atan", &symbolic::atan)
      .def("atan2", &symbolic::atan2)
      .def("sinh", &symbolic::sinh)
      .def("cosh", &symbolic::cosh)
      .def("tanh", &symbolic::tanh)
      .def("min", &symbolic::min)
      .def("max", &symbolic::max)
      .def("ceil", &symbolic::ceil)
      .def("floor", &symbolic::floor);

  m.def("if_then_else", &symbolic::if_then_else);

  m.def("Jacobian", [](const Eigen::Ref<const VectorX<Expression>>& f,
                       const Eigen::Ref<const VectorX<Variable>>& vars) {
    return Jacobian(f, vars);
  }, doc.Expression.Jacobian.doc);

  py::class_<Formula> formula(m, "Formula", doc.Formula.doc);
  formula
      .def("GetFreeVariables", &Formula::GetFreeVariables,
        doc.Formula.GetFreeVariables.doc)
      .def("EqualTo", &Formula::EqualTo, doc.Formula.EqualTo.doc)
      .def("Evaluate",
           [](const Formula& self, const Environment::map& env) {
             return self.Evaluate(Environment{env});
           }, doc.Formula.Evaluate.doc)
      .def("Substitute",
           [](const Formula& self, const Variable& var, const Expression& e) {
             return self.Substitute(var, e);
           }, doc.Formula.Substitute.doc)
      .def("Substitute",
           [](const Formula& self, const Variable& var1, const Variable& var2) {
             return self.Substitute(var1, var2);
           }, doc.Formula.Substitute.doc_2)
      .def("Substitute", [](const Formula& self, const Variable& var,
                            const double c) { return self.Substitute(var, c); },
          doc.Formula.Substitute.doc_2)
      .def("Substitute",
           [](const Formula& self, const Substitution& s) {
             return self.Substitute(s);
           }, doc.Formula.Substitute.doc_2)
      .def("to_string", &Formula::to_string, doc.Formula.to_string.doc)
      .def("__str__", &Formula::to_string)
      .def("__repr__",
           [](const Formula& self) {
             return fmt::format("<Formula \"{}\">", self.to_string());
           })
      .def("__eq__", [](const Formula& self,
                        const Formula& other) { return self.EqualTo(other); })
      .def("__ne__", [](const Formula& self,
                        const Formula& other) { return !self.EqualTo(other); })
      .def("__hash__",
           [](const Formula& self) { return std::hash<Formula>{}(self); })
      .def_static("True", &Formula::True, doc.FormulaTrue.doc)
      .def_static("False", &Formula::False, doc.FormulaFalse.doc)
      // `True` and `False` are reserved as of Python3
      .def_static("True_", &Formula::True, doc.FormulaTrue.doc)
      .def_static("False_", &Formula::False, doc.FormulaFalse.doc)
      .def("__nonzero__", [](const Formula&) {
        throw std::runtime_error(
<<<<<<< HEAD
            "You should not call `__nonzero__` on `Formula`. If you are trying "
            "to make a map with `Variable`, `Expression`, or `Polynomial` as "
            "keys and access the keys, please use "
            "`pydrake.common.containers.EqualToDict`.");
=======
            "You should not call `__bool__` / `__nonzero__` on `Formula`. "
            "If you are trying to make a map with `Variable`, `Expression`, "
            "or `Polynomial` as keys (and then access the map in Python), "
            "please use pydrake.util.containers.EqualToDict`.");
>>>>>>> 7d91182c
      });
  formula.attr("__bool__") = formula.attr("__nonzero__");

  // Cannot overload logical operators: http://stackoverflow.com/a/471561
  // Defining custom function for clarity.
  // Could use bitwise operators:
  // https://docs.python.org/2/library/operator.html#operator.__and__
  // However, this may reduce clarity and introduces constraints on order of
  // operations.
  m
      // Hide AND and OR to permit us to make it accept 1 or more arguments in
      // Python (and not have to handle type safety within C++).
      .def("__logical_and",
           [](const Formula& a, const Formula& b) { return a && b; })
      .def("__logical_or",
           [](const Formula& a, const Formula& b) { return a || b; })
      .def("logical_not", [](const Formula& a) { return !a; });

  // TODO(m-chaturvedi) Add Pybind11 documentation for operator overloads, etc.
  py::class_<Monomial>(m, "Monomial")
      .def(py::init<const Variable&>(), doc.Monomial.ctor.doc_8)
      .def(py::init<const Variable&, int>(), doc.Monomial.ctor.doc_5)
      .def(py::init<const map<Variable, int>&>(), doc.Monomial.ctor.doc_6)
      .def("degree", &Monomial::degree, doc.Monomial.degree.doc)
      .def("total_degree", &Monomial::total_degree,
        doc.Monomial.total_degree.doc)
      .def(py::self * py::self)
      .def(py::self *= py::self)
      .def(py::self == py::self)
      .def(py::self != py::self)
      .def("__hash__",
           [](const Monomial& self) { return std::hash<Monomial>{}(self); })
      .def(py::self != py::self)
      .def("__str__",
           [](const Monomial& self) { return fmt::format("{}", self); })
      .def("__repr__",
           [](const Monomial& self) {
             return fmt::format("<Monomial \"{}\">", self);
           })
      .def("EqualTo", [](const Monomial& self,
                         const Monomial& monomial) { return self == monomial; })
      .def("GetVariables", &Monomial::GetVariables,
        doc.Monomial.GetVariables.doc)
      .def("get_powers", &Monomial::get_powers, py_reference_internal,
        doc.Monomial.get_powers.doc)
      .def("ToExpression", &Monomial::ToExpression,
        doc.Monomial.ToExpression.doc)
      .def("Evaluate",
           [](const Monomial& self, const Environment::map& env) {
             return self.Evaluate(Environment{env});
           }, doc.Monomial.Evaluate.doc)
      .def("pow_in_place", &Monomial::pow_in_place, py_reference_internal,
        doc.Monomial.pow_in_place.doc)
      .def("__pow__",
           [](const Monomial& self, const int p) { return pow(self, p); });

  m.def("MonomialBasis",
        [](const Eigen::Ref<const VectorX<Variable>>& vars, const int degree) {
          return MonomialBasis(Variables{vars}, degree);
        }, doc.MonomialBasis.doc)
      .def("MonomialBasis", [](const Variables& vars, const int degree) {
        return MonomialBasis(vars, degree);
      }, doc.MonomialBasis.doc);

  // TODO(m-chaturvedi) Add Pybind11 documentation for operator overloads, etc.
  py::class_<Polynomial>(m, "Polynomial", doc.Polynomial.doc)
      .def(py::init<>(), doc.Polynomial.ctor.doc)
      .def(py::init<Polynomial::MapType>(), doc.Polynomial.ctor.doc_4)
      .def(py::init<const Monomial&>(), doc.Polynomial.ctor.doc_6)
      .def(py::init<const Expression&>(), doc.Polynomial.ctor.doc_7)
      .def(py::init<const Expression&, const Variables&>(),
        doc.Polynomial.ctor.doc_7)
      .def(py::init([](const Expression& e,
                       const Eigen::Ref<const VectorX<Variable>>& vars) {
        return Polynomial{e, Variables{vars}};
      }), doc.Polynomial.ctor.doc_8)
      .def("indeterminates", &Polynomial::indeterminates,
        doc.Polynomial.indeterminates.doc, doc.Polynomial.indeterminates.doc)
      .def("decision_variables", &Polynomial::decision_variables,
        doc.Polynomial.decision_variables.doc)
      .def("Degree", &Polynomial::Degree, doc.Polynomial.Degree.doc)
      .def("TotalDegree", &Polynomial::TotalDegree,
        doc.Polynomial.TotalDegree.doc)
      .def("monomial_to_coefficient_map",
           &Polynomial::monomial_to_coefficient_map,
          doc.Polynomial.monomial_to_coefficient_map.doc)
      .def("ToExpression", &Polynomial::ToExpression,
        doc.Polynomial.ToExpression.doc)
      .def("Differentiate", &Polynomial::Differentiate,
        doc.Polynomial.Differentiate.doc)
      .def("AddProduct", &Polynomial::AddProduct, doc.Polynomial.AddProduct.doc)
      .def(py::self + py::self)
      .def(py::self + Monomial())
      .def(Monomial() + py::self)
      .def(py::self + double())
      .def(double() + py::self)
      .def(py::self - py::self)
      .def(py::self - Monomial())
      .def(Monomial() - py::self)
      .def(py::self - double())
      .def(double() - py::self)
      .def(py::self * py::self)
      .def(py::self * Monomial())
      .def(Monomial() * py::self)
      .def(py::self * double())
      .def(double() * py::self)
      .def(-py::self)
      .def("EqualTo", &Polynomial::EqualTo, doc.Polynomial.EqualTo.doc)
      .def(py::self == py::self)
      .def(py::self != py::self)
      .def("__hash__",
           [](const Polynomial& self) { return std::hash<Polynomial>{}(self); })
      .def("__str__",
           [](const Polynomial& self) { return fmt::format("{}", self); })
      .def("__repr__",
           [](const Polynomial& self) {
             return fmt::format("<Polynomial \"{}\">", self);
           })
      .def("__pow__",
           [](const Polynomial& self, const int n) { return pow(self, n); })
      .def("Evaluate",
           [](const Polynomial& self, const Environment::map& env) {
             return self.Evaluate(Environment{env});
           }, doc.Polynomial.Evaluate.doc)
      .def("Jacobian", [](const Polynomial& p,
                          const Eigen::Ref<const VectorX<Variable>>& vars) {
        return p.Jacobian(vars);
      }, doc.Polynomial.Jacobian.doc);

  // We have this line because pybind11 does not permit transitive
  // conversions. See
  // https://github.com/pybind/pybind11/blob/289e5d9cc2a4545d832d3c7fb50066476bce3c1d/include/pybind11/pybind11.h#L1629.
  py::implicitly_convertible<int, drake::symbolic::Expression>();
  py::implicitly_convertible<double, drake::symbolic::Expression>();
  py::implicitly_convertible<drake::symbolic::Variable,
                             drake::symbolic::Expression>();
  py::implicitly_convertible<drake::symbolic::Monomial,
                             drake::symbolic::Polynomial>();

  ExecuteExtraPythonCode(m);
}

}  // namespace pydrake
}  // namespace drake<|MERGE_RESOLUTION|>--- conflicted
+++ resolved
@@ -8,13 +8,10 @@
 #include "pybind11/pybind11.h"
 #include "pybind11/stl.h"
 
-<<<<<<< HEAD
-#include "drake/bindings/pydrake/common/wrap_pybind.h"
-=======
 #include "drake/bindings/pydrake/documentation_pybind.h"
->>>>>>> 7d91182c
 #include "drake/bindings/pydrake/pydrake_pybind.h"
 #include "drake/bindings/pydrake/symbolic_types_pybind.h"
+#include "drake/bindings/pydrake/util/wrap_pybind.h"
 
 namespace drake {
 namespace pydrake {
@@ -31,11 +28,11 @@
   // Install NumPy warning filtres.
   // N.B. This may interfere with other code, but until that is a confirmed
   // issue, we should aggressively try to avoid these warnings.
-  py::module::import("pydrake.common.deprecation")
+  py::module::import("pydrake.util.deprecation")
       .attr("install_numpy_warning_filters")();
 
   // Install NumPy formatters patch.
-  py::module::import("pydrake.common.compatibility")
+  py::module::import("pydrake.util.compatibility")
       .attr("maybe_patch_numpy_formatters")();
 
   m.doc() =
@@ -385,17 +382,10 @@
       .def_static("False_", &Formula::False, doc.FormulaFalse.doc)
       .def("__nonzero__", [](const Formula&) {
         throw std::runtime_error(
-<<<<<<< HEAD
-            "You should not call `__nonzero__` on `Formula`. If you are trying "
-            "to make a map with `Variable`, `Expression`, or `Polynomial` as "
-            "keys and access the keys, please use "
-            "`pydrake.common.containers.EqualToDict`.");
-=======
             "You should not call `__bool__` / `__nonzero__` on `Formula`. "
             "If you are trying to make a map with `Variable`, `Expression`, "
             "or `Polynomial` as keys (and then access the map in Python), "
             "please use pydrake.util.containers.EqualToDict`.");
->>>>>>> 7d91182c
       });
   formula.attr("__bool__") = formula.attr("__nonzero__");
 
