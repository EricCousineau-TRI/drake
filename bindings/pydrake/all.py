--- conflicted
+++ resolved
@@ -39,9 +39,5 @@
 from .multibody.all import *
 from .solvers.all import *
 from .systems.all import *
-<<<<<<< HEAD
 # - `third_party` does not offer public Drake library symbols.
-=======
-# - `third_party` does not offer public Drake library symbols.
-from .util.all import *
->>>>>>> 93413971
+from .util.all import *  # Backwards compatibility.