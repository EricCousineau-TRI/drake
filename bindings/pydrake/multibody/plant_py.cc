--- conflicted
+++ resolved
@@ -282,12 +282,7 @@
             py::arg("body"), py::arg("X_WB"),
             cls_doc.SetDefaultFreeBodyPose.doc)
         .def("GetDefaultFreeBodyPose", &Class::GetDefaultFreeBodyPose,
-<<<<<<< HEAD
-            py::arg("body"),
-            cls_doc.GetDefaultFreeBodyPose.doc)
-=======
             py::arg("body"), cls_doc.GetDefaultFreeBodyPose.doc)
->>>>>>> adcd44ef
         .def(
             "SetActuationInArray",
             [](const Class* self, multibody::ModelInstanceIndex model_instance,
@@ -523,15 +518,8 @@
                 &Class::GetModelInstanceName),
             py::arg("model_instance"), py_reference_internal,
             cls_doc.GetModelInstanceName.doc)
-<<<<<<< HEAD
-        .def("HasModelInstanceNamed",
-            &Class::HasModelInstanceNamed,
-            py::arg("name"),
-            cls_doc.HasModelInstanceNamed.doc)
-=======
         .def("HasModelInstanceNamed", &Class::HasModelInstanceNamed,
             py::arg("name"), cls_doc.HasModelInstanceNamed.doc)
->>>>>>> adcd44ef
         .def("HasBodyNamed",
             overload_cast_explicit<bool, const string&>(&Class::HasBodyNamed),
             py::arg("name"), cls_doc.HasBodyNamed.doc_1args)
