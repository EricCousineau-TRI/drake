#include "pybind11/eval.h"
#include "pybind11/pybind11.h"

#include "drake/bindings/pydrake/documentation_pybind.h"
#include "drake/bindings/pydrake/pydrake_pybind.h"
#include "drake/multibody/benchmarks/acrobot/make_acrobot_plant.h"

<<<<<<< HEAD
#define D(...) DOC(drake, multibody, benchmarks, __VA_ARGS__)
=======
#define D(...) DOC(drake, multibody, benchmarks, acrobot, __VA_ARGS__)
>>>>>>> bd1abf7f

namespace drake {
namespace pydrake {

using geometry::SceneGraph;
using systems::LeafSystem;

// TODO(eric.cousineau): Bind additional scalar types.
using T = double;

void init_acrobot(py::module m) {
  // NOLINTNEXTLINE(build/namespaces): Emulate placement in namespace.
  using namespace drake::multibody::benchmarks::acrobot;

  py::module::import("pydrake.geometry");
  // `MultibodyTree` is used by `MakeAcrobotPlant`.
  py::module::import("pydrake.multibody.multibody_tree");

<<<<<<< HEAD
  py::class_<AcrobotParameters>(m, "AcrobotParameters")
      .def(py::init(), D(acrobot, AcrobotParameters, AcrobotParameters));
=======
  py::class_<AcrobotParameters>(m, "AcrobotParameters", D(AcrobotParameters))
      .def(py::init(), D(AcrobotParameters, AcrobotParameters));
>>>>>>> bd1abf7f

  m.def("MakeAcrobotPlant",
        py::overload_cast<const AcrobotParameters&, bool, SceneGraph<double>*>(
            &MakeAcrobotPlant),
        py::arg("default_parameters"), py::arg("finalize"),
        py::arg("scene_graph") = nullptr,
<<<<<<< HEAD
        D(acrobot, MakeAcrobotPlant));
=======
        D(MakeAcrobotPlant));
>>>>>>> bd1abf7f
}

void init_all(py::module m) {
  py::dict vars = m.attr("__dict__");
  py::exec(
      "from pydrake.multibody.benchmarks.acrobot import *",
      py::globals(), vars);
}

PYBIND11_MODULE(benchmarks, m) {
  init_acrobot(m.def_submodule("acrobot"));
  init_all(m.def_submodule("all"));
}

}  // namespace pydrake
}  // namespace drake<|MERGE_RESOLUTION|>--- conflicted
+++ resolved
@@ -5,11 +5,7 @@
 #include "drake/bindings/pydrake/pydrake_pybind.h"
 #include "drake/multibody/benchmarks/acrobot/make_acrobot_plant.h"
 
-<<<<<<< HEAD
-#define D(...) DOC(drake, multibody, benchmarks, __VA_ARGS__)
-=======
 #define D(...) DOC(drake, multibody, benchmarks, acrobot, __VA_ARGS__)
->>>>>>> bd1abf7f
 
 namespace drake {
 namespace pydrake {
@@ -28,24 +24,15 @@
   // `MultibodyTree` is used by `MakeAcrobotPlant`.
   py::module::import("pydrake.multibody.multibody_tree");
 
-<<<<<<< HEAD
-  py::class_<AcrobotParameters>(m, "AcrobotParameters")
-      .def(py::init(), D(acrobot, AcrobotParameters, AcrobotParameters));
-=======
   py::class_<AcrobotParameters>(m, "AcrobotParameters", D(AcrobotParameters))
       .def(py::init(), D(AcrobotParameters, AcrobotParameters));
->>>>>>> bd1abf7f
 
   m.def("MakeAcrobotPlant",
         py::overload_cast<const AcrobotParameters&, bool, SceneGraph<double>*>(
             &MakeAcrobotPlant),
         py::arg("default_parameters"), py::arg("finalize"),
         py::arg("scene_graph") = nullptr,
-<<<<<<< HEAD
-        D(acrobot, MakeAcrobotPlant));
-=======
         D(MakeAcrobotPlant));
->>>>>>> bd1abf7f
 }
 
 void init_all(py::module m) {
