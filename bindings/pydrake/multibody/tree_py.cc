#include "pybind11/eigen.h"
#include "pybind11/eval.h"
#include "pybind11/pybind11.h"
#include "pybind11/stl.h"

#include "drake/bindings/pydrake/common/cpp_template_pybind.h"
#include "drake/bindings/pydrake/common/default_scalars_pybind.h"
#include "drake/bindings/pydrake/common/deprecation_pybind.h"
#include "drake/bindings/pydrake/common/type_pack.h"
#include "drake/bindings/pydrake/common/type_safe_index_pybind.h"
#include "drake/bindings/pydrake/documentation_pybind.h"
#include "drake/bindings/pydrake/pydrake_pybind.h"
#include "drake/multibody/plant/multibody_plant.h"
#include "drake/multibody/tree/ball_rpy_joint.h"
#include "drake/multibody/tree/body.h"
#include "drake/multibody/tree/door_hinge.h"
#include "drake/multibody/tree/force_element.h"
#include "drake/multibody/tree/frame.h"
#include "drake/multibody/tree/joint.h"
#include "drake/multibody/tree/joint_actuator.h"
#include "drake/multibody/tree/linear_spring_damper.h"
#include "drake/multibody/tree/multibody_forces.h"
#include "drake/multibody/tree/multibody_tree.h"  // `JacobianWrtVariable`
#include "drake/multibody/tree/multibody_tree_indexes.h"
#include "drake/multibody/tree/prismatic_joint.h"
#include "drake/multibody/tree/revolute_joint.h"
#include "drake/multibody/tree/revolute_spring.h"
#include "drake/multibody/tree/rigid_body.h"
#include "drake/multibody/tree/universal_joint.h"
#include "drake/multibody/tree/weld_joint.h"

namespace drake {
namespace pydrake {

using std::string;

using math::RigidTransform;

constexpr char doc_iso3_deprecation[] = R"""(
This API using Isometry3 is / will be deprecated soon with the resolution of
#9865. We only offer it for backwards compatibility. DO NOT USE!.
)""";

namespace {

// Binds `MultibodyElement` methods.
// N.B. We do this rather than inheritance because this template is more of a
// mixin than it is a parent class (since it is not used for its dynamic
// polymorphism).
// TODO(jamiesnape): Add documentation for bindings generated with this
// function.
template <typename PyClass>
void BindMultibodyElementMixin(PyClass* pcls) {
  using Class = typename PyClass::type;
  // TODO(eric.cousineau): Fix docstring generation for `MultibodyElement`.
  auto& cls = *pcls;
  cls  // BR
      .def("index", &Class::index)
      .def("model_instance", &Class::model_instance);
}

void DoScalarIndependentDefinitions(py::module m) {
  // NOLINTNEXTLINE(build/namespaces): Emulate placement in namespace.
  using namespace drake::multibody;
  constexpr auto& doc = pydrake_doc.drake.multibody;
  // To simplify checking binding coverage, these are defined in the same order
  // as `multibody_tree_indexes.h`.
  BindTypeSafeIndex<FrameIndex>(m, "FrameIndex", doc.FrameIndex.doc);
  BindTypeSafeIndex<BodyIndex>(m, "BodyIndex", doc.BodyIndex.doc);
  BindTypeSafeIndex<ForceElementIndex>(
      m, "ForceElementIndex", doc.ForceElementIndex.doc);
  BindTypeSafeIndex<JointIndex>(m, "JointIndex", doc.JointIndex.doc);
  BindTypeSafeIndex<JointActuatorIndex>(
      m, "JointActuatorIndex", doc.JointActuatorIndex.doc);
  BindTypeSafeIndex<ModelInstanceIndex>(
      m, "ModelInstanceIndex", doc.ModelInstanceIndex.doc);
  m.def("world_index", &world_index, doc.world_index.doc);
  m.def("world_model_instance", &world_model_instance,
      doc.world_model_instance.doc);
  m.def("default_model_instance", &default_model_instance,
      doc.default_model_instance.doc);

  {
    using Class = DoorHingeConfig;
    constexpr auto& cls_doc = doc.DoorHingeConfig;
    py::class_<Class>(m, "DoorHingeConfig", cls_doc.doc)
        .def(ParamInit<Class>(), cls_doc.ctor.doc)
        .def_readwrite("spring_zero_angle_rad", &Class::spring_zero_angle_rad,
            cls_doc.spring_zero_angle_rad.doc)
        .def_readwrite("spring_constant", &Class::spring_constant,
            cls_doc.spring_constant.doc)
        .def_readwrite("dynamic_friction_torque",
            &Class::dynamic_friction_torque,
            cls_doc.dynamic_friction_torque.doc)
        .def_readwrite("static_friction_torque", &Class::static_friction_torque,
            cls_doc.static_friction_torque.doc)
        .def_readwrite("viscous_friction", &Class::viscous_friction,
            cls_doc.viscous_friction.doc)
        .def_readwrite(
            "catch_width", &Class::catch_width, cls_doc.catch_width.doc)
        .def_readwrite(
            "catch_torque", &Class::catch_torque, cls_doc.catch_torque.doc)
        .def_readwrite("motion_threshold", &Class::motion_threshold,
            cls_doc.motion_threshold.doc);
  }

  {
    using Enum = JacobianWrtVariable;
    constexpr auto& enum_doc = doc.JacobianWrtVariable;
    py::enum_<Enum> enum_py(m, "JacobianWrtVariable", enum_doc.doc);
    enum_py  // BR
        .value("kQDot", Enum::kQDot, enum_doc.kQDot.doc)
        .value("kV", Enum::kV, enum_doc.kV.doc);
  }
}

/**
 * Adds Python bindings for its contents to module `m`, for template `T`.
 * @param m Module.
 * @param T Template.
 */
template <typename T>
void DoScalarDependentDefinitions(py::module m, T) {
  py::tuple param = GetPyParam<T>();

  // NOLINTNEXTLINE(build/namespaces): Emulate placement in namespace.
  using namespace drake::multibody;
  constexpr auto& doc = pydrake_doc.drake.multibody;

  // Frames.
  {
    using Class = Frame<T>;
    constexpr auto& cls_doc = doc.Frame;
    auto cls =
        DefineTemplateClassWithDefault<Class>(m, "Frame", param, cls_doc.doc);
    BindMultibodyElementMixin(&cls);
    cls  // BR
        .def("name", &Class::name, cls_doc.name.doc)
        .def("body", &Class::body, py_reference_internal, cls_doc.body.doc)
        .def("GetFixedPoseInBodyFrame", &Frame<T>::GetFixedPoseInBodyFrame,
            cls_doc.GetFixedPoseInBodyFrame.doc);
  }

  {
    using Class = BodyFrame<T>;
    constexpr auto& cls_doc = doc.BodyFrame;
    auto cls = DefineTemplateClassWithDefault<Class, Frame<T>>(
        m, "BodyFrame", param, cls_doc.doc);
    // No need to re-bind element mixins from `Frame`.
  }

  {
    using Class = FixedOffsetFrame<T>;
    constexpr auto& cls_doc = doc.FixedOffsetFrame;
    auto cls = DefineTemplateClassWithDefault<Class, Frame<T>>(
        m, "FixedOffsetFrame", param, cls_doc.doc);
    cls  // BR
        .def(py::init<const std::string&, const Frame<T>&,
                 const RigidTransform<double>&,
                 std::optional<ModelInstanceIndex>>(),
            py::arg("name"), py::arg("P"), py::arg("X_PF"),
            py::arg("model_instance") = std::nullopt, cls_doc.ctor.doc_4args)
        .def(py::init([](const std::string& name, const Frame<T>& P,
                          const Isometry3<double>& X_PF,
                          std::optional<ModelInstanceIndex> model_instance) {
          WarnDeprecated(doc_iso3_deprecation);
          return std::make_unique<Class>(
              name, P, RigidTransform<double>(X_PF), model_instance);
        }),
            py::arg("name"), py::arg("P"), py::arg("X_PF"),
            py::arg("model_instance") = std::nullopt, doc_iso3_deprecation);
  }

  // Bodies.
  {
    using Class = Body<T>;
    constexpr auto& cls_doc = doc.Body;
    auto cls =
        DefineTemplateClassWithDefault<Class>(m, "Body", param, cls_doc.doc);
    BindMultibodyElementMixin(&cls);
    cls  // BR
        .def("name", &Class::name, cls_doc.name.doc)
        .def("body_frame", &Class::body_frame, py_reference_internal,
            cls_doc.body_frame.doc)
        .def("is_floating", &Class::is_floating, cls_doc.is_floating.doc)
        .def("GetForceInWorld", &Class::GetForceInWorld, py::arg("context"),
            py::arg("forces"), cls_doc.GetForceInWorld.doc)
        .def("AddInForceInWorld", &Class::AddInForceInWorld, py::arg("context"),
            py::arg("F_Bo_W"), py::arg("forces"), cls_doc.AddInForceInWorld.doc)
        .def("AddInForce", &Class::AddInForce, py::arg("context"),
            py::arg("p_BP_E"), py::arg("F_Bp_E"), py::arg("frame_E"),
            py::arg("forces"), cls_doc.AddInForce.doc);
  }

  {
    using Class = RigidBody<T>;
    constexpr auto& cls_doc = doc.RigidBody;
    auto cls = DefineTemplateClassWithDefault<Class, Body<T>>(
        m, "RigidBody", param, cls_doc.doc);
    cls  // BR
        .def("default_mass", &Class::default_mass, cls_doc.default_mass.doc)
        .def("default_com", &Class::default_com, py_reference_internal,
            cls_doc.default_com.doc)
        .def("default_unit_inertia", &Class::default_unit_inertia,
            py_reference_internal, cls_doc.default_unit_inertia.doc)
        .def("default_spatial_inertia", &Class::default_spatial_inertia,
            py_reference_internal, cls_doc.default_spatial_inertia.doc);
  }

  // Joints.
  {
    using Class = Joint<T>;
    constexpr auto& cls_doc = doc.Joint;
    auto cls =
        DefineTemplateClassWithDefault<Class>(m, "Joint", param, cls_doc.doc);
    BindMultibodyElementMixin(&cls);
    cls  // BR
        .def("name", &Class::name, cls_doc.name.doc)
        .def("parent_body", &Class::parent_body, py_reference_internal,
            cls_doc.parent_body.doc)
        .def("child_body", &Class::child_body, py_reference_internal,
            cls_doc.child_body.doc)
        .def("frame_on_parent", &Class::frame_on_parent, py_reference_internal,
            cls_doc.frame_on_parent.doc)
        .def("frame_on_child", &Class::frame_on_child, py_reference_internal,
            cls_doc.frame_on_child.doc)
        .def("position_start", &Class::position_start,
            cls_doc.position_start.doc)
        .def("velocity_start", &Class::velocity_start,
            cls_doc.velocity_start.doc)
        .def("num_positions", &Class::num_positions, cls_doc.num_positions.doc)
        .def("num_velocities", &Class::num_velocities,
            cls_doc.num_velocities.doc)
        .def("position_lower_limits", &Class::position_lower_limits,
            cls_doc.position_lower_limits.doc)
        .def("position_upper_limits", &Class::position_upper_limits,
            cls_doc.position_upper_limits.doc)
        .def("velocity_lower_limits", &Class::velocity_lower_limits,
            cls_doc.velocity_lower_limits.doc)
        .def("velocity_upper_limits", &Class::velocity_upper_limits,
            cls_doc.velocity_upper_limits.doc)
        .def("acceleration_lower_limits", &Class::acceleration_lower_limits,
            cls_doc.acceleration_lower_limits.doc)
        .def("acceleration_upper_limits", &Class::acceleration_upper_limits,
            cls_doc.acceleration_upper_limits.doc)
        .def("default_positions", &Class::default_positions,
            cls_doc.default_positions.doc)
        .def("set_position_limits", &Class::set_position_limits,
            py::arg("lower_limits"), py::arg("upper_limits"),
            cls_doc.set_position_limits.doc)
        .def("set_velocity_limits", &Class::set_velocity_limits,
            py::arg("lower_limits"), py::arg("upper_limits"),
            cls_doc.set_velocity_limits.doc)
        .def("set_acceleration_limits", &Class::set_acceleration_limits,
            py::arg("lower_limits"), py::arg("upper_limits"),
            cls_doc.set_acceleration_limits.doc)
        .def("set_default_positions", &Class::set_default_positions,
<<<<<<< HEAD
            py::arg("default_positions"),
            cls_doc.set_default_positions.doc);
=======
            py::arg("default_positions"), cls_doc.set_default_positions.doc);
>>>>>>> adcd44ef
  }

  // BallRpyJoint
  {
    using Class = BallRpyJoint<T>;
    constexpr auto& cls_doc = doc.BallRpyJoint;
    auto cls = DefineTemplateClassWithDefault<Class, Joint<T>>(
        m, "BallRpyJoint", param, cls_doc.doc);
    cls  // BR
        .def(
            py::init<const string&, const Frame<T>&, const Frame<T>&, double>(),
            py::arg("name"), py::arg("frame_on_parent"),
            py::arg("frame_on_child"), py::arg("damping") = 0, cls_doc.ctor.doc)
        .def("get_angles", &Class::get_angles, py::arg("context"),
            cls_doc.get_angles.doc)
        .def("set_angles", &Class::set_angles, py::arg("context"),
            py::arg("angles"), cls_doc.set_angles.doc)
        .def("set_random_angles_distribution",
            &Class::set_random_angles_distribution, py::arg("angles"),
            cls_doc.set_random_angles_distribution.doc)
        .def("get_angular_velocity", &Class::get_angular_velocity,
            py::arg("context"), cls_doc.get_angular_velocity.doc)
        .def("set_angular_velocity", &Class::set_angular_velocity,
            py::arg("context"), py::arg("w_FM"),
            cls_doc.set_angular_velocity.doc);
  }

  // PrismaticJoint
  {
    using Class = PrismaticJoint<T>;
    constexpr auto& cls_doc = doc.PrismaticJoint;
    auto cls = DefineTemplateClassWithDefault<Class, Joint<T>>(
        m, "PrismaticJoint", param, cls_doc.doc);
    cls  // BR
        .def(py::init<const string&, const Frame<T>&, const Frame<T>&,
                 const Vector3<double>&, double, double, double>(),
            py::arg("name"), py::arg("frame_on_parent"),
            py::arg("frame_on_child"), py::arg("axis"),
            py::arg("pos_lower_limit") =
                -std::numeric_limits<double>::infinity(),
            py::arg("pos_upper_limit") =
                std::numeric_limits<double>::infinity(),
            py::arg("damping") = 0, cls_doc.ctor.doc)
        .def("translation_axis", &Class::translation_axis,
            cls_doc.translation_axis.doc)
        .def("damping", &Class::damping, cls_doc.damping.doc)
        .def("get_translation", &Class::get_translation, py::arg("context"),
            cls_doc.get_translation.doc)
        .def("set_translation", &Class::set_translation, py::arg("context"),
            py::arg("translation"), cls_doc.set_translation.doc)
        .def("get_translation_rate", &Class::get_translation_rate,
            py::arg("context"), cls_doc.get_translation_rate.doc)
        .def("set_translation_rate", &Class::set_translation_rate,
            py::arg("context"), py::arg("translation_dot"),
            cls_doc.set_translation_rate.doc)
        .def("set_random_translation_distribution",
            &Class::set_random_translation_distribution, py::arg("translation"),
            cls_doc.set_random_translation_distribution.doc);
  }

  // RevoluteJoint
  {
    using Class = RevoluteJoint<T>;
    constexpr auto& cls_doc = doc.RevoluteJoint;
    auto cls = DefineTemplateClassWithDefault<Class, Joint<T>>(
        m, "RevoluteJoint", param, cls_doc.doc);
    cls  // BR
        .def(py::init<const string&, const Frame<T>&, const Frame<T>&,
                 const Vector3<double>&, double>(),
            py::arg("name"), py::arg("frame_on_parent"),
            py::arg("frame_on_child"), py::arg("axis"), py::arg("damping") = 0,
            cls_doc.ctor.doc_5args)
<<<<<<< HEAD
        .def("revolute_axis", &Class::revolute_axis,
            cls_doc.revolute_axis.doc)
=======
        .def("revolute_axis", &Class::revolute_axis, cls_doc.revolute_axis.doc)
>>>>>>> adcd44ef
        .def("damping", &Class::damping, cls_doc.damping.doc)
        .def("get_angle", &Class::get_angle, py::arg("context"),
            cls_doc.get_angle.doc)
        .def("set_angle", &Class::set_angle, py::arg("context"),
            py::arg("angle"), cls_doc.set_angle.doc)
        .def("set_random_angle_distribution",
            &Class::set_random_angle_distribution, py::arg("angle"),
            cls_doc.set_random_angle_distribution.doc);
  }

  // UniversalJoint
  {
    using Class = UniversalJoint<T>;
    constexpr auto& cls_doc = doc.UniversalJoint;
    auto cls = DefineTemplateClassWithDefault<Class, Joint<T>>(
        m, "UniversalJoint", param, cls_doc.doc);
    cls  // BR
        .def(
            py::init<const string&, const Frame<T>&, const Frame<T>&, double>(),
            py::arg("name"), py::arg("frame_on_parent"),
            py::arg("frame_on_child"), py::arg("damping") = 0, cls_doc.ctor.doc)
        .def("damping", &Class::damping, cls_doc.damping.doc)
        .def("get_angles", &Class::get_angles, py::arg("context"),
            cls_doc.get_angles.doc)
        .def("set_angles", &Class::set_angles, py::arg("context"),
            py::arg("angles"), cls_doc.set_angles.doc)
        .def("get_angular_rates", &Class::get_angular_rates, py::arg("context"),
            cls_doc.get_angular_rates.doc)
        .def("set_angular_rates", &Class::set_angular_rates, py::arg("context"),
            py::arg("theta_dot"), cls_doc.set_angular_rates.doc)
        .def("set_random_angles_distribution",
            &Class::set_random_angles_distribution, py::arg("angles"),
            cls_doc.set_random_angles_distribution.doc);
  }

  // WeldJoint
  {
    using Class = WeldJoint<T>;
    constexpr auto& cls_doc = doc.WeldJoint;
    auto cls = DefineTemplateClassWithDefault<Class, Joint<T>>(
        m, "WeldJoint", param, cls_doc.doc);
    cls  // BR
        .def(py::init<const string&, const Frame<T>&, const Frame<T>&,
                 const RigidTransform<double>&>(),
            py::arg("name"), py::arg("parent_frame_P"),
            py::arg("child_frame_C"), py::arg("X_PC"), cls_doc.ctor.doc)
        .def(
            py::init([](const std::string& name, const Frame<T>& parent_frame_P,
                         const Frame<T>& child_frame_C,
                         const Isometry3<double>& X_PC) {
              WarnDeprecated(doc_iso3_deprecation);
              return std::make_unique<Class>(name, parent_frame_P,
                  child_frame_C, RigidTransform<double>(X_PC));
            }),
            py::arg("name"), py::arg("parent_frame_P"),
            py::arg("child_frame_C"), py::arg("X_PC"), doc_iso3_deprecation)
        .def("X_PC", &Class::X_PC, cls_doc.X_PC.doc);
  }

  // Actuators.
  {
    using Class = JointActuator<T>;
    constexpr auto& cls_doc = doc.JointActuator;
    auto cls = DefineTemplateClassWithDefault<Class>(
        m, "JointActuator", param, cls_doc.doc);
    BindMultibodyElementMixin(&cls);
    cls  // BR
        .def("name", &Class::name, cls_doc.name.doc)
        .def("joint", &Class::joint, py_reference_internal, cls_doc.joint.doc)
        .def("effort_limit", &Class::effort_limit, cls_doc.effort_limit.doc);
  }

  // Force Elements.
  {
    using Class = ForceElement<T>;
    constexpr auto& cls_doc = doc.ForceElement;
    auto cls = DefineTemplateClassWithDefault<Class>(
        m, "ForceElement", param, cls_doc.doc);
    BindMultibodyElementMixin(&cls);
  }

  {
    using Class = LinearSpringDamper<T>;
    constexpr auto& cls_doc = doc.LinearSpringDamper;
    auto cls = DefineTemplateClassWithDefault<Class, ForceElement<T>>(
        m, "LinearSpringDamper", param, cls_doc.doc);
    cls  // BR
        .def(py::init<const Body<T>&, const Vector3<double>&, const Body<T>&,
                 const Vector3<double>&, double, double, double>(),
            py::arg("bodyA"), py::arg("p_AP"), py::arg("bodyB"),
            py::arg("p_BQ"), py::arg("free_length"), py::arg("stiffness"),
            py::arg("damping"), cls_doc.ctor.doc)
        .def("bodyA", &Class::bodyA, py_reference_internal, cls_doc.bodyA.doc)
        .def("bodyB", &Class::bodyB, py_reference_internal, cls_doc.bodyB.doc)
        .def("p_AP", &Class::p_AP, cls_doc.p_AP.doc)
        .def("p_BQ", &Class::p_BQ, cls_doc.p_BQ.doc)
        .def("free_length", &Class::free_length, cls_doc.free_length.doc)
        .def("stiffness", &Class::stiffness, cls_doc.stiffness.doc)
        .def("damping", &Class::damping, cls_doc.damping.doc);
  }

  {
    using Class = RevoluteSpring<T>;
    constexpr auto& cls_doc = doc.RevoluteSpring;
    auto cls = DefineTemplateClassWithDefault<Class, ForceElement<T>>(
        m, "RevoluteSpring", param, cls_doc.doc);
    cls  // BR
        .def(py::init<const RevoluteJoint<T>&, double, double>(),
            py::arg("joint"), py::arg("nominal_angle"), py::arg("stiffness"),
            cls_doc.ctor.doc)
        .def("joint", &Class::joint, py_reference_internal, cls_doc.joint.doc)
        .def("nominal_angle", &Class::nominal_angle, cls_doc.nominal_angle.doc)
        .def("stiffness", &Class::stiffness, cls_doc.stiffness.doc);
  }

  {
    using Class = UniformGravityFieldElement<T>;
    constexpr auto& cls_doc = doc.UniformGravityFieldElement;
    auto cls = DefineTemplateClassWithDefault<Class, ForceElement<T>>(
        m, "UniformGravityFieldElement", param, cls_doc.doc);
    cls.def(py::init<>(), cls_doc.ctor.doc_0args)
        .def(
            py::init<Vector3<double>>(), py::arg("g_W"), cls_doc.ctor.doc_1args)
        .def("gravity_vector", &Class::gravity_vector,
            cls_doc.gravity_vector.doc)
        .def("set_gravity_vector", &Class::set_gravity_vector,
            cls_doc.set_gravity_vector.doc);
  }

  {
    using Class = DoorHinge<T>;
    constexpr auto& cls_doc = doc.DoorHinge;
    auto cls = DefineTemplateClassWithDefault<Class, ForceElement<T>>(
        m, "DoorHinge", param, cls_doc.doc);
    cls.def(py::init<const RevoluteJoint<T>&, const DoorHingeConfig&>(),
           py::arg("joint"), py::arg("config"), cls_doc.ctor.doc)
        .def("joint", &Class::joint, py_reference_internal, cls_doc.joint.doc)
        .def(
            "config", &Class::config, py_reference_internal, cls_doc.config.doc)
        .def("CalcHingeFrictionalTorque", &Class::CalcHingeFrictionalTorque,
            py::arg("angular_rate"), cls_doc.CalcHingeFrictionalTorque.doc)
        .def("CalcHingeSpringTorque", &Class::CalcHingeSpringTorque,
            py::arg("angle"), cls_doc.CalcHingeSpringTorque.doc)
        .def("CalcHingeTorque", &Class::CalcHingeTorque, py::arg("angle"),
            py::arg("angular_rate"), cls_doc.CalcHingeTorque.doc);
  }

  // MultibodyForces
  {
    using Class = MultibodyForces<T>;
    constexpr auto& cls_doc = doc.MultibodyForces;
    auto cls = DefineTemplateClassWithDefault<Class>(
        m, "MultibodyForces", param, cls_doc.doc);
    // Custom constructor so that in Python we can take a MultibodyPlant
    // instead of a MultibodyTreeSystem.
    // N.B. This depends on `plant_py.cc`, but this codepath will only be
    // activated if this module is present, and thus should not create a runtime
    // error.
    cls  // BR
        .def(py::init([](const MultibodyPlant<T>& plant) {
          return std::make_unique<Class>(plant);
        }),
            py::arg("plant"), cls_doc.ctor.doc_1args_plant)
        .def("SetZero", &Class::SetZero, cls_doc.SetZero.doc)
        .def("generalized_forces", &Class::generalized_forces,
            cls_doc.generalized_forces.doc)
        .def("mutable_generalized_forces", &Class::mutable_generalized_forces,
            py_reference_internal, cls_doc.mutable_generalized_forces.doc)
        // WARNING: Do not bind `body_forces` or `mutable_body_forces` because
        // they use `internal::BodyNodeIndex`. Instead, use force API in Body.
        .def("AddInForces", &Class::AddInForces, py::arg("addend"),
            cls_doc.AddInForces.doc);
  }

  // Inertias
  {
    using Class = UnitInertia<T>;
    constexpr auto& cls_doc = doc.UnitInertia;
    auto cls = DefineTemplateClassWithDefault<Class>(
        m, "UnitInertia", param, cls_doc.doc);
    cls  // BR
        .def(py::init(), cls_doc.ctor.doc_0args)
        .def(py::init<const T&, const T&, const T&>(), py::arg("Ixx"),
            py::arg("Iyy"), py::arg("Izz"), cls_doc.ctor.doc_3args);
  }

  // SpatialInertia
  {
    using Class = SpatialInertia<T>;
    constexpr auto& cls_doc = doc.SpatialInertia;
    auto cls = DefineTemplateClassWithDefault<Class>(
        m, "SpatialInertia", param, cls_doc.doc);
    cls  // BR
        .def(py::init(), cls_doc.ctor.doc_0args)
        .def(py::init<const T&, const Eigen::Ref<const Vector3<T>>&,
                 const UnitInertia<T>&>(),
            py::arg("mass"), py::arg("p_PScm_E"), py::arg("G_SP_E"),
            cls_doc.ctor.doc_3args);
  }
}
}  // namespace

PYBIND11_MODULE(tree, m) {
  // NOLINTNEXTLINE(build/namespaces): Emulate placement in namespace.
  using namespace drake::multibody;

  m.doc() = "Bindings for MultibodyTree and related components.";

  py::module::import("pydrake.common.eigen_geometry");
  py::module::import("pydrake.multibody.math");

  DoScalarIndependentDefinitions(m);
  type_visit([m](auto dummy) { DoScalarDependentDefinitions(m, dummy); },
      CommonScalarPack{});
}

}  // namespace pydrake
}  // namespace drake<|MERGE_RESOLUTION|>--- conflicted
+++ resolved
@@ -255,12 +255,7 @@
             py::arg("lower_limits"), py::arg("upper_limits"),
             cls_doc.set_acceleration_limits.doc)
         .def("set_default_positions", &Class::set_default_positions,
-<<<<<<< HEAD
-            py::arg("default_positions"),
-            cls_doc.set_default_positions.doc);
-=======
             py::arg("default_positions"), cls_doc.set_default_positions.doc);
->>>>>>> adcd44ef
   }
 
   // BallRpyJoint
@@ -333,12 +328,7 @@
             py::arg("name"), py::arg("frame_on_parent"),
             py::arg("frame_on_child"), py::arg("axis"), py::arg("damping") = 0,
             cls_doc.ctor.doc_5args)
-<<<<<<< HEAD
-        .def("revolute_axis", &Class::revolute_axis,
-            cls_doc.revolute_axis.doc)
-=======
         .def("revolute_axis", &Class::revolute_axis, cls_doc.revolute_axis.doc)
->>>>>>> adcd44ef
         .def("damping", &Class::damping, cls_doc.damping.doc)
         .def("get_angle", &Class::get_angle, py::arg("context"),
             cls_doc.get_angle.doc)
