--- conflicted
+++ resolved
@@ -14,11 +14,7 @@
 
   m.doc() = "Tools for loading robots from various files";
 
-<<<<<<< HEAD
-  py::class_<PackageMap>(m, "PackageMap")
-=======
   py::class_<PackageMap>(m, "PackageMap", D(PackageMap))
->>>>>>> bd1abf7f
     .def(py::init<>(), D(PackageMap, PackageMap))
     .def("Add", &PackageMap::Add, D(PackageMap, Add))
     .def("Contains", &PackageMap::Contains, D(PackageMap, Contains))
