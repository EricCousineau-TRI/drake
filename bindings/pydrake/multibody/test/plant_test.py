# -*- coding: utf-8 -*-

import unittest

import numpy as np
import warnings

from pydrake.autodiffutils import AutoDiffXd
from pydrake.symbolic import Expression
from pydrake.multibody.tree import (
    BallRpyJoint_,
    Body_,
    BodyIndex,
    DoorHinge_,
    DoorHingeConfig,
    FixedOffsetFrame_,
    ForceElement_,
    ForceElementIndex,
    Frame_,
    FrameIndex,
    JacobianWrtVariable,
    Joint_,
    JointActuator_,
    JointActuatorIndex,
    JointIndex,
    LinearSpringDamper_,
    ModelInstanceIndex,
    MultibodyForces_,
    PrismaticJoint_,
    RevoluteJoint_,
    RevoluteSpring_,
    RigidBody_,
    SpatialInertia_,
    UniformGravityFieldElement_,
    UnitInertia_,
    UniversalJoint_,
    WeldJoint_,
    world_index,
    world_model_instance,
    default_model_instance
)
from pydrake.multibody.math import (
    SpatialForce_,
    SpatialVelocity_,
)
from pydrake.multibody.plant import (
    AddMultibodyPlantSceneGraph,
    CalcContactFrictionFromSurfaceProperties,
    ConnectContactResultsToDrakeVisualizer,
    ContactResults_,
    ContactResultsToLcmSystem,
    CoulombFriction_,
    ExternallyAppliedSpatialForce_,
    MultibodyPlant_,
    PointPairContactInfo_,
    PropellerInfo,
    Propeller_,
    VectorExternallyAppliedSpatialForced_,
)
from pydrake.multibody.parsing import Parser
from pydrake.multibody.benchmarks.acrobot import (
    AcrobotParameters,
    MakeAcrobotPlant,
)
from pydrake.common import FindResourceOrThrow
from pydrake.common.deprecation import install_numpy_warning_filters
from pydrake.common.test_utilities import numpy_compare
from pydrake.common.value import AbstractValue
from pydrake.geometry import (
    Box,
    GeometryId,
    Role,
    PenetrationAsPointPair_,
    ProximityProperties,
    SceneGraph_,
    SignedDistancePair_,
    SignedDistanceToPoint_,
    Sphere,
)
from pydrake.math import (
    RigidTransform_,
    RollPitchYaw_,
)
from pydrake.systems.analysis import Simulator_
from pydrake.systems.framework import (
    BasicVector_,
    DiagramBuilder_,
    System_,
    LeafSystem_,
    InputPort_,
    OutputPort_,
)
from pydrake.systems.scalar_conversion import TemplateSystem
from pydrake.systems.lcm import LcmPublisherSystem


def get_index_class(cls, T):
    # Maps a class to its corresponding index class, accommdating inheritance.
    class_to_index_class_map = {
        Body_[T]: BodyIndex,
        ForceElement_[T]: ForceElementIndex,
        Frame_[T]: FrameIndex,
        Joint_[T]: JointIndex,
        JointActuator_[T]: JointActuatorIndex,
    }
    for key_cls, index_cls in class_to_index_class_map.items():
        if issubclass(cls, key_cls):
            return index_cls
    raise RuntimeError("Unknown class: {}".format(cls))


# Permits parametric scalar type conversion.
# TODO(eric.cousineau): Consider hoisting this to `test_utilities` or adding
# `System.ToType[T]`.
def to_type(system, T):
    assert isinstance(system, System_[float])
    if T == float:
        return system
    elif T == AutoDiffXd:
        return system.ToAutoDiffXd()
    elif T == Expression:
        return system.ToSymbolic()
    else:
        assert False, "Invalid type, {}".format(T)


class TestPlant(unittest.TestCase):
    def setUp(self):
        unittest.TestCase.setUp(self)
        # For some reason, something in how `unittest` tries to scope warnings
        # causes the previous filters to be lost. Re-install here.
        # TODO(eric.cousineau): This used to be necessary for PY3-only, but
        # with NumPy 1.16, it became PY2 too. Figure out why.
        install_numpy_warning_filters(force=True)

    def test_type_safe_indices(self):
        self.assertEqual(world_index(), BodyIndex(0))
        self.assertEqual(world_model_instance(), ModelInstanceIndex(0))
        self.assertEqual(default_model_instance(), ModelInstanceIndex(1))

    def assert_sane(self, x, nonzero=True):
        self.assertTrue(np.all(np.isfinite(numpy_compare.to_float(x))))
        if nonzero:
            numpy_compare.assert_float_not_equal(x, 0.)

    @numpy_compare.check_nonsymbolic_types
    def test_multibody_plant_construction_api(self, T):
        # SceneGraph does not support `Expression` type.
        DiagramBuilder = DiagramBuilder_[T]
        SpatialInertia = SpatialInertia_[float]
        RigidTransform = RigidTransform_[T]
        CoulombFriction = CoulombFriction_[T]

        builder = DiagramBuilder()
        plant, scene_graph = AddMultibodyPlantSceneGraph(builder, 0.0)
        spatial_inertia = SpatialInertia()
        body = plant.AddRigidBody(name="new_body",
                                  M_BBo_B=spatial_inertia)
        body_mass = body.default_mass()
        body_com = body.default_com()
        body_default_unit_inertia = body.default_unit_inertia()
        body_default_spatial_inertial = body.default_spatial_inertia()

        new_model_instance = plant.AddModelInstance("new_model_instance")
        body = plant.AddRigidBody(name="new_body_2",
                                  M_BBo_B=spatial_inertia,
                                  model_instance=new_model_instance)
        box = Box(width=0.5, depth=1.0, height=2.0)
        body_X_BG = RigidTransform()
        body_friction = CoulombFriction(static_friction=0.6,
                                        dynamic_friction=0.5)
        self.assertEqual(body_friction.static_friction(), 0.6)
        self.assertEqual(body_friction.dynamic_friction(), 0.5)
        body_friction2 = CoulombFriction(static_friction=0.2,
                                         dynamic_friction=0.1)
        combined_friction = CalcContactFrictionFromSurfaceProperties(
            body_friction, body_friction2)

        if T == float:
            plant.RegisterVisualGeometry(
                body=body, X_BG=body_X_BG, shape=box, name="new_body_visual",
                diffuse_color=[1., 0.64, 0.0, 0.5])
            plant.RegisterCollisionGeometry(
                body=body, X_BG=body_X_BG, shape=box,
                name="new_body_collision", coulomb_friction=body_friction)
            self.assertGreater(plant.num_collision_geometries(), 0)
            self.assertEqual(plant.default_coulomb_friction(
                plant.GetCollisionGeometriesForBody(body)[0]
            ).static_friction(), 0.6)
            self.assertEqual(plant.default_coulomb_friction(
                plant.GetCollisionGeometriesForBody(body)[0]
            ).dynamic_friction(), 0.5)
            explicit_props = ProximityProperties()
            explicit_props.AddProperty("material", "coulomb_friction",
                                       CoulombFriction(1.1, 0.8))
            plant.RegisterCollisionGeometry(
                body=body, X_BG=body_X_BG, shape=box,
                name="new_body_collision2", properties=explicit_props)
            self.assertGreater(plant.num_collision_geometries(), 1)
            self.assertEqual(plant.default_coulomb_friction(
                plant.GetCollisionGeometriesForBody(body)[1]
            ).static_friction(), 1.1)
            self.assertEqual(plant.default_coulomb_friction(
                plant.GetCollisionGeometriesForBody(body)[1]
            ).dynamic_friction(), 0.8)

    @numpy_compare.check_all_types
    def test_multibody_plant_api_via_parsing(self, T):
        MultibodyPlant = MultibodyPlant_[T]
        Joint = Joint_[T]
        Body = Body_[T]
        Frame = Frame_[T]
        JointActuator = JointActuator_[T]
        InputPort = InputPort_[T]
        OutputPort = OutputPort_[T]

        # TODO(eric.cousineau): Decouple this when construction can be done
        # without parsing.
        # This a subset of `multibody_plant_sdf_parser_test.cc`.
        file_name = FindResourceOrThrow(
            "drake/multibody/benchmarks/acrobot/acrobot.sdf")
        # N.B. `Parser` only supports `MultibodyPlant_[float]`.
        plant_f = MultibodyPlant_[float](time_step=0.01)
        model_instance = Parser(plant_f).AddModelFromFile(file_name)
        self.assertIsInstance(model_instance, ModelInstanceIndex)
        plant_f.Finalize()
        plant = to_type(plant_f, T)

        benchmark = MakeAcrobotPlant(AcrobotParameters(), True)
        self.assertEqual(plant.num_bodies(), benchmark.num_bodies())
        self.assertEqual(plant.num_joints(), benchmark.num_joints())
        self.assertEqual(plant.num_actuators(), benchmark.num_actuators())
        self.assertEqual(
            plant.num_model_instances(), benchmark.num_model_instances() + 1)
        self.assertEqual(plant.num_positions(), benchmark.num_positions())
        self.assertEqual(
            plant.num_positions(model_instance=model_instance),
            benchmark.num_positions())
        self.assertEqual(
            plant.num_velocities(), benchmark.num_velocities())
        self.assertEqual(
            plant.num_velocities(model_instance=model_instance),
            benchmark.num_velocities())
        self.assertEqual(
            plant.num_multibody_states(), benchmark.num_multibody_states())
        self.assertEqual(
            plant.num_multibody_states(model_instance=model_instance),
            benchmark.num_multibody_states())
        self.assertEqual(
            plant.num_actuated_dofs(), benchmark.num_actuated_dofs())
        self.assertEqual(
            plant.num_actuated_dofs(model_instance=model_instance),
            benchmark.num_actuated_dofs())
        self.assertTrue(plant.is_finalized())
        self.assertTrue(plant.HasBodyNamed(name="Link1"))
        self.assertTrue(plant.HasBodyNamed(
            name="Link1", model_instance=model_instance))
        self.assertTrue(plant.HasJointNamed(name="ShoulderJoint"))
        self.assertTrue(plant.HasJointNamed(
            name="ShoulderJoint", model_instance=model_instance))
        shoulder = plant.GetJointByName(name="ShoulderJoint")
        self._test_joint_api(T, shoulder)
        np.testing.assert_array_equal(
            shoulder.position_lower_limits(), [-np.inf])
        np.testing.assert_array_equal(
            shoulder.position_upper_limits(), [np.inf])
        self.assertIs(shoulder, plant.GetJointByName(
            name="ShoulderJoint", model_instance=model_instance))
        self._test_joint_actuator_api(
            T, plant.GetJointActuatorByName(name="ElbowJoint"))
        self._test_body_api(T, plant.GetBodyByName(name="Link1"))
        self.assertIs(
            plant.GetBodyByName(name="Link1"),
            plant.GetBodyByName(name="Link1", model_instance=model_instance))
        self.assertEqual(len(plant.GetBodyIndices(model_instance)), 2)
        self._test_frame_api(T, plant.GetFrameByName(name="Link1"))
        self.assertIs(
            plant.GetFrameByName(name="Link1"),
            plant.GetFrameByName(name="Link1", model_instance=model_instance))
        self.assertEqual(
            model_instance, plant.GetModelInstanceByName(name="acrobot"))
        self.assertIsInstance(
            plant.get_actuation_input_port(), InputPort)
        self.assertIsInstance(
            plant.get_state_output_port(), OutputPort)
        self.assertIsInstance(
            plant.get_generalized_acceleration_output_port(), OutputPort)
        self.assertIsInstance(
            plant.get_reaction_forces_output_port(), OutputPort)
        self.assertIsInstance(
            plant.get_contact_results_output_port(), OutputPort)
        self.assertIsInstance(plant.num_frames(), int)
        self.assertIsInstance(plant.get_body(body_index=BodyIndex(0)), Body)
        self.assertIs(shoulder, plant.get_joint(joint_index=JointIndex(0)))
        self.assertIsInstance(plant.get_joint_actuator(
            actuator_index=JointActuatorIndex(0)), JointActuator)
        self.assertIsInstance(
            plant.get_frame(frame_index=FrameIndex(0)), Frame)
        self.assertEqual("acrobot", plant.GetModelInstanceName(
            model_instance=model_instance))
        self.assertIn("acrobot", plant.GetTopologyGraphvizString())

    def _test_multibody_tree_element_mixin(self, T, element):
        cls = type(element)
        self.assertIsInstance(element.index(), get_index_class(cls, T))
        self.assertIsInstance(element.model_instance(), ModelInstanceIndex)

    def _test_frame_api(self, T, frame):
        Frame = Frame_[T]

        self.assertIsInstance(frame, Frame)
        self._test_multibody_tree_element_mixin(T, frame)
        self.assertIsInstance(frame.name(), str)

    def _test_body_api(self, T, body):
        Body = Body_[T]

        self.assertIsInstance(body, Body)
        self._test_multibody_tree_element_mixin(T, body)
        self.assertIsInstance(body.name(), str)

    def _test_joint_api(self, T, joint):
        Joint = Joint_[T]
        Body = Body_[T]
        Frame = Frame_[T]

        self.assertIsInstance(joint, Joint)
        self._test_multibody_tree_element_mixin(T, joint)
        self.assertIsInstance(joint.name(), str)
        self.assertIsInstance(joint.parent_body(), Body)
        self.assertIsInstance(joint.child_body(), Body)
        self.assertIsInstance(joint.frame_on_parent(), Frame)
        self.assertIsInstance(joint.frame_on_child(), Frame)
        self.assertIsInstance(joint.num_positions(), int)
        self.assertIsInstance(joint.num_velocities(), int)
        self.assertIsInstance(joint.position_start(), int)
        self.assertIsInstance(joint.velocity_start(), int)

        nq = joint.num_positions()
        nv = joint.num_velocities()

        self.assertEqual(len(joint.position_upper_limits()), nq)
        self.assertEqual(len(joint.position_lower_limits()), nq)
        self.assertEqual(len(joint.velocity_upper_limits()), nv)
        self.assertEqual(len(joint.velocity_lower_limits()), nv)
        self.assertEqual(len(joint.acceleration_upper_limits()), nv)
        self.assertEqual(len(joint.acceleration_lower_limits()), nv)

    def _test_joint_actuator_api(self, T, joint_actuator):
        JointActuator = JointActuator_[T]
        Joint = Joint_[T]
        self.assertIsInstance(joint_actuator, JointActuator)
        self._test_multibody_tree_element_mixin(T, joint_actuator)
        self.assertIsInstance(joint_actuator.name(), str)
        self.assertIsInstance(joint_actuator.joint(), Joint)

    def check_old_spelling_exists(self, value):
        # Just to make it obvious when this is being tested.
        self.assertIsNot(value, None)

    @numpy_compare.check_all_types
    def test_inertia_api(self, T):
        UnitInertia = UnitInertia_[T]
        SpatialInertia = SpatialInertia_[T]
        UnitInertia()
        unit_inertia = UnitInertia(Ixx=2.0, Iyy=2.3, Izz=2.4)
        SpatialInertia()
        SpatialInertia(mass=2.5, p_PScm_E=[0.1, -0.2, 0.3],
                       G_SP_E=unit_inertia)

    @numpy_compare.check_all_types
    def test_friction_api(self, T):
        CoulombFriction = CoulombFriction_[T]
        CoulombFriction(static_friction=0.7, dynamic_friction=0.6)

    @numpy_compare.check_all_types
    def test_multibody_force_element(self, T):
        MultibodyPlant = MultibodyPlant_[T]
        LinearSpringDamper = LinearSpringDamper_[T]
        RevoluteSpring = RevoluteSpring_[T]
        DoorHinge = DoorHinge_[T]
        SpatialInertia = SpatialInertia_[float]

        plant = MultibodyPlant(0.0)
        spatial_inertia = SpatialInertia()
        body_a = plant.AddRigidBody(name="body_a",
                                    M_BBo_B=spatial_inertia)
        body_b = plant.AddRigidBody(name="body_b",
                                    M_BBo_B=spatial_inertia)
        linear_spring = plant.AddForceElement(LinearSpringDamper(
            bodyA=body_a, p_AP=[0., 0., 0.],
            bodyB=body_b, p_BQ=[0., 0., 0.],
            free_length=1., stiffness=2., damping=3.))
        revolute_joint = plant.AddJoint(RevoluteJoint_[T](
                name="revolve_joint", frame_on_parent=body_a.body_frame(),
                frame_on_child=body_b.body_frame(), axis=[0, 0, 1],
                damping=0.))
        revolute_spring = plant.AddForceElement(RevoluteSpring(
            joint=revolute_joint, nominal_angle=0.1, stiffness=100.))
        door_hinge_config = DoorHingeConfig()
        door_hinge = plant.AddForceElement(DoorHinge(
            joint=revolute_joint, config=door_hinge_config))
        plant.Finalize()

        # Test LinearSpringDamper accessors
        self.assertEqual(linear_spring.bodyA(), body_a)
        self.assertEqual(linear_spring.bodyB(), body_b)
        np.testing.assert_array_equal(linear_spring.p_AP(), [0, 0, 0])
        np.testing.assert_array_equal(linear_spring.p_BQ(), [0, 0, 0])
        self.assertEqual(linear_spring.free_length(), 1.)
        self.assertEqual(linear_spring.stiffness(), 2.)
        self.assertEqual(linear_spring.damping(), 3.)

        # Test RevoluteSpring accessors
        self.assertEqual(revolute_spring.joint(), revolute_joint)
        self.assertEqual(revolute_spring.nominal_angle(), 0.1)
        self.assertEqual(revolute_spring.stiffness(), 100.)

        # Test DoorHinge accessors
        self.assertEqual(door_hinge.joint(), revolute_joint)
        door_hinge_config_test = door_hinge.config()
        # Only test two members since the rest would be the same
        self.assertEqual(door_hinge_config_test.spring_zero_angle_rad,
                         door_hinge_config.spring_zero_angle_rad)
        self.assertEqual(door_hinge_config_test.static_friction_torque,
                         door_hinge_config.static_friction_torque)

        # Test DoorHinge torque calculation. Set the angle to be the half of
        # the catch width so that there is only torsional spring torque which
        # is easy to compute by hand.
        if T == float:
            self.assertEqual(door_hinge.CalcHingeFrictionalTorque(
                angular_rate=0.0), 0.0)
            self.assertEqual(door_hinge.CalcHingeSpringTorque(
                angle=0.01), -2.265)
            self.assertEqual(door_hinge.CalcHingeTorque(
                angle=0.01, angular_rate=0.0), -2.265)

    @numpy_compare.check_all_types
    def test_multibody_gravity_default(self, T):
        MultibodyPlant = MultibodyPlant_[T]
        UniformGravityFieldElement = UniformGravityFieldElement_[T]
        plant = MultibodyPlant(0.0)
        with self.assertRaises(RuntimeError) as cm:
            plant.AddForceElement(UniformGravityFieldElement())

    @numpy_compare.check_all_types
    def test_multibody_tree_kinematics(self, T):
        RigidTransform = RigidTransform_[T]
        SpatialVelocity = SpatialVelocity_[T]
        plant_f = MultibodyPlant_[float](0.0)

        file_name = FindResourceOrThrow(
            "drake/bindings/pydrake/multibody/test/double_pendulum.sdf")
        # N.B. `Parser` only supports `MultibodyPlant_[float]`.
        Parser(plant_f).AddModelFromFile(file_name)
        plant_f.Finalize()
        plant = to_type(plant_f, T)
        context = plant.CreateDefaultContext()
        world_frame = plant.world_frame()
        base = plant.GetBodyByName("base")
        base_frame = plant.GetFrameByName("base")
        X_WL = plant.CalcRelativeTransform(
            context, frame_A=world_frame, frame_B=base_frame)
        self.assertIsInstance(X_WL, RigidTransform)

        p_AQi = plant.CalcPointsPositions(
            context=context, frame_B=base_frame,
            p_BQi=np.array([[0, 1, 2], [10, 11, 12]]).T,
            frame_A=world_frame).T
        self.assertTupleEqual(p_AQi.shape, (2, 3))

        nq = plant.num_positions()
        nv = plant.num_velocities()
        wrt_list = [
            (JacobianWrtVariable.kQDot, nq),
            (JacobianWrtVariable.kV, nv),
        ]
        for wrt, nw in wrt_list:
            Jw_ABp_E = plant.CalcJacobianSpatialVelocity(
                context=context, with_respect_to=wrt, frame_B=base_frame,
                p_BP=np.zeros(3), frame_A=world_frame,
                frame_E=world_frame)
            self.assert_sane(Jw_ABp_E)
            self.assertEqual(Jw_ABp_E.shape, (6, nw))
            Jw_w_AB_E = plant.CalcJacobianAngularVelocity(
                context=context, with_respect_to=wrt, frame_B=base_frame,
                frame_A=world_frame, frame_E=world_frame)
            self.assert_sane(Jw_w_AB_E)
            self.assertEqual(Jw_w_AB_E.shape, (3, nw))
            Jw_v_AB_E = plant.CalcJacobianTranslationalVelocity(
                context=context, with_respect_to=wrt, frame_B=base_frame,
                p_BoBi_B=np.zeros(3), frame_A=world_frame, frame_E=world_frame)
            self.assert_sane(Jw_v_AB_E)
            self.assertEqual(Jw_v_AB_E.shape, (3, nw))

        # Compute body pose.
        X_WBase = plant.EvalBodyPoseInWorld(context, base)
        self.assertIsInstance(X_WBase, RigidTransform)

        # Set pose for the base.
        X_WB_desired = RigidTransform.Identity()
        X_WB = plant.CalcRelativeTransform(context, world_frame, base_frame)
        plant.SetFreeBodyPose(
            context=context, body=base, X_WB=X_WB_desired)
        numpy_compare.assert_float_equal(
                X_WB.matrix(), numpy_compare.to_float(X_WB_desired.matrix()))

        # Set a spatial velocity for the base.
        v_WB = SpatialVelocity(w=[1, 2, 3], v=[4, 5, 6])
        plant.SetFreeBodySpatialVelocity(
            context=context, body=base, V_WB=v_WB)
        v_base = plant.EvalBodySpatialVelocityInWorld(context, base)
        numpy_compare.assert_float_equal(
                v_base.rotational(), numpy_compare.to_float(v_WB.rotational()))
        numpy_compare.assert_float_equal(
                v_base.translational(),
                numpy_compare.to_float(v_WB.translational()))

        # Compute accelerations.
        vdot = np.zeros(nv)
        A_WB_array = plant.CalcSpatialAccelerationsFromVdot(
            context=context, known_vdot=vdot)
        self.assertEqual(len(A_WB_array), plant.num_bodies())

    @numpy_compare.check_all_types
    def test_multibody_state_access(self, T):
        MultibodyPlant = MultibodyPlant_[T]

        plant_f = MultibodyPlant_[float](0.0)
        file_name = FindResourceOrThrow(
            "drake/multibody/benchmarks/acrobot/acrobot.sdf")
        # N.B. `Parser` only supports `MultibodyPlant_[float]`.
        Parser(plant_f).AddModelFromFile(file_name)
        plant_f.Finalize()
        plant = to_type(plant_f, T)
        context = plant.CreateDefaultContext()

        nq = 2
        nv = 2
        self.assertEqual(plant.num_positions(), nq)
        self.assertEqual(plant.num_velocities(), nv)

        q0 = np.array([3.14, 2.])
        v0 = np.array([-0.5, 1.])
        x0 = np.concatenate([q0, v0])

        # The default state is all values set to zero.
        x = plant.GetPositionsAndVelocities(context)
        numpy_compare.assert_float_equal(x, np.zeros(4))

        # WARNING: The following oddities occur from the fact that
        # `ndarray[object]` cannot be referenced (#8116). Be careful when
        # writing scalar-generic code.
        if T == float:
            # Can reference matrices. Use `x_ref`.
            # Write into a mutable reference to the state vector.
            x_ref = plant.GetMutablePositionsAndVelocities(context)
            x_ref[:] = x0

            def set_zero():
                x_ref.fill(0)

        else:
            # Cannot reference matrices. Use setters.
            plant.SetPositionsAndVelocities(context, x0)

            def set_zero():
                plant.SetPositionsAndVelocities(
                    context, np.zeros(nq + nv))

        # Verify that positions and velocities were set correctly.
        numpy_compare.assert_float_equal(plant.GetPositions(context), q0)
        numpy_compare.assert_float_equal(plant.GetVelocities(context), v0)

        # Verify we did modify the state stored in context.
        x = plant.GetPositionsAndVelocities(context)
        numpy_compare.assert_float_equal(x, x0)

        # Now set positions and velocities independently and check them.
        zeros_2 = np.zeros([2, ])
        set_zero()
        plant.SetPositions(context, q0)
        numpy_compare.assert_float_equal(plant.GetPositions(context), q0)
        numpy_compare.assert_float_equal(plant.GetVelocities(context), zeros_2)
        set_zero()
        plant.SetVelocities(context, v0)
        numpy_compare.assert_float_allclose(
            plant.GetPositions(context), zeros_2)
        numpy_compare.assert_float_allclose(plant.GetVelocities(context), v0)

        # Now test SetPositionsAndVelocities().
        set_zero()
        plant.SetPositionsAndVelocities(context, x0)
        numpy_compare.assert_float_allclose(
            plant.GetPositionsAndVelocities(context), x0)

        # Test existence of context resetting methods.
        plant.SetDefaultState(context, state=context.get_mutable_state())

        # Test existence of default free body pose setting.
        body = plant.GetBodyByName("Link1")
        plant.SetDefaultFreeBodyPose(body=body, X_WB=RigidTransform_[float]())

        # Test existence of limits.
        self.assertEqual(plant.GetPositionLowerLimits().shape, (nq,))
        self.assertEqual(plant.GetPositionUpperLimits().shape, (nq,))
        self.assertEqual(plant.GetVelocityLowerLimits().shape, (nv,))
        self.assertEqual(plant.GetVelocityUpperLimits().shape, (nv,))
        self.assertEqual(plant.GetAccelerationLowerLimits().shape, (nv,))
        self.assertEqual(plant.GetAccelerationUpperLimits().shape, (nv,))

    @numpy_compare.check_all_types
    def test_model_instance_port_access(self, T):
        MultibodyPlant = MultibodyPlant_[T]
        InputPort = InputPort_[T]
        OutputPort = OutputPort_[T]
        plant_f = MultibodyPlant_[float](0.0)
        # Create a MultibodyPlant with a kuka arm and a schunk gripper.
        # the arm is welded to the world, the gripper is welded to the
        # arm's end effector.
        wsg50_sdf_path = FindResourceOrThrow(
            "drake/manipulation/models/"
            "wsg_50_description/sdf/schunk_wsg_50.sdf")
        iiwa_sdf_path = FindResourceOrThrow(
            "drake/manipulation/models/"
            "iiwa_description/sdf/iiwa14_no_collision.sdf")

        # N.B. `Parser` only supports `MultibodyPlant_[float]`.
        plant_f = MultibodyPlant_[float](time_step=2e-3)
        parser = Parser(plant_f)
        iiwa_model = parser.AddModelFromFile(
            file_name=iiwa_sdf_path, model_name='robot')
        gripper_model = parser.AddModelFromFile(
            file_name=wsg50_sdf_path, model_name='gripper')
        plant_f.Finalize()
        plant = to_type(plant_f, T)

        # Test that we can get the input and output ports.
        self.assertIsInstance(
            plant.get_actuation_input_port(iiwa_model), InputPort)
        self.assertIsInstance(
            plant.get_state_output_port(gripper_model), OutputPort)
        self.assertIsInstance(
            plant.get_generalized_acceleration_output_port(
                model_instance=gripper_model),
            OutputPort)
        self.assertIsInstance(
            plant.get_generalized_contact_forces_output_port(
                model_instance=gripper_model),
            OutputPort)
        self.assertIsInstance(plant.get_body_poses_output_port(), OutputPort)

    @TemplateSystem.define("AppliedForceTestSystem_")
    def AppliedForceTestSystem_(T):

        class Impl(LeafSystem_[T]):
            def _construct(self, nv, target_body_index, converter=None):
                LeafSystem_[T].__init__(self, converter=converter)
                self.set_name("applied_force_test_system")
                self.nv = nv
                self.target_body_index = target_body_index
                self.DeclareAbstractOutputPort(
                    "spatial_forces_vector",
                    lambda: AbstractValue.Make(
                        VectorExternallyAppliedSpatialForced_[T]()),
                    self.DoCalcAbstractOutput)
                self.DeclareVectorOutputPort(
                    "generalized_forces",
                    BasicVector_[T](self.nv),
                    self.DoCalcVectorOutput)

            def _construct_copy(self, other, converter=None):
                Impl._construct(
                    self, other.nv, other.target_body_index,
                    converter=converter)

            def DoCalcAbstractOutput(self, context, y_data):
                test_force = ExternallyAppliedSpatialForce_[T]()
                test_force.body_index = self.target_body_index
                test_force.p_BoBq_B = np.zeros(3)
                test_force.F_Bq_W = SpatialForce_[T](
                    tau=[0., 0., 0.], f=[0., 0., 1.])
                y_data.set_value(VectorExternallyAppliedSpatialForced_[T]([
                    test_force]))

            def DoCalcVectorOutput(self, context, y_data):
                y_data.SetFromVector(np.zeros(self.nv))

        return Impl

    def test_applied_force_input_ports(self):
        # TODO(eric.cousineau): Figure out why `pybind11/stl_bind.h` does not
        # like `VectorExternallyAppliedSpatialForced_` and throws
        # `ValueError: vector::reserve` #11648.
        self.check_applied_force_input_ports(float)

    def check_applied_force_input_ports(self, T):
        # Create a MultibodyPlant, and ensure that a secondary system can
        # be connected to feed it vectors of ExternallyAppliedSpatialForce
        # and applied generalized force vectors.
        InputPort = InputPort_[T]
        Simulator = Simulator_[T]

        builder_f = DiagramBuilder_[float]()
        # N.B. `Parser` only supports `MultibodyPlant_[float]`.
        plant_f = builder_f.AddSystem(MultibodyPlant_[float](0.0))
        file_name = FindResourceOrThrow(
            "drake/multibody/benchmarks/free_body/uniform_solid_cylinder.urdf")
        Parser(plant_f).AddModelFromFile(file_name)
        plant_f.Finalize()

        # These connections will fail if the port output types
        # are not legible.
        test_system_f = builder_f.AddSystem(
            self.AppliedForceTestSystem_[float](
                plant_f.num_velocities(),
                plant_f.GetBodyByName("uniformSolidCylinder").index()))
        builder_f.Connect(
            test_system_f.get_output_port(0),
            plant_f.get_applied_spatial_force_input_port())
        builder_f.Connect(
            test_system_f.get_output_port(1),
            plant_f.get_applied_generalized_force_input_port())
        diagram_f = builder_f.Build()
        diagram = to_type(diagram_f, T)

        plant = diagram.GetSubsystemByName(plant_f.get_name())
        # Test that we can get those ports.
        self.assertIsInstance(
            plant.get_applied_generalized_force_input_port(), InputPort)
        self.assertIsInstance(
            plant.get_applied_spatial_force_input_port(), InputPort)

        # Ensure we can tick this system. If so, all type conversions
        # are working properly.
        simulator = Simulator(diagram)
        simulator.AdvanceTo(0.01)

    @numpy_compare.check_all_types
    def test_model_instance_state_access(self, T):
        # N.B. Please check warning above in `check_multibody_state_access`.
        # Create a MultibodyPlant with a kuka arm and a schunk gripper.
        # the arm is welded to the world, the gripper is welded to the
        # arm's end effector.
        RigidTransform = RigidTransform_[T]
        RollPitchYaw = RollPitchYaw_[T]

        wsg50_sdf_path = FindResourceOrThrow(
            "drake/manipulation/models/"
            "wsg_50_description/sdf/schunk_wsg_50.sdf")
        iiwa_sdf_path = FindResourceOrThrow(
            "drake/manipulation/models/"
            "iiwa_description/sdf/iiwa14_no_collision.sdf")

        # N.B. `Parser` only supports `MultibodyPlant_[float]`.
        plant_f = MultibodyPlant_[float](0.0)
        parser = Parser(plant_f)

        iiwa_model = parser.AddModelFromFile(
            file_name=iiwa_sdf_path, model_name='robot')
        gripper_model = parser.AddModelFromFile(
            file_name=wsg50_sdf_path, model_name='gripper')

        # Weld the base of arm and gripper to reduce the number of states.
        X_EeGripper = RigidTransform_[float](
            RollPitchYaw_[float](np.pi / 2, 0, np.pi / 2), [0, 0, 0.081])
        plant_f.WeldFrames(
                A=plant_f.world_frame(),
                B=plant_f.GetFrameByName("iiwa_link_0", iiwa_model))
        plant_f.WeldFrames(
            A=plant_f.GetFrameByName("iiwa_link_7", iiwa_model),
            B=plant_f.GetFrameByName("body", gripper_model),
            X_AB=X_EeGripper)
        plant_f.Finalize()
        plant = to_type(plant_f, T)

        # Create a context of the MBP and set the state of the context
        # to desired values.
        context = plant.CreateDefaultContext()

        nq = plant.num_positions()
        nv = plant.num_velocities()

        nq_iiwa = 7
        nv_iiwa = 7
        nq_gripper = 2
        nv_gripper = 2
        q_iiwa_desired = np.zeros(nq_iiwa)
        v_iiwa_desired = np.zeros(nv_iiwa)
        q_gripper_desired = np.zeros(nq_gripper)
        v_gripper_desired = np.zeros(nv_gripper)

        q_iiwa_desired[2] = np.pi/3
        q_gripper_desired[0] = 0.1
        v_iiwa_desired[1] = 5.0
        q_gripper_desired[0] = -0.3

        x_iiwa_desired = np.zeros(nq_iiwa + nv_iiwa)
        x_iiwa_desired[0:nq_iiwa] = q_iiwa_desired
        x_iiwa_desired[nq_iiwa:nq_iiwa+nv_iiwa] = v_iiwa_desired

        x_gripper_desired = np.zeros(nq_gripper + nv_gripper)
        x_gripper_desired[0:nq_gripper] = q_gripper_desired
        x_gripper_desired[nq_gripper:nq_gripper+nv_gripper] = v_gripper_desired

        x_desired = np.zeros(nq + nv)
        x_desired[0:7] = q_iiwa_desired
        x_desired[7:9] = q_gripper_desired
        x_desired[nq:nq+7] = v_iiwa_desired
        x_desired[nq+7:nq+nv] = v_gripper_desired

        # Check SetPositionsAndVelocities() for each model instance.
        # Do the iiwa model first.
        plant.SetPositionsAndVelocities(context, np.zeros(nq + nv))
        numpy_compare.assert_float_equal(
                plant.GetPositionsAndVelocities(context), np.zeros(nq + nv))
        plant.SetPositionsAndVelocities(context, iiwa_model, x_iiwa_desired)
        numpy_compare.assert_float_equal(
            plant.GetPositionsAndVelocities(context, iiwa_model),
            x_iiwa_desired)
        numpy_compare.assert_float_equal(plant.GetPositionsAndVelocities(
            context, gripper_model), np.zeros(nq_gripper + nv_gripper))
        # Do the gripper model.
        plant.SetPositionsAndVelocities(context, np.zeros(nq + nv))
        numpy_compare.assert_float_equal(
                plant.GetPositionsAndVelocities(context), np.zeros(nq + nv))
        plant.SetPositionsAndVelocities(
            context, gripper_model, x_gripper_desired)
        numpy_compare.assert_float_equal(
            plant.GetPositionsAndVelocities(context, gripper_model),
            x_gripper_desired)
        numpy_compare.assert_float_equal(
                plant.GetPositionsAndVelocities(context, iiwa_model),
                np.zeros(nq_iiwa + nv_iiwa))

        # Check SetPositions() for each model instance.
        # Do the iiwa model first.
        plant.SetPositionsAndVelocities(context, np.zeros(nq + nv))
        numpy_compare.assert_float_equal(
                plant.GetPositionsAndVelocities(context), np.zeros(nq + nv))
        plant.SetPositions(context, iiwa_model, q_iiwa_desired)
        numpy_compare.assert_float_equal(
            plant.GetPositions(context, iiwa_model), q_iiwa_desired)
        numpy_compare.assert_float_equal(plant.GetVelocities(
            context, iiwa_model), np.zeros(nv_iiwa))
        numpy_compare.assert_float_equal(plant.GetPositionsAndVelocities(
            context, gripper_model), np.zeros(nq_gripper + nv_gripper))
        # Do the gripper model.
        plant.SetPositionsAndVelocities(context, np.zeros(nq + nv))
        numpy_compare.assert_float_equal(
                plant.GetPositionsAndVelocities(context), np.zeros(nq + nv))
        plant.SetPositions(context, gripper_model, q_gripper_desired)
        numpy_compare.assert_float_equal(
            plant.GetPositions(context, gripper_model),
            q_gripper_desired)
        numpy_compare.assert_float_equal(plant.GetVelocities(
            context, gripper_model), np.zeros(nq_gripper))
        numpy_compare.assert_float_equal(plant.GetPositionsAndVelocities(
            context, iiwa_model), np.zeros(nq_iiwa + nv_iiwa))

        # Check SetVelocities() for each model instance.
        # Do the iiwa model first.
        plant.SetPositionsAndVelocities(context, np.zeros(nq + nv))
        numpy_compare.assert_float_equal(
                plant.GetPositionsAndVelocities(context), np.zeros(nq + nv))
        plant.SetVelocities(context, iiwa_model, v_iiwa_desired)
        numpy_compare.assert_float_equal(
            plant.GetVelocities(context, iiwa_model), v_iiwa_desired)
        numpy_compare.assert_float_equal(plant.GetPositions(
            context, iiwa_model), np.zeros(nq_iiwa))
        numpy_compare.assert_float_equal(plant.GetPositionsAndVelocities(
            context, gripper_model), np.zeros(nq_gripper + nv_gripper))
        # Do the gripper model.
        plant.SetPositionsAndVelocities(context, np.zeros(nq + nv))
        numpy_compare.assert_float_equal(
                plant.GetPositionsAndVelocities(context), np.zeros(nq + nv))
        plant.SetVelocities(context, gripper_model, v_gripper_desired)
        numpy_compare.assert_float_equal(
            plant.GetVelocities(context, gripper_model),
            v_gripper_desired)
        numpy_compare.assert_float_equal(plant.GetPositions(
            context, gripper_model), np.zeros(nv_gripper))
        numpy_compare.assert_float_equal(plant.GetPositionsAndVelocities(
            context, iiwa_model), np.zeros(nq_iiwa + nv_iiwa))

    @numpy_compare.check_all_types
    def test_model_instance_state_access_by_array(self, T):
        # N.B. Please check warning above in `check_multibody_state_access`.
        MultibodyPlant = MultibodyPlant_[T]
        # Create a MultibodyPlant with a kuka arm and a schunk gripper.
        # the arm is welded to the world, the gripper is welded to the
        # arm's end effector.
        wsg50_sdf_path = FindResourceOrThrow(
            "drake/manipulation/models/"
            "wsg_50_description/sdf/schunk_wsg_50.sdf")
        iiwa_sdf_path = FindResourceOrThrow(
            "drake/manipulation/models/"
            "iiwa_description/sdf/iiwa14_no_collision.sdf")

        timestep = 0.0002
        # N.B. `Parser` only supports `MultibodyPlant_[float]`.
        plant_f = MultibodyPlant_[float](timestep)
        parser = Parser(plant_f)

        iiwa_model = parser.AddModelFromFile(
            file_name=iiwa_sdf_path, model_name='robot')
        gripper_model = parser.AddModelFromFile(
            file_name=wsg50_sdf_path, model_name='gripper')

        # Weld the base of arm and gripper to reduce the number of states.
        X_EeGripper = RigidTransform_[float](
            RollPitchYaw_[float](np.pi / 2, 0, np.pi / 2), [0, 0, 0.081])
        plant_f.WeldFrames(
            A=plant_f.world_frame(),
            B=plant_f.GetFrameByName("iiwa_link_0", iiwa_model))
        plant_f.WeldFrames(
            A=plant_f.GetFrameByName("iiwa_link_7", iiwa_model),
            B=plant_f.GetFrameByName("body", gripper_model),
            X_AB=X_EeGripper)
        plant_f.Finalize()
        plant = to_type(plant_f, T)

        # Create a context of the MBP and set the state of the context
        # to desired values.
        context = plant.CreateDefaultContext()

        nq = plant.num_positions()
        nq_iiwa = plant.num_positions(iiwa_model)
        nv = plant.num_velocities()
        nv_iiwa = plant.num_velocities(iiwa_model)

        q_iiwa_desired = np.linspace(0, 0.3, 7)
        v_iiwa_desired = q_iiwa_desired + 0.4
        q_gripper_desired = [0.4, 0.5]
        v_gripper_desired = [-1., -2.]

        x_desired = np.zeros(nq + nv)
        x_desired[0:7] = q_iiwa_desired
        x_desired[7:9] = q_gripper_desired
        x_desired[nq:nq+7] = v_iiwa_desired
        x_desired[nq+7:nq+nv] = v_gripper_desired

        if T == float:
            x = plant.GetMutablePositionsAndVelocities(context=context)
            x[:] = x_desired
        else:
            plant.SetPositionsAndVelocities(context, x_desired)

        q = plant.GetPositions(context=context)
        v = plant.GetVelocities(context=context)

        # Get state from context.
        x = plant.GetPositionsAndVelocities(context=context)
        if T == float:
            x_tmp = plant.GetMutablePositionsAndVelocities(context=context)
            self.assertTrue(np.allclose(x_desired, x_tmp))

        # Get positions and velocities of specific model instances
        # from the position/velocity vector of the plant.
        q_iiwa = plant.GetPositions(context=context, model_instance=iiwa_model)
        q_iiwa_array = plant.GetPositionsFromArray(
            model_instance=iiwa_model, q=q)
        numpy_compare.assert_equal(q_iiwa, q_iiwa_array)
        q_gripper = plant.GetPositions(
            context=context, model_instance=gripper_model)
        v_iiwa = plant.GetVelocities(
            context=context, model_instance=iiwa_model)
        v_iiwa_array = plant.GetVelocitiesFromArray(
            model_instance=iiwa_model, v=v)
        numpy_compare.assert_equal(v_iiwa, v_iiwa_array)
        v_gripper = plant.GetVelocities(
            context=context, model_instance=gripper_model)

        # Assert that the `GetPositions` and `GetVelocities` return
        # the desired values set earlier.
        numpy_compare.assert_float_equal(q_iiwa, q_iiwa_desired)
        numpy_compare.assert_float_equal(v_iiwa, v_iiwa_desired)
        numpy_compare.assert_float_equal(q_gripper, q_gripper_desired)
        numpy_compare.assert_float_equal(v_gripper, v_gripper_desired)

        if T == float:
            # Verify that SetPositionsInArray() and SetVelocitiesInArray()
            # works.
            plant.SetPositionsInArray(
                model_instance=iiwa_model, q_instance=np.zeros(nq_iiwa), q=q)
            numpy_compare.assert_float_equal(
                plant.GetPositionsFromArray(model_instance=iiwa_model, q=q),
                np.zeros(nq_iiwa))
            plant.SetVelocitiesInArray(
                model_instance=iiwa_model, v_instance=np.zeros(nv_iiwa), v=v)
            numpy_compare.assert_float_equal(
                plant.GetVelocitiesFromArray(model_instance=iiwa_model, v=v),
                np.zeros(nv_iiwa))

            # Check actuation.
            nu = plant.num_actuated_dofs()
            u = np.zeros(nu)
            u_iiwa = np.arange(nv_iiwa)
            plant.SetActuationInArray(
                model_instance=iiwa_model, u_instance=u_iiwa, u=u)
            numpy_compare.assert_float_equal(u_iiwa, u[:7])

    @numpy_compare.check_all_types
    def test_map_qdot_to_v_and_back(self, T):
        MultibodyPlant = MultibodyPlant_[T]
        RigidTransform = RigidTransform_[T]
        RollPitchYaw = RollPitchYaw_[T]
        # N.B. `Parser` only supports `MultibodyPlant_[float]`.
        plant_f = MultibodyPlant_[float](0.0)
        iiwa_sdf_path = FindResourceOrThrow(
            "drake/manipulation/models/"
            "iiwa_description/sdf/iiwa14_no_collision.sdf")
        # Use floating base to effectively add a quatnerion in the generalized
        # quaternion.
        iiwa_model = Parser(plant=plant_f).AddModelFromFile(
            file_name=iiwa_sdf_path, model_name='robot')
        plant_f.Finalize()
        plant = to_type(plant_f, T)
        context = plant.CreateDefaultContext()
        # Try mapping velocity to qdot and back.
        nq = plant.num_positions()
        nv = plant.num_velocities()
        q_init = np.linspace(start=1.0, stop=nq, num=nq)
        plant.SetPositions(context, q_init)
        # Overwrite the (invalid) base coordinates, wherever in `q` they are.
        plant.SetFreeBodyPose(
            context, plant.GetBodyByName("iiwa_link_0"),
            RigidTransform(RollPitchYaw([0.1, 0.2, 0.3]),
                           p=[0.4, 0.5, 0.6]))
        v_expected = np.linspace(start=-1.0, stop=-nv, num=nv)
        qdot = plant.MapVelocityToQDot(context, v_expected)
        v_remap = plant.MapQDotToVelocity(context, qdot)
        numpy_compare.assert_float_allclose(v_remap, v_expected)

    @numpy_compare.check_all_types
    def test_multibody_add_joint(self, T):
        """
        Tests joint constructors, `AddJoint`, `AddJointActuator` and
        `HasJointActuatorNamed`.
        """

        def make_ball_rpy_joint(plant, P, C):
            return BallRpyJoint_[T](
                name="ball_rpy",
                frame_on_parent=P,
                frame_on_child=C,
                damping=2.,
            )

        def make_prismatic_joint(plant, P, C):
            return PrismaticJoint_[T](
                name="prismatic",
                frame_on_parent=P,
                frame_on_child=C,
                axis=[1., 0., 0.],
                damping=2.,
            )

        def make_revolute_joint(plant, P, C):
            return RevoluteJoint_[T](
                name="revolute",
                frame_on_parent=P,
                frame_on_child=C,
                axis=[1., 0., 0.],
                damping=2.,
            )

        def make_universal_joint(plant, P, C):
            return UniversalJoint_[T](
                name="universal",
                frame_on_parent=P,
                frame_on_child=C,
                damping=2.,
            )

        def make_weld_joint(plant, P, C):
            # TODO(eric.cousineau): Update WeldJoint arg names to be consistent
            # with other joints.
            return WeldJoint_[T](
                name="weld",
                parent_frame_P=P,
                child_frame_C=C,
                X_PC=RigidTransform_[float](),
            )

        make_joint_list = [
            make_ball_rpy_joint,
            make_prismatic_joint,
            make_revolute_joint,
            make_universal_joint,
            make_weld_joint,
        ]

        for make_joint in make_joint_list:
            plant = MultibodyPlant_[T](0.0)
            child = plant.AddRigidBody("Child", SpatialInertia_[float]())
            joint = make_joint(
                plant=plant, P=plant.world_frame(), C=child.body_frame())
            joint_out = plant.AddJoint(joint)
            self.assertIs(joint, joint_out)
            if joint.num_velocities() == 1:
                self.assertFalse(plant.HasJointActuatorNamed("tau"))
                self.assertFalse(plant.HasJointActuatorNamed(
                    "tau", default_model_instance()))
                actuator = plant.AddJointActuator(
                    name="tau", joint=joint, effort_limit=1.0)
                self.assertTrue(plant.HasJointActuatorNamed("tau"))
                self.assertTrue(plant.HasJointActuatorNamed(
                    "tau", default_model_instance()))
                self.assertIsInstance(actuator, JointActuator_[T])
            plant.Finalize()
            self._test_joint_api(T, joint)

            context = plant.CreateDefaultContext()
            if joint.name() == "ball_rpy":
                set_point = np.array([1., 2., 3.])
                joint.set_angles(context=context, angles=set_point)
                self.assertEqual(len(joint.get_angles(context=context)), 3)
                joint.set_angular_velocity(context=context, w_FM=set_point)
                self.assertEqual(
                    len(joint.get_angular_velocity(context=context)), 3)
            elif joint.name() == "prismatic":
                set_point = 1.
                joint.set_translation(context=context, translation=set_point)
                self.assertIsInstance(
                    joint.get_translation(context=context), T)
                joint.set_translation_rate(context=context,
                                           translation_dot=set_point)
                self.assertIsInstance(
                    joint.get_translation_rate(context=context), T)
            elif joint.name() == "revolute":
                set_point = 1.
                joint.set_angle(context=context, angle=set_point)
                self.assertIsInstance(joint.get_angle(context=context), T)
            elif joint.name() == "universal":
                set_point = np.array([1., 2.])
                joint.set_angles(context=context, angles=set_point)
                self.assertEqual(len(joint.get_angles(context=context)), 2)
                joint.set_angular_rates(context=context, theta_dot=set_point)
                self.assertEqual(
                    len(joint.get_angular_rates(context=context)), 2)
            elif joint.name() == "weld":
                # No joint specifc methods to test
                pass
            else:
                raise TypeError(
                    "Joint type " + joint.name() + " not recognized.")

    @numpy_compare.check_all_types
    def test_multibody_add_frame(self, T):
        MultibodyPlant = MultibodyPlant_[T]
        FixedOffsetFrame = FixedOffsetFrame_[T]

        Frame = Frame_[T]

        plant = MultibodyPlant(0.0)
        frame = plant.AddFrame(frame=FixedOffsetFrame(
            name="frame", P=plant.world_frame(),
            X_PF=RigidTransform_[float].Identity(), model_instance=None))
        self.assertIsInstance(frame, Frame)
        numpy_compare.assert_float_equal(
            frame.GetFixedPoseInBodyFrame().GetAsMatrix4(),
            np.eye(4))

    @numpy_compare.check_all_types
    def test_multibody_dynamics(self, T):
        MultibodyPlant = MultibodyPlant_[T]
        MultibodyForces = MultibodyForces_[T]
        SpatialForce = SpatialForce_[T]

        file_name = FindResourceOrThrow(
            "drake/multibody/benchmarks/acrobot/acrobot.sdf")
        # N.B. `Parser` only supports `MultibodyPlant_[float]`.
        plant_f = MultibodyPlant_[float](0.0)
        Parser(plant_f).AddModelFromFile(file_name)
        # Getting ready for when we set foot on Mars :-).
        gravity_vector = np.array([0.0, 0.0, -3.71])
        plant_f.mutable_gravity_field().set_gravity_vector(gravity_vector)
        plant_f.Finalize()
        plant = to_type(plant_f, T)
        context = plant.CreateDefaultContext()

        numpy_compare.assert_float_equal(
            plant.gravity_field().gravity_vector(), gravity_vector)

        # Set an arbitrary configuration away from the model's fixed point.
        plant.SetPositions(context, [0.1, 0.2])

        M = plant.CalcMassMatrixViaInverseDynamics(context)
        Cv = plant.CalcBiasTerm(context)

        self.assertTrue(M.shape == (2, 2))
        self.assert_sane(M)
        self.assertTrue(Cv.shape == (2, ))
        self.assert_sane(Cv, nonzero=False)
        nv = plant.num_velocities()
        vd_d = np.zeros(nv)
        tau = plant.CalcInverseDynamics(
            context, vd_d, MultibodyForces(plant))
        self.assertEqual(tau.shape, (2,))
        self.assert_sane(tau, nonzero=False)
        # - Existence checks.
        # Gravity leads to non-zero potential energy.
        potential_energy = plant.CalcPotentialEnergy(context)
        numpy_compare.assert_float_not_equal(potential_energy, 0.)
        plant.CalcConservativePower(context)
        tau_g = plant.CalcGravityGeneralizedForces(context)
        self.assertEqual(tau_g.shape, (nv,))
        self.assert_sane(tau_g, nonzero=True)

        # Gravity is the only force element
        self.assertEqual(plant.num_force_elements(), 1)

        B = plant.MakeActuationMatrix()
        numpy_compare.assert_float_equal(B, np.array([[0.], [1.]]))

        forces = MultibodyForces(plant=plant)
        plant.CalcForceElementsContribution(context=context, forces=forces)

        # Test generalized forces.
        # N.B. Cannot use `ndarray[object]` to reference existing C arrays
        # (#8116).
        if T == float:
            forces.mutable_generalized_forces()[:] = 1
            np.testing.assert_equal(forces.generalized_forces(), 1)
            forces.SetZero()
            np.testing.assert_equal(forces.generalized_forces(), 0)

        # Test body force accessors and mutators.
        link2 = plant.GetBodyByName("Link2")
        self.assertIsInstance(
            link2.GetForceInWorld(context, forces), SpatialForce)
        self.assertFalse(link2.is_floating())
        forces.SetZero()
        F_expected = np.array([1., 2., 3., 4., 5., 6.])
        link2.AddInForceInWorld(
            context, F_Bo_W=SpatialForce(F=F_expected), forces=forces)
        coeff = numpy_compare.to_float(
                link2.GetForceInWorld(context, forces).get_coeffs())
        numpy_compare.assert_float_equal(coeff, F_expected)
        link2.AddInForce(
            context, p_BP_E=[0, 0, 0], F_Bp_E=SpatialForce(F=F_expected),
            frame_E=plant.world_frame(), forces=forces)
        # Also check accumulation.
        np.testing.assert_equal(numpy_compare.to_float(
            link2.GetForceInWorld(context, forces).get_coeffs()),
            2 * F_expected)

    @numpy_compare.check_nonsymbolic_types
    def test_contact(self, T):
        # PenetrationAsPointPair has been bound for non-symbolic types only.
        PenetrationAsPointPair = PenetrationAsPointPair_[T]
        PointPairContactInfo = PointPairContactInfo_[T]
        ContactResults = ContactResults_[T]

        # PenetrationAsContactPair
        point_pair = PenetrationAsPointPair()
        self.assertTrue(isinstance(point_pair.id_A, GeometryId))
        self.assertTrue(isinstance(point_pair.id_B, GeometryId))
        self.assertTrue(point_pair.p_WCa.shape == (3,))
        self.assertTrue(point_pair.p_WCb.shape == (3,))
        self.assertTrue(isinstance(point_pair.depth, T))

        # PointPairContactInfo
        id_A = BodyIndex(0)
        id_B = BodyIndex(1)
        contact_info = PointPairContactInfo(
            bodyA_index=id_A, bodyB_index=id_B,
            f_Bc_W=np.array([0, 0, 1]), p_WC=np.array([0, 0, 0]),
            separation_speed=0, slip_speed=0, point_pair=point_pair)
        self.assertTrue(
            isinstance(contact_info.bodyA_index(), BodyIndex))
        self.assertTrue(
            isinstance(contact_info.bodyB_index(), BodyIndex))
        self.assertTrue(contact_info.contact_force().shape == (3,))
        self.assertTrue(contact_info.contact_point().shape == (3,))
        self.assertTrue(isinstance(contact_info.slip_speed(), T))
        self.assertIsInstance(
            contact_info.point_pair(), PenetrationAsPointPair)

        # ContactResults
        contact_results = ContactResults()
        self.assertTrue(contact_results.num_point_pair_contacts() == 0)

    def test_contact_results_to_lcm(self):
        # ContactResultsToLcmSystem
        file_name = FindResourceOrThrow(
            "drake/multibody/benchmarks/acrobot/acrobot.sdf")
        plant = MultibodyPlant_[float](0.0)
        Parser(plant).AddModelFromFile(file_name)
        plant.Finalize()
        plant.set_penetration_allowance(penetration_allowance=0.0001)
        plant.set_stiction_tolerance(v_stiction=0.001)
<<<<<<< HEAD
=======
        self.assertIsInstance(
            plant.get_contact_penalty_method_time_scale(), float)
>>>>>>> 73bd6b39
        contact_results_to_lcm = ContactResultsToLcmSystem(plant)
        context = contact_results_to_lcm.CreateDefaultContext()
        contact_results_to_lcm.get_input_port(0).FixValue(
            context, ContactResults_[float]())
        output = contact_results_to_lcm.AllocateOutput()
        contact_results_to_lcm.CalcOutput(context, output)
        result = output.get_data(0)
        self.assertIsInstance(result, AbstractValue)

    def test_connect_contact_results(self):
        DiagramBuilder = DiagramBuilder_[float]
        MultibodyPlant = MultibodyPlant_[float]

        file_name = FindResourceOrThrow(
            "drake/multibody/benchmarks/acrobot/acrobot.sdf")
        builder = DiagramBuilder()
        plant = builder.AddSystem(MultibodyPlant(0.001))
        Parser(plant).AddModelFromFile(file_name)
        plant.Finalize()

        publisher = ConnectContactResultsToDrakeVisualizer(builder, plant)
        self.assertIsInstance(publisher, LcmPublisherSystem)

    @numpy_compare.check_nonsymbolic_types
    def test_scene_graph_queries(self, T):
        # SceneGraph does not support `Expression` type.
        PenetrationAsPointPair = PenetrationAsPointPair_[T]

        builder_f = DiagramBuilder_[float]()
        # N.B. `Parser` only supports `MultibodyPlant_[float]`.
        plant_f, scene_graph_f = AddMultibodyPlantSceneGraph(builder_f, 0.0)
        parser = Parser(plant=plant_f, scene_graph=scene_graph_f)
        parser.AddModelFromFile(
            FindResourceOrThrow(
                "drake/bindings/pydrake/multibody/test/two_bodies.sdf"))
        plant_f.Finalize()
        diagram_f = builder_f.Build()

        # Do conversion.
        diagram = to_type(diagram_f, T)
        plant = diagram.GetSubsystemByName(plant_f.get_name())
        scene_graph = diagram.GetSubsystemByName(scene_graph_f.get_name())

        # The model `two_bodies` has two (implicitly) floating bodies that are
        # placed in the same position. The default state would be for these two
        # bodies to be coincident, and thus collide.
        context = diagram.CreateDefaultContext()
        sg_context = diagram.GetMutableSubsystemContext(scene_graph, context)
        query_object = scene_graph.get_query_output_port().Eval(sg_context)
        # Implicitly require that this should be size 1.
        point_pair, = query_object.ComputePointPairPenetration()
        self.assertIsInstance(point_pair, PenetrationAsPointPair_[float])
        signed_distance_pair, = query_object.\
            ComputeSignedDistancePairwiseClosestPoints()
        self.assertIsInstance(signed_distance_pair, SignedDistancePair_[T])
        signed_distance_to_point = query_object.\
            ComputeSignedDistanceToPoint(p_WQ=np.ones(3))
        self.assertEqual(len(signed_distance_to_point), 2)
        self.assertIsInstance(signed_distance_to_point[0],
                              SignedDistanceToPoint_[T])
        self.assertIsInstance(signed_distance_to_point[1],
                              SignedDistanceToPoint_[T])
        # Test SceneGraphInspector
        inspector = query_object.inspector()

        self.assertEqual(inspector.num_geometries(), 2)
        self.assertEqual(inspector.num_geometries(),
                         len(inspector.GetAllGeometryIds()))
        for geometry_id in inspector.GetAllGeometryIds():
            frame_id = inspector.GetFrameId(geometry_id)
            self.assertEqual(
                inspector.GetGeometryIdByName(
                    frame_id, Role.kProximity,
                    inspector.GetNameByGeometryId(geometry_id)), geometry_id)
            self.assertIsInstance(inspector.GetShape(geometry_id), Sphere)
            self.assertIsInstance(inspector.GetPoseInFrame(geometry_id),
                                  RigidTransform_[float])

        def get_body_from_frame_id(frame_id):
            # Get body from frame id, and check inverse method.
            body = plant.GetBodyFromFrameId(frame_id)
            self.assertEqual(
                plant.GetBodyFrameIdIfExists(body.index()), frame_id)
            self.assertEqual(plant.GetBodyFrameIdOrThrow(body.index()),
                             frame_id)
            return body

        bodies = {get_body_from_frame_id(inspector.GetFrameId(id_))
                  for id_ in [point_pair.id_A, point_pair.id_B]}
        self.assertSetEqual(
            bodies,
            {plant.GetBodyByName("body1"), plant.GetBodyByName("body2")})

        id_, = plant.GetCollisionGeometriesForBody(
            body=plant.GetBodyByName("body1"))
        self.assertIsInstance(id_, GeometryId)

    def test_propeller(self):
        plant = MultibodyPlant_[float](time_step=0.0)
        file_name = FindResourceOrThrow(
            "drake/multibody/benchmarks/acrobot/acrobot.sdf")
        Parser(plant).AddModelFromFile(file_name)
        plant.Finalize()

        info = PropellerInfo(body_index=BodyIndex(1),
                             X_BP=RigidTransform_[float](),
                             thrust_ratio=1.0,
                             moment_ratio=0.1)
        self.assertEqual(info.thrust_ratio, 1.0)
        self.assertEqual(info.moment_ratio, 0.1)

        prop = Propeller_[float](body_index=BodyIndex(1),
                                 X_BP=RigidTransform_[float](),
                                 thrust_ratio=1.0,
                                 moment_ratio=0.1)
        self.assertEqual(prop.num_propellers(), 1)
        self.assertIsInstance(prop.get_command_input_port(), InputPort_[float])
        self.assertIsInstance(prop.get_body_poses_input_port(),
                              InputPort_[float])
        self.assertIsInstance(prop.get_spatial_forces_output_port(),
                              OutputPort_[float])

        prop2 = Propeller_[float]([info, info])
        self.assertEqual(prop2.num_propellers(), 2)<|MERGE_RESOLUTION|>--- conflicted
+++ resolved
@@ -1292,11 +1292,8 @@
         plant.Finalize()
         plant.set_penetration_allowance(penetration_allowance=0.0001)
         plant.set_stiction_tolerance(v_stiction=0.001)
-<<<<<<< HEAD
-=======
         self.assertIsInstance(
             plant.get_contact_penalty_method_time_scale(), float)
->>>>>>> 73bd6b39
         contact_results_to_lcm = ContactResultsToLcmSystem(plant)
         context = contact_results_to_lcm.CreateDefaultContext()
         contact_results_to_lcm.get_input_port(0).FixValue(
