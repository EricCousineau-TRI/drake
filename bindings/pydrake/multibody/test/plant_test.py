--- conflicted
+++ resolved
@@ -362,12 +362,8 @@
         self.assertEqual(len(a_lower), nv)
         a_upper = joint.acceleration_upper_limits()
         self.assertEqual(len(a_upper), nv)
-<<<<<<< HEAD
-        joint.set_acceleration_limits(lower_limits=a_lower, upper_limits=a_upper)
-=======
         joint.set_acceleration_limits(
             lower_limits=a_lower, upper_limits=a_upper)
->>>>>>> adcd44ef
 
     def _test_joint_actuator_api(self, T, joint_actuator):
         JointActuator = JointActuator_[T]
