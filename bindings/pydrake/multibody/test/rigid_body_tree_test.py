--- conflicted
+++ resolved
@@ -4,7 +4,6 @@
 import os
 from os.path import join
 import unittest
-import six
 
 import pydrake
 from pydrake.autodiffutils import AutoDiffXd
@@ -23,11 +22,6 @@
 import pydrake.multibody.shapes as shapes
 from pydrake.util.eigen_geometry import Isometry3
 
-if six.PY2:
-    lmap = map
-else:
-    def lmap(f, x): return list(map(f, x))
-
 
 class TestRigidBodyTree(unittest.TestCase):
     def test_kinematics_api(self):
@@ -126,13 +120,8 @@
         # - Check QDotToVelocity and VelocityToQDot methods
         q = tree.getZeroConfiguration()
         v_real = np.zeros(num_v)
-<<<<<<< HEAD
-        q_ad = np.array(lmap(AutoDiffXd, q))
-        v_real_ad = np.array(lmap(AutoDiffXd, v_real))
-=======
         q_ad = np.array(list(map(AutoDiffXd, q)))
         v_real_ad = np.array(list(map(AutoDiffXd, v_real)))
->>>>>>> d667f778
 
         kinsol = tree.doKinematics(q)
         kinsol_ad = tree.doKinematics(q_ad)
@@ -235,13 +224,8 @@
 
         q = tree.getZeroConfiguration()
         v = np.zeros(num_q)
-<<<<<<< HEAD
-        q_ad = np.array(lmap(AutoDiffXd, q))
-        v_ad = np.array(lmap(AutoDiffXd, v))
-=======
         q_ad = np.array(list(map(AutoDiffXd, q)))
         v_ad = np.array(list(map(AutoDiffXd, v)))
->>>>>>> d667f778
         kinsol = tree.doKinematics(q, v)
         kinsol_ad = tree.doKinematics(q_ad, v_ad)
 
@@ -332,13 +316,8 @@
         # Update kinematics.
         kinsol = tree.doKinematics(q, v)
         # AutoDiff
-<<<<<<< HEAD
-        q_ad = np.array(lmap(AutoDiffXd, q))
-        v_ad = np.array(lmap(AutoDiffXd, v))
-=======
         q_ad = np.array(list(map(AutoDiffXd, q)))
         v_ad = np.array(list(map(AutoDiffXd, v)))
->>>>>>> d667f778
         kinsol_ad = tree.doKinematics(q_ad, v_ad)
         # Sanity checks:
         # - Actuator map.
