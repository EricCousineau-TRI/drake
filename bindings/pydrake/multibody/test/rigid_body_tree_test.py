from __future__ import absolute_import, division, print_function

import numpy as np
import os
from os.path import join
import unittest

import pydrake
from pydrake.autodiffutils import AutoDiffXd
from pydrake.common import FindResourceOrThrow
from pydrake.forwarddiff import jacobian
from pydrake.multibody.collision import CollisionElement
from pydrake.multibody.joints import PrismaticJoint, RevoluteJoint
from pydrake.multibody.parsers import PackageMap
from pydrake.multibody.rigid_body import RigidBody
from pydrake.multibody.rigid_body_tree import (
    AddFlatTerrainToWorld,
    RigidBodyFrame,
    RigidBodyTree,
    FloatingBaseType
    )
import pydrake.multibody.shapes as shapes
from pydrake.util.eigen_geometry import Isometry3


class TestRigidBodyTree(unittest.TestCase):
    def test_kinematics_api(self):
        # TODO(eric.cousineau): Reduce these tests to only test API, and do
        # simple sanity checks on the numbers.
        tree = RigidBodyTree(FindResourceOrThrow(
            "drake/examples/pendulum/Pendulum.urdf"))
        num_q = 7
        num_v = 7
        self.assertEqual(tree.number_of_positions(), num_q)
        self.assertEqual(tree.number_of_velocities(), num_v)
        q = np.zeros(num_q)
        v = np.zeros(num_v)

        # Trivial kinematics.
        kinsol = tree.doKinematics(q, v)
        p = tree.transformPoints(kinsol, np.zeros(3), 0, 1)
        self.assertTrue(np.allclose(p, np.zeros(3)))

        # Ensure mismatched sizes throw an error.
        q_bad = np.zeros(num_q + 1)
        v_bad = np.zeros(num_v + 1)
        bad_args_list = (
            (q_bad,),
            (q_bad, v),
            (q, v_bad),
        )
        for bad_args in bad_args_list:
            with self.assertRaises(SystemExit):
                tree.doKinematics(*bad_args)

        # AutoDiff jacobians.

        def do_transform(q):
            kinsol = tree.doKinematics(q)
            point = np.ones(3)
            return tree.transformPoints(kinsol, point, 2, 0)

        # - Position.
        value = do_transform(q)
        self.assertTrue(np.allclose(value, np.ones(3)))
        # - Gradient.
        g = jacobian(do_transform, q)
        g_expected = np.array([
            [[1, 0, 0, 0, 1, -1, 1]],
            [[0, 1, 0, -1, 0, 1, 0]],
            [[0, 0, 1, 1, -1, 0, -1]]])
        self.assertTrue(np.allclose(g, g_expected))

        # Relative transform.
        q[:] = 0
        q[6] = np.pi / 2
        kinsol = tree.doKinematics(q)
        T = tree.relativeTransform(kinsol, 1, 2)
        T_expected = np.array([
            [0, 0, 1, 0],
            [0, 1, 0, 0],
            [-1, 0, 0, 0],
            [0, 0, 0, 1]])
        self.assertTrue(np.allclose(T, T_expected))

        # Do FK and compare pose of 'arm' with expected pose.
        q[:] = 0
        q[6] = np.pi / 2
        kinsol = tree.doKinematics(q)
        T = tree.CalcBodyPoseInWorldFrame(kinsol, tree.FindBody("arm"))
        T_expected = np.array([
            [0, 0, 1, 0],
            [0, 1, 0, 0],
            [-1, 0, 0, 0],
            [0, 0, 0, 1]])
        self.assertTrue(np.allclose(T, T_expected))

        # Geometric Jacobian.
        # Construct a new tree with a quaternion floating base.
        tree = RigidBodyTree(FindResourceOrThrow(
            "drake/examples/pendulum/Pendulum.urdf"),
            floating_base_type=FloatingBaseType.kQuaternion)
        num_q = 8
        num_v = 7
        self.assertEqual(tree.number_of_positions(), num_q)
        self.assertEqual(tree.number_of_velocities(), num_v)

        q = tree.getZeroConfiguration()
        v = np.zeros(num_v)
        kinsol = tree.doKinematics(q, v)
        # - Sanity check sizes.
        J_default, v_indices_default = tree.geometricJacobian(kinsol, 0, 2, 0)
        J_eeDotTimesV = tree.geometricJacobianDotTimesV(kinsol, 0, 2, 0)

        self.assertEqual(J_default.shape[0], 6)
        self.assertEqual(J_default.shape[1], num_v)
        self.assertEqual(len(v_indices_default), num_v)
        self.assertEqual(J_eeDotTimesV.shape[0], 6)

        # - Check QDotToVelocity and VelocityToQDot methods
        q = tree.getZeroConfiguration()
        v_real = np.zeros(num_v)
        q_ad = np.array(map(AutoDiffXd, q))
        v_real_ad = np.array(map(AutoDiffXd, v_real))

        kinsol = tree.doKinematics(q)
        kinsol_ad = tree.doKinematics(q_ad)
        qd = tree.transformVelocityToQDot(kinsol, v_real)
        v = tree.transformQDotToVelocity(kinsol, qd)
        qd_ad = tree.transformVelocityToQDot(kinsol_ad, v_real_ad)
        v_ad = tree.transformQDotToVelocity(kinsol_ad, qd_ad)
        self.assertEqual(qd.shape, (num_q,))
        self.assertEqual(v.shape, (num_v,))
        self.assertEqual(qd_ad.shape, (num_q,))
        self.assertEqual(v_ad.shape, (num_v,))

        v_to_qdot = tree.GetVelocityToQDotMapping(kinsol)
        qdot_to_v = tree.GetQDotToVelocityMapping(kinsol)
        v_to_qdot_ad = tree.GetVelocityToQDotMapping(kinsol_ad)
        qdot_to_v_ad = tree.GetQDotToVelocityMapping(kinsol_ad)
        self.assertEqual(v_to_qdot.shape, (num_q, num_v))
        self.assertEqual(qdot_to_v.shape, (num_v, num_q))
        self.assertEqual(v_to_qdot_ad.shape, (num_q, num_v))
        self.assertEqual(qdot_to_v_ad.shape, (num_v, num_q))

        v_map = tree.transformVelocityMappingToQDotMapping(kinsol,
                                                           np.eye(num_v))
        qd_map = tree.transformQDotMappingToVelocityMapping(kinsol,
                                                            np.eye(num_q))
        v_map_ad = tree.transformVelocityMappingToQDotMapping(kinsol_ad,
                                                              np.eye(num_v))
        qd_map_ad = tree.transformQDotMappingToVelocityMapping(kinsol_ad,
                                                               np.eye(num_q))
        self.assertEqual(v_map.shape, (num_v, num_q))
        self.assertEqual(qd_map.shape, (num_q, num_v))
        self.assertEqual(v_map_ad.shape, (num_v, num_q))
        self.assertEqual(qd_map_ad.shape, (num_q, num_v))

        # - Check FindBody and FindBodyIndex methods
        body_name = "arm"
        body = tree.FindBody(body_name)
        self.assertEqual(body.get_body_index(), tree.FindBodyIndex(body_name))

        # - Check ChildOfJoint methods
        body = tree.FindChildBodyOfJoint("theta")
        self.assertIsInstance(body, RigidBody)
        self.assertEqual(body.get_name(), "arm")
        self.assertEqual(tree.FindIndexOfChildBodyOfJoint("theta"), 2)

        # - Check that default value for in_terms_of_qdot is false.
        J_not_in_terms_of_q_dot, v_indices_not_in_terms_of_qdot = \
            tree.geometricJacobian(kinsol, 0, 2, 0, False)
        self.assertTrue((J_default == J_not_in_terms_of_q_dot).all())
        self.assertEqual(v_indices_default, v_indices_not_in_terms_of_qdot)

        # - Check with in_terms_of_qdot set to True.
        J_in_terms_of_q_dot, v_indices_in_terms_of_qdot = \
            tree.geometricJacobian(kinsol, 0, 2, 0, True)
        self.assertEqual(J_in_terms_of_q_dot.shape[0], 6)
        self.assertEqual(J_in_terms_of_q_dot.shape[1], num_q)
        self.assertEqual(len(v_indices_in_terms_of_qdot), num_q)

        # - Check transformPointsJacobian methods
        q = tree.getZeroConfiguration()
        v = np.zeros(num_v)
        kinsol = tree.doKinematics(q, v)
        Jv = tree.transformPointsJacobian(cache=kinsol, points=np.zeros(3),
                                          from_body_or_frame_ind=0,
                                          to_body_or_frame_ind=1,
                                          in_terms_of_qdot=False)
        Jq = tree.transformPointsJacobian(cache=kinsol, points=np.zeros(3),
                                          from_body_or_frame_ind=0,
                                          to_body_or_frame_ind=1,
                                          in_terms_of_qdot=True)
        JdotV = tree.transformPointsJacobianDotTimesV(cache=kinsol,
                                                      points=np.zeros(3),
                                                      from_body_or_frame_ind=0,
                                                      to_body_or_frame_ind=1)
        self.assertEqual(Jv.shape, (3, num_v))
        self.assertEqual(Jq.shape, (3, num_q))
        self.assertEqual(JdotV.shape, (3,))

        # - Check that drawKinematicTree runs
        tree.drawKinematicTree(
            join(os.environ["TEST_TMPDIR"], "test_graph.dot"))

        # - Check relative twist method
        twist = tree.relativeTwist(cache=kinsol,
                                   base_or_frame_ind=0,
                                   body_or_frame_ind=1,
                                   expressed_in_body_or_frame_ind=0)
        self.assertEqual(twist.shape[0], 6)

    def test_constraint_api(self):
        tree = RigidBodyTree(FindResourceOrThrow(
            "drake/examples/simple_four_bar/FourBar.urdf"))
        num_q = 9
        num_con = 7

        bodyA = 1
        bodyB = 2
        point = np.ones(3)
        distance = 1

        q = tree.getZeroConfiguration()
        v = np.zeros(num_q)
        q_ad = np.array(map(AutoDiffXd, q))
        v_ad = np.array(map(AutoDiffXd, v))
        kinsol = tree.doKinematics(q, v)
        kinsol_ad = tree.doKinematics(q_ad, v_ad)

        self.assertEqual(tree.getNumPositionConstraints(), num_con - 1)
        tree.addDistanceConstraint(bodyA, point, bodyB, point, distance)
        self.assertEqual(tree.getNumPositionConstraints(), num_con)

        constraint = tree.positionConstraints(kinsol)
        J = tree.positionConstraintsJacobian(kinsol)
        JdotV = tree.positionConstraintsJacDotTimesV(kinsol)
        constraint_ad = tree.positionConstraints(kinsol_ad)
        J_ad = tree.positionConstraintsJacobian(kinsol_ad)
        JdotV_ad = tree.positionConstraintsJacDotTimesV(kinsol_ad)

        self.assertEqual(constraint.shape, (num_con,))
        self.assertEqual(J.shape, (num_con, num_q))
        self.assertEqual(JdotV.shape, (num_con,))
        self.assertEqual(constraint_ad.shape, (num_con,))
        self.assertEqual(J_ad.shape, (num_con, num_q))
        self.assertEqual(JdotV_ad.shape, (num_con,))

    def test_frame_api(self):
        tree = RigidBodyTree(FindResourceOrThrow(
            "drake/examples/pendulum/Pendulum.urdf"))
        # xyz + rpy
        frame = RigidBodyFrame(
            name="frame_1", body=tree.world(),
            xyz=[0, 0, 0], rpy=[0, 0, 0])
        self.assertEqual(frame.get_name(), "frame_1")
        tree.addFrame(frame)
        self.assertTrue(frame.get_frame_index() < 0, frame.get_frame_index())
        self.assertTrue(frame.get_rigid_body() is tree.world())
        self.assertIsInstance(frame.get_transform_to_body(), Isometry3)
        self.assertTrue(tree.findFrame(frame_name="frame_1") is frame)

    def test_flat_terrain(self):
        tree = RigidBodyTree(FindResourceOrThrow(
            "drake/examples/pendulum/Pendulum.urdf"))

        # Test that AddFlatTerrainToWorld is spelled correctly.
        AddFlatTerrainToWorld(tree)

    def test_kinematics_com_api(self):
        tree = RigidBodyTree(FindResourceOrThrow(
            "drake/examples/pendulum/Pendulum.urdf"))
        num_q = 7
        num_v = 7
        q = np.zeros(num_q)
        v = np.zeros(num_v)
        self.assertTrue(np.allclose(q, tree.getZeroConfiguration()))
        kinsol = tree.doKinematics(q, v)

        # Full center of mass.
        c = tree.centerOfMass(kinsol)
        self.assertTrue(np.allclose(c, [0.0, 0.0, -0.2425]))
        # - Jacobian.
        Jc = tree.centerOfMassJacobian(kinsol)
        Jc_expected = np.array([
            [1., 0., 0., 0., -0.2425, 0., -0.25],
            [0., 1., 0., 0.2425, 0., 0., 0.],
            [0., 0., 1., 0., 0., 0., 0.]])
        self.assertTrue(np.allclose(Jc, Jc_expected))
        # - JacobianDotTimesV
        JcDotV = tree.centerOfMassJacobianDotTimesV(kinsol)
        self.assertEqual(JcDotV.shape, (3,))

        # Specific body.
        arm_com = tree.FindBody("arm_com")
        c = arm_com.get_center_of_mass()
        self.assertTrue(np.allclose(c, [0.0, 0.0, -0.5]))

    def test_dynamics_api(self):
        urdf_path = FindResourceOrThrow(
            "drake/examples/pendulum/Pendulum.urdf")
        tree = RigidBodyTree(
            urdf_path, floating_base_type=FloatingBaseType.kRollPitchYaw)

        def assert_sane(x, nonzero=True):
            self.assertTrue(np.all(np.isfinite(x)))
            if nonzero:
                self.assertTrue(np.any(x != 0))

        num_q = num_v = 7
        num_u = tree.get_num_actuators()
        self.assertEqual(num_u, 1)
        q = np.zeros(num_q)
        v = np.zeros(num_v)
        # Update kinematics.
        kinsol = tree.doKinematics(q, v)
        # AutoDiff
        q_ad = np.array(map(AutoDiffXd, q))
        v_ad = np.array(map(AutoDiffXd, v))
        kinsol_ad = tree.doKinematics(q_ad, v_ad)
        # Sanity checks:
        # - Actuator map.
        self.assertEqual(tree.B.shape, (num_v, num_u))
        B_expected = np.zeros((num_v, num_u))
        B_expected[-1] = 1
        self.assertTrue(np.allclose(tree.B, B_expected))
        # - Mass matrix.
        H = tree.massMatrix(kinsol)
<<<<<<< HEAD
        self.assertEqual(H.shape, (num_v, num_v))
=======
        H_ad = tree.massMatrix(kinsol_ad)
        self.assertEqual(H.shape, (num_v, num_v))
        self.assertEqual(H_ad.shape, (num_v, num_v))
>>>>>>> 34bab4ec
        assert_sane(H)
        self.assertTrue(np.allclose(H[-1, -1], 0.25))
        # - Bias terms.
        C = tree.dynamicsBiasTerm(kinsol, {})
<<<<<<< HEAD
        self.assertEqual(C.shape, (num_v,))
=======
        C_ad = tree.dynamicsBiasTerm(kinsol_ad, {})
        self.assertEqual(C.shape, (num_v,))
        self.assertEqual(C_ad.shape, (num_v,))
>>>>>>> 34bab4ec
        assert_sane(C)
        # - Inverse dynamics.
        vd = np.zeros(num_v)
        tau = tree.inverseDynamics(kinsol, {}, vd)
        tau_ad = tree.inverseDynamics(kinsol_ad, {}, vd)
        self.assertEqual(tau.shape, (num_v,))
        self.assertEqual(tau_ad.shape, (num_v,))
        assert_sane(tau)
        # - Friction torques.
        friction_torques = tree.frictionTorques(v)
        self.assertTrue(friction_torques.shape, (num_v,))
        assert_sane(friction_torques, nonzero=False)

    def test_shapes_parsing(self):
        # TODO(gizatt) This test ought to have its reliance on
        # the Pendulum model specifics stripped (so that e.g. material changes
        # don't break the test), and split pure API testing of
        # VisualElement and Geometry over to shapes_test while keeping
        # RigidBodyTree and RigidBody visual element extraction here.
        urdf_path = FindResourceOrThrow(
            "drake/examples/pendulum/Pendulum.urdf")

        tree = RigidBodyTree(
            urdf_path,
            floating_base_type=FloatingBaseType.kFixed)

        # "base_part2" should have a single visual element.
        base_part2 = tree.FindBody("base_part2")
        self.assertIsNotNone(base_part2)
        visual_elements = base_part2.get_visual_elements()
        self.assertEqual(len(visual_elements), 1)
        self.assertIsInstance(visual_elements[0], shapes.VisualElement)

        # It has green material by default
        sphere_visual_element = visual_elements[0]
        green_material = np.array([0.3, 0.6, 0.4, 1])
        white_material = np.array([1., 1., 1., 1.])

        self.assertTrue(np.allclose(sphere_visual_element.getMaterial(),
                        green_material))
        sphere_visual_element.setMaterial(white_material)
        self.assertTrue(np.allclose(sphere_visual_element.getMaterial(),
                        white_material))

        # We expect this link TF to have positive z-component...
        local_tf = sphere_visual_element.getLocalTransform()
        self.assertAlmostEqual(local_tf[2, 3], 0.015)

        # ... as well as sphere geometry.
        self.assertTrue(sphere_visual_element.hasGeometry())
        sphere_geometry = sphere_visual_element.getGeometry()
        self.assertIsInstance(sphere_geometry, shapes.Sphere)
        self.assertEqual(sphere_geometry.getShape(), shapes.Shape.SPHERE)
        self.assertNotEqual(sphere_geometry.getShape(), shapes.Shape.BOX)

        # For a sphere geometry, getPoints() should return
        # one point at the center of the sphere.
        sphere_geometry_pts = sphere_geometry.getPoints()
        self.assertEqual(sphere_geometry_pts.shape, (3, 1))
        sphere_geometry_bb = sphere_geometry.getBoundingBoxPoints()
        self.assertEqual(sphere_geometry_bb.shape, (3, 8))
        # Sphere's don't have faces supplied (yet?)
        self.assertFalse(sphere_geometry.hasFaces())
        with self.assertRaises(RuntimeError):
            sphere_geometry.getFaces()

        # Add a visual element just to test the spelling of AddVisualElement.
        tree.world().AddVisualElement(sphere_visual_element)

        # Test that I can call compile.
        tree.compile()

    def test_atlas_parsing(self):
        # Sanity check on parsing.
        pm = PackageMap()
        model = FindResourceOrThrow(
            "drake/examples/atlas/urdf/atlas_minimal_contact.urdf")
        pm.PopulateUpstreamToDrake(model)
        tree = RigidBodyTree(
            model, package_map=pm,
            floating_base_type=FloatingBaseType.kRollPitchYaw)
        self.assertEqual(tree.get_num_actuators(), 30)
        # Sanity checks joint limits
        #  - Check sizes.
        self.assertEqual(tree.joint_limit_min.size, tree.number_of_positions())
        self.assertEqual(tree.joint_limit_max.size, tree.number_of_positions())
        #  - Check extremal values against values taken from URDF-file. Ignore
        #    the floating-base joints, as they are not present in the URDF.
        self.assertAlmostEqual(np.min(tree.joint_limit_min[6:]), -3.011)
        self.assertAlmostEqual(np.max(tree.joint_limit_max[6:]), 3.14159)

    def test_rigid_body_api(self):
        # Tests as much of the RigidBody API as is possible in isolation.
        # Adding collision geometry is *not* tested here, as it needs to
        # be done in the context of the RigidBodyTree.
        body = RigidBody()
        name = "body"
        body.set_name(name)
        self.assertEqual(body.get_name(), name)
        inertia = np.eye(6)
        body.set_spatial_inertia(inertia)
        self.assertTrue(np.allclose(inertia, body.get_spatial_inertia()))

        # Try adding a joint to a dummy body.
        body_joint = PrismaticJoint("z", np.eye(4),
                                    np.array([0., 0., 1.]))
        self.assertFalse(body.has_joint())
        dummy_body = RigidBody()
        body.add_joint(dummy_body, body_joint)
        self.assertEqual(body.getJoint(), body_joint)
        self.assertTrue(body.has_joint())

        # Try adding visual geometry.
        box_element = shapes.Box([1.0, 1.0, 1.0])
        box_visual_element = shapes.VisualElement(
            box_element, np.eye(4), [1., 0., 0., 1.])
        body.AddVisualElement(box_visual_element)
        body_visual_elements = body.get_visual_elements()
        self.assertEqual(len(body_visual_elements), 1)
        self.assertEqual(body_visual_elements[0].getGeometry().getShape(),
                         box_visual_element.getGeometry().getShape())

        # Test collision-related methods.
        self.assertEqual(body.get_num_collision_elements(), 0)
        self.assertEqual(len(body.get_collision_element_ids()), 0)

    def test_joints_api(self):
        # Verify construction from both Isometry3d and 4x4 arrays,
        # and sanity-check that the accessors function.
        name = "z"
        prismatic_joint_np = PrismaticJoint(name, np.eye(4),
                                            np.array([0., 0., 1.]))
        prismatic_joint_isom = PrismaticJoint(name, Isometry3.Identity(),
                                              np.array([0., 0., 1.]))
        self.assertEqual(prismatic_joint_isom.get_num_positions(), 1)
        self.assertEqual(prismatic_joint_isom.get_name(), name)

        name = "theta"
        revolute_joint_np = RevoluteJoint(name, np.eye(4),
                                          np.array([0., 0., 1.]))
        revolute_joint_isom = RevoluteJoint(name, Isometry3.Identity(),
                                            np.array([0., 0., 1.]))
        self.assertEqual(revolute_joint_isom.get_num_positions(), 1)
        self.assertEqual(revolute_joint_isom.get_name(), name)

    def test_collision_element_api(self):
        # Verify construction from both Isometry3d and 4x4 arrays.
        box_element = shapes.Box([1.0, 1.0, 1.0])
        box_collision_element_np = CollisionElement(box_element, np.eye(4))
        box_collision_element_isom = CollisionElement(
            box_element, Isometry3.Identity())
        body = RigidBody()
        box_collision_element_isom.set_body(body)
        self.assertEqual(box_collision_element_isom.get_body(), body)

    def test_rigid_body_tree_programmatic_construction(self):
        # Tests RBT programmatic construction methods by assembling
        # a simple RBT with a prismatic and revolute joint, with
        # both visual and collision geometry on the last joint.
        rbt = RigidBodyTree()
        world_body = rbt.world()

        # body_1 is connected to the world via a prismatic joint along
        # the +z axis.
        body_1 = RigidBody()
        body_1.set_name("body_1")
        body_1_joint = PrismaticJoint("z", np.eye(4),
                                      np.array([0., 0., 1.]))
        body_1.add_joint(world_body, body_1_joint)
        rbt.add_rigid_body(body_1)

        # body_2 is connected to body_1 via a revolute joint around the z-axis.
        body_2 = RigidBody()
        body_2.set_name("body_2")
        body_2_joint = RevoluteJoint("theta", np.eye(4),
                                     np.array([0., 0., 1.]))
        body_2.add_joint(body_1, body_2_joint)
        box_element = shapes.Box([1.0, 1.0, 1.0])
        box_visual_element = shapes.VisualElement(
            box_element, np.eye(4), [1., 0., 0., 1.])
        body_2.AddVisualElement(box_visual_element)
        body_2_visual_elements = body_2.get_visual_elements()
        rbt.add_rigid_body(body_2)

        box_collision_element = CollisionElement(box_element, np.eye(4))
        box_collision_element.set_body(body_2)
        rbt.addCollisionElement(box_collision_element, body_2, "default")

        rbt.DefineCollisionFilterGroup(name="test_group")
        rbt.AddCollisionFilterGroupMember(
            group_name="test_group", body_name="body_2", model_id=0)

        self.assertFalse(rbt.initialized())
        rbt.compile()
        self.assertTrue(rbt.initialized())

        # The RBT's position vector should now be [z, theta].
        self.assertEqual(body_1.get_position_start_index(), 0)
        self.assertEqual(body_2.get_position_start_index(), 1)

        self.assertIsNotNone(
            rbt.FindCollisionElement(
                body_2.get_collision_element_ids()[0]))<|MERGE_RESOLUTION|>--- conflicted
+++ resolved
@@ -327,24 +327,16 @@
         self.assertTrue(np.allclose(tree.B, B_expected))
         # - Mass matrix.
         H = tree.massMatrix(kinsol)
-<<<<<<< HEAD
-        self.assertEqual(H.shape, (num_v, num_v))
-=======
         H_ad = tree.massMatrix(kinsol_ad)
         self.assertEqual(H.shape, (num_v, num_v))
         self.assertEqual(H_ad.shape, (num_v, num_v))
->>>>>>> 34bab4ec
         assert_sane(H)
         self.assertTrue(np.allclose(H[-1, -1], 0.25))
         # - Bias terms.
         C = tree.dynamicsBiasTerm(kinsol, {})
-<<<<<<< HEAD
-        self.assertEqual(C.shape, (num_v,))
-=======
         C_ad = tree.dynamicsBiasTerm(kinsol_ad, {})
         self.assertEqual(C.shape, (num_v,))
         self.assertEqual(C_ad.shape, (num_v,))
->>>>>>> 34bab4ec
         assert_sane(C)
         # - Inverse dynamics.
         vd = np.zeros(num_v)
