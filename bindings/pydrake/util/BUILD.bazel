--- conflicted
+++ resolved
@@ -26,183 +26,9 @@
 # bindings.
 PACKAGE_INFO = get_pybind_package_info("//bindings")
 
-<<<<<<< HEAD
-drake_cc_library(
-    name = "type_pack",
-    hdrs = ["type_pack.h"],
-    visibility = ["//visibility:public"],
-)
-
-drake_cc_library(
-    name = "function_inference",
-    hdrs = ["function_inference.h"],
-    visibility = ["//visibility:public"],
-    deps = [":type_pack"],
-)
-
-drake_cc_library(
-    name = "wrap_function",
-    hdrs = ["wrap_function.h"],
-    visibility = ["//visibility:public"],
-    deps = [":function_inference"],
-)
-
-drake_cc_library(
-    name = "wrap_pybind",
-    hdrs = ["wrap_pybind.h"],
-    visibility = ["//visibility:public"],
-    deps = [":wrap_function"],
-)
-
-# These utilities do not need any of the bound Drake C++ code. To simplify
-# test dependencies, this module does not declare a dependency on
-# `pydrake:module_py`, as would be customary for any other `module_py` target.
 drake_py_library(
     name = "module_py",
     srcs = ["__init__.py"],
-    imports = PACKAGE_INFO.py_imports,
-)
-
-drake_py_library(
-    name = "deprecation_py",
-    srcs = ["deprecation.py"],
-    imports = PACKAGE_INFO.py_imports,
-)
-
-# N.B. Since `:module_py` incorporates `deprecation_py`, C++ Python libraries
-# need not worry about it.
-drake_cc_library(
-    name = "deprecation_pybind",
-    hdrs = ["deprecation_pybind.h"],
-    visibility = ["//visibility:public"],
-    deps = ["//bindings/pydrake:pydrake_pybind"],
-)
-
-drake_cc_library(
-    name = "eigen_pybind",
-    hdrs = ["eigen_pybind.h"],
-    visibility = ["//visibility:public"],
-    deps = ["//bindings/pydrake:pydrake_pybind"],
-)
-
-drake_cc_library(
-    name = "eigen_geometry_pybind",
-    hdrs = ["eigen_geometry_pybind.h"],
-    visibility = ["//visibility:public"],
-    deps = ["//bindings/pydrake:pydrake_pybind"],
-)
-
-drake_pybind_library(
-    name = "eigen_geometry_py",
-    cc_deps = [":eigen_geometry_pybind"],
-    cc_srcs = ["eigen_geometry_py.cc"],
-    package_info = PACKAGE_INFO,
-    py_deps = [":module_py"],
-)
-
-drake_cc_library(
-    name = "numpy_dtypes_pybind",
-    hdrs = ["numpy_dtypes_pybind.h"],
-    deps = ["//bindings/pydrake:pydrake_pybind"],
-)
-
-# ODR does not matter, because the singleton will be stored in Python.
-drake_cc_library(
-    name = "cpp_param_pybind",
-    srcs = ["cpp_param_pybind.cc"],
-    hdrs = ["cpp_param_pybind.h"],
-    visibility = ["//visibility:public"],
-    deps = [
-        ":type_pack",
-        "//bindings/pybind11_ext:numpy_dtypes_user",
-        "//bindings/pydrake:pydrake_pybind",
-        "@pybind11",
-    ],
-)
-
-drake_py_library(
-    name = "cpp_param_py",
-    srcs = ["cpp_param.py"],
-    deps = [
-        ":module_py",
-    ],
-)
-
-drake_py_library(
-    name = "cpp_template_py",
-    srcs = ["cpp_template.py"],
-    deps = [
-        ":cpp_param_py",
-        ":module_py",
-    ],
-)
-
-drake_cc_library(
-    name = "cpp_template_pybind",
-    srcs = [],
-    hdrs = ["cpp_template_pybind.h"],
-    visibility = ["//visibility:public"],
-    deps = [
-        ":cpp_param_pybind",
-        "//bindings/pydrake:pydrake_pybind",
-        "@pybind11",
-    ],
-)
-
-drake_py_library(
-    name = "cpp_const_py",
-    srcs = ["cpp_const.py"],
-    deps = [
-        ":module_py",
-        "//bindings/pydrake/third_party:wrapt_py",
-    ],
-)
-
-drake_cc_library(
-    name = "drake_optional_pybind",
-    hdrs = ["drake_optional_pybind.h"],
-    visibility = ["//visibility:public"],
-)
-
-drake_cc_library(
-    name = "type_safe_index_pybind",
-    hdrs = ["type_safe_index_pybind.h"],
-    visibility = ["//visibility:public"],
-    deps = ["//bindings/pydrake:documentation_pybind"],
-)
-
-generate_pybind11_version_py_file(
-    name = "pybind11_version.py",
-)
-
-drake_py_library(
-    name = "pybind11_version_py",
-    srcs = ["pybind11_version.py"],
-    tags = ["nolint"],  # Do not lint generated files.
-    deps = [
-        ":module_py",
-    ],
-)
-
-drake_py_library(
-    name = "containers_py",
-    srcs = ["containers.py"],
-    deps = [
-        ":module_py",
-    ],
-)
-
-drake_py_library(
-    name = "compatibility_py",
-    srcs = ["compatibility.py"],
-    deps = [
-        ":module_py",
-    ],
-=======
-drake_py_library(
-    name = "module_py",
-    srcs = ["__init__.py"],
->>>>>>> 1114d558
 )
 
 py_alias_names = [
@@ -261,147 +87,6 @@
     name = "install",
     targets = PY_LIBRARIES + [":all_py"],
     py_dest = PACKAGE_INFO.py_dest,
-<<<<<<< HEAD
-    deps = get_drake_py_installs(PY_LIBRARIES_WITH_INSTALL),
-)
-
-drake_cc_googletest(
-    name = "type_pack_test",
-    deps = [
-        ":type_pack",
-        "//common:nice_type_name",
-    ],
-)
-
-drake_cc_googletest(
-    name = "function_inference_test",
-    deps = [
-        ":function_inference",
-    ],
-)
-
-drake_cc_googletest(
-    name = "wrap_function_test",
-    deps = [
-        ":wrap_function",
-    ],
-)
-
-drake_pybind_library(
-    name = "deprecation_example_cc_module_py",
-    testonly = 1,
-    add_install = False,
-    cc_deps = ["//bindings/pydrake/util:deprecation_pybind"],
-    cc_so_name = "test/deprecation_example/cc_module",
-    cc_srcs = ["test/deprecation_example/cc_module_py.cc"],
-    package_info = PACKAGE_INFO,
-    visibility = ["//visibility:private"],
-)
-
-drake_py_library(
-    name = "deprecation_example",
-    testonly = 1,
-    srcs = glob(["test/deprecation_example/*.py"]),
-    imports = ["test"],
-    visibility = ["//visibility:private"],
-    deps = [
-        ":deprecation_example_cc_module_py",
-        ":deprecation_py",
-    ],
-)
-
-drake_py_unittest(
-    name = "deprecation_test",
-    deps = [
-        ":deprecation_example",
-    ],
-)
-
-drake_py_unittest(
-    name = "cpp_const_test",
-    deps = [
-        ":cpp_const_py",
-    ],
-)
-
-drake_py_unittest(
-    name = "cpp_param_test",
-    deps = [
-        ":cpp_param_py",
-    ],
-)
-
-drake_pybind_cc_googletest(
-    name = "cpp_param_pybind_test",
-    cc_deps = [":cpp_param_pybind"],
-    py_deps = [":cpp_param_py"],
-)
-
-drake_py_unittest(
-    name = "cpp_template_test",
-    deps = [
-        ":cpp_template_py",
-    ],
-)
-
-drake_pybind_cc_googletest(
-    name = "cpp_template_pybind_test",
-    cc_deps = [
-        ":cpp_template_pybind",
-        "//common:nice_type_name",
-        "//common/test_utilities:expect_throws_message",
-    ],
-    py_deps = [":cpp_template_py"],
-)
-
-drake_pybind_library(
-    name = "eigen_geometry_test_util_py",
-    testonly = 1,
-    add_install = False,
-    cc_deps = [":eigen_geometry_pybind"],
-    cc_so_name = "test/eigen_geometry_test_util",
-    cc_srcs = ["test/eigen_geometry_test_util_py.cc"],
-    package_info = PACKAGE_INFO,
-    visibility = ["//visibility:private"],
-)
-
-drake_py_unittest(
-    name = "eigen_geometry_test",
-    deps = [
-        ":eigen_geometry_py",
-        ":eigen_geometry_test_util_py",
-    ],
-)
-
-drake_pybind_cc_googletest(
-    name = "type_safe_index_pybind_test",
-    cc_deps = [
-        ":type_safe_index_pybind",
-        "//common:nice_type_name",
-    ],
-)
-
-drake_py_unittest(
-    name = "pybind11_version_test",
-    deps = [
-        ":pybind11_version_py",
-    ],
-)
-
-drake_py_unittest(
-    name = "containers_test",
-    deps = [
-        ":containers_py",
-    ],
-)
-
-drake_py_unittest(
-    name = "compatibility_test",
-    deps = [
-        ":compatibility_py",
-    ],
-=======
->>>>>>> 1114d558
 )
 
 drake_cc_test(
