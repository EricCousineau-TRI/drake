--- conflicted
+++ resolved
@@ -267,21 +267,12 @@
             cls._original_name = cls.__name__
             cls._original_qualname = getattr(cls, "__qualname__", cls.__name__)
             cls.__name__ = self._instantiation_name(param)
-<<<<<<< HEAD
-            if six.PY3:
-                # N.B. Will not handle nested *template* classes.
-                orig = cls.__qualname__
-                pieces = orig.split('.')
-                pieces[-1] = cls.__name__
-                cls.__qualname__ = ".".join(pieces)
-=======
             # Define `__qualname__` in Python2 because that's what `pybind11`
             # uses when showing function signatures when an overload cannot be
             # found.
             # TODO(eric.cousineau): When porting to Python3 / six, try to
             # ensure this handles nesting.
             cls.__qualname__ = cls.__name__
->>>>>>> 34bab4ec
             cls.__module__ = self._module_name
 
     def is_subclass_of_instantiation(self, obj):
