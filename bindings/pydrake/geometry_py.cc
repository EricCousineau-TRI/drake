--- conflicted
+++ resolved
@@ -117,6 +117,7 @@
     render_label
         .def(py::init<int>(), py::arg("value"), doc.RenderLabel.ctor.doc_1args)
         .def("is_reserved", &RenderLabel::is_reserved)
+        .def("__int__", [](const RenderLabel& self) -> int { return self; })
         // EQ(==).
         .def(py::self == py::self)
         .def(py::self == int{})
@@ -124,8 +125,7 @@
         // NE(!=).
         .def(py::self != py::self)
         .def(py::self != int{})
-        .def(int{} != py::self)
-        .def("__int__", [](const RenderLabel& self) -> int { return self; });
+        .def(int{} != py::self);
     render_label.attr("kEmpty") = RenderLabel::kEmpty;
     render_label.attr("kDoNotRender") = RenderLabel::kDoNotRender;
     render_label.attr("kDontCare") = RenderLabel::kDontCare;
@@ -593,7 +593,6 @@
             py_reference_internal, cls_doc.perception_properties.doc);
   }
 
-<<<<<<< HEAD
   {
     using Class = GeometryProperties;
     constexpr auto& cls_doc = doc.GeometryProperties;
@@ -673,8 +672,6 @@
       py_reference_internal, py::arg("diffuse"),
       doc.MakePhongIllustrationProperties.doc);
 
-=======
->>>>>>> 07939398
   m.def("ReadObjToSurfaceMesh",
       py::overload_cast<const std::string&, double>(
           &geometry::ReadObjToSurfaceMesh),
@@ -698,13 +695,9 @@
 
 PYBIND11_MODULE(geometry, m) {
   PYDRAKE_PREVENT_PYTHON3_MODULE_REIMPORT(m);
-<<<<<<< HEAD
   py::module::import("pydrake.systems.framework");
   py::module::import("pydrake.systems.lcm");
 
-=======
-  py::module::import("pydrake.systems.lcm");
->>>>>>> 07939398
   def_geometry(m);
   def_geometry_render(m.def_submodule("render"));
   def_geometry_all(m.def_submodule("all"));
