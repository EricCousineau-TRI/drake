--- conflicted
+++ resolved
@@ -580,10 +580,6 @@
             py::arg("scale") = 1.0, doc.Convex.ctor.doc)
         .def("filename", &Convex::filename, doc.Convex.filename.doc)
         .def("scale", &Convex::scale, doc.Convex.scale.doc);
-<<<<<<< HEAD
-
-=======
->>>>>>> e494f397
   }
 
   // GeometryFrame
