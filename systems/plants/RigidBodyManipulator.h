#ifndef __RigidBodyManipulator_H__
#define __RigidBodyManipulator_H__

#include <Eigen/Dense>
#include <Eigen/LU>
#include <set>
#include <map>
#include <Eigen/StdVector> //#include <vector>

#include "collision/DrakeCollision.h"
#include "KinematicPath.h"
#include "GradientVar.h"

#undef DLLEXPORT_RBM
#if defined(WIN32) || defined(WIN64)
  #if defined(drakeRBM_EXPORTS)
    #define DLLEXPORT_RBM __declspec( dllexport )
  #else
    #define DLLEXPORT_RBM __declspec( dllimport )
  #endif
#else
  #define DLLEXPORT_RBM
#endif


#include "RigidBody.h"
#include "RigidBodyFrame.h"

#define INF -2147483648    // this number is only used for checking the pitch to see if it's a revolute joint or a helical joint, and is set to match the value handed to us for inf from matlab.

#define BASIS_VECTOR_HALF_COUNT 2  //number of basis vectors over 2 (i.e. 4 basis vectors in this case)
#define EPSILON 10e-8

typedef Eigen::Matrix<double, 3, BASIS_VECTOR_HALF_COUNT> Matrix3kd;
typedef Eigen::Matrix<double, 3, Eigen::Dynamic> Matrix3xd;

using namespace Eigen;

//extern std::set<int> emptyIntSet;  // was const std:set<int> emptyIntSet, but valgrind said I was leaking memory

class DLLEXPORT_RBM RigidBodyActuator
{
public:
  RigidBodyActuator(std::string _name, std::shared_ptr<RigidBody> _body, double _reduction = 1.0) :
    name(_name), body(_body), reduction(_reduction) {};

  std::string name;
  std::shared_ptr<RigidBody> body;
  double reduction;

public:
  EIGEN_MAKE_ALIGNED_OPERATOR_NEW
};

class DLLEXPORT_RBM RigidBodyLoop
{
public:
  RigidBodyLoop(std::shared_ptr<RigidBody> _bodyA, Vector3d _ptA, std::shared_ptr<RigidBody> _bodyB, Vector3d _ptB) :
    bodyA(_bodyA), bodyB(_bodyB), ptA(_ptA), ptB(_ptB) {};

  std::shared_ptr<RigidBody> bodyA, bodyB;
  Vector3d ptA, ptB;

public:
  EIGEN_MAKE_ALIGNED_OPERATOR_NEW
};

class DLLEXPORT_RBM RigidBodyManipulator
{
public:
  RigidBodyManipulator(int num_dof, int num_featherstone_bodies=-1, int num_rigid_body_objects=-1, int num_rigid_body_frames=0);
  RigidBodyManipulator(const std::string &urdf_filename);
  virtual ~RigidBodyManipulator(void);

  bool addRobotFromURDFString(const std::string &xml_string, const std::string &root_dir = ".");
  bool addRobotFromURDF(const std::string &urdf_filename);

  void surfaceTangents(Eigen::Map<Matrix3xd> const & normals, std::vector< Map<Matrix3xd> > & tangents);
  
  void resize(int num_dof, int num_featherstone_bodies=-1, int num_rigid_body_objects=-1, int num_rigid_body_frames=0);

  void compile(void);  // call me after the model is loaded
  
  template <typename Derived>
  void doKinematics(MatrixBase<Derived> & q, bool b_compute_second_derivatives = false);

  template <typename DerivedA, typename DerivedB>
  void doKinematics(MatrixBase<DerivedA> & q, bool b_compute_second_derivatives, MatrixBase<DerivedB> & v);

  template <typename DerivedQ, typename DerivedV>
  void doKinematicsNew(const MatrixBase<DerivedQ>& q, const MatrixBase<DerivedV>& v, bool compute_gradients = false, bool compute_JdotV = false);

  void updateCompositeRigidBodyInertias(int gradient_order);

  template <typename Scalar>
  GradientVar<Scalar, TWIST_SIZE, Eigen::Dynamic> centroidalMomentumMatrix(int gradient_order);

  template <typename Scalar>
  GradientVar<Scalar, TWIST_SIZE, 1> centroidalMomentumMatrixDotTimesV(int gradient_order);

  template <typename DerivedA, typename DerivedB>
  void getCMM(MatrixBase<DerivedA> const & q, MatrixBase<DerivedA> const & qd, MatrixBase<DerivedB> &A, MatrixBase<DerivedB> &Adot);

  template <typename Scalar>
  GradientVar<Scalar, SPACE_DIMENSION, 1> centerOfMass(int gradient_order, const std::set<int>& robotnum = RigidBody::defaultRobotNumSet);

  template <typename Scalar>
  GradientVar<Scalar, SPACE_DIMENSION, 1> centerOfMassJacobianDotTimesV(int gradient_order);

  template <typename Derived>
  void getCOM(MatrixBase<Derived> &com,const std::set<int> &robotnum = RigidBody::defaultRobotNumSet);

  template <typename Derived>
  void getCOMJac(MatrixBase<Derived> &J,const std::set<int> &robotnum = RigidBody::defaultRobotNumSet);

  template <typename Derived>
  void getCOMJacDot(MatrixBase<Derived> &Jdot,const std::set<int> &robotnum = RigidBody::defaultRobotNumSet);

  template <typename Derived>
  void getCOMdJac(MatrixBase<Derived> &dJ, const std::set<int> &robotnum = RigidBody::defaultRobotNumSet);

  int getNumContacts(const std::set<int> &body_idx);// = emptyIntSet);

  template <typename Derived>
    void getContactPositions(MatrixBase<Derived> &pos, const std::set<int> &body_idx);// = emptyIntSet);

  template <typename Derived>
    void getContactPositionsJac(MatrixBase<Derived> &J, const std::set<int> &body_idx);// = emptyIntSet);

  template <typename Derived>
    void getContactPositionsJacDot(MatrixBase<Derived> &Jdot, const std::set<int> &body_idx);// = emptyIntSet);

  void findAncestorBodies(std::vector<int>& ancestor_bodies, int body);

  void findKinematicPath(KinematicPath& path, int start_body_or_frame_idx, int end_body_or_frame_idx);

  template <typename DerivedA, typename DerivedB>
  void forwardKin(const int body_or_frame_ind, const MatrixBase<DerivedA>& pts, const int rotation_type, MatrixBase<DerivedB> &x);

  template <typename DerivedA, typename DerivedB>
  void forwardJacDot(const int body_ind, const MatrixBase<DerivedA>& pts, const int, MatrixBase<DerivedB> &Jdot);

  template <typename DerivedA, typename DerivedB>
  void forwardJac(const int body_ind, const MatrixBase<DerivedA>& pts, const int rotation_type, MatrixBase<DerivedB> &J);

  template <typename DerivedA, typename DerivedB>
  void forwarddJac(const int body_ind, const MatrixBase<DerivedA>& pts, MatrixBase<DerivedB> &dJ);

  template <typename Scalar>
  GradientVar<Scalar, Eigen::Dynamic, Eigen::Dynamic> massMatrix(int gradient_order = 0);

  template <typename Scalar>
  GradientVar<Scalar, Eigen::Dynamic, 1> inverseDynamics(std::map<int, std::unique_ptr< GradientVar<Scalar, TWIST_SIZE, 1> > >& f_ext, GradientVar<Scalar, Eigen::Dynamic, 1>* vd = nullptr, int gradient_order = 0);

  template <typename DerivedPoints>
  GradientVar<typename DerivedPoints::Scalar, Eigen::Dynamic, DerivedPoints::ColsAtCompileTime> forwardKinNew(const MatrixBase<DerivedPoints>& points, int current_body_or_frame_ind, int new_body_or_frame_ind, int rotation_type, int gradient_order);

  template <typename Scalar, int XRows, int XCols>
  GradientVar<Scalar, Eigen::Dynamic, Eigen::Dynamic> forwardJacV(const GradientVar<Scalar, XRows, XCols>& x, int body_or_frame_ind, int base_or_frame_ind, int rotation_type, bool compute_analytic_jacobian, int gradient_order);

  template <typename Scalar>
  GradientVar<Scalar, Eigen::Dynamic, Eigen::Dynamic> forwardKinPositionGradient(int npoints, int current_body_or_frame_ind, int new_body_or_frame_ind, int gradient_order);

  template <typename DerivedPoints>
  GradientVar<typename DerivedPoints::Scalar, Eigen::Dynamic, 1> forwardJacDotTimesV(const MatrixBase<DerivedPoints>& points, int body_or_frame_ind, int base_or_frame_ind, int rotation_type, int gradient_order);

  template <typename DerivedA, typename DerivedB, typename DerivedC, typename DerivedD>
  void bodyKin(const int body_ind, const MatrixBase<DerivedA>& pts, MatrixBase<DerivedB> &x, MatrixBase<DerivedC> *J=NULL, MatrixBase<DerivedD> *P=NULL);

  template<typename Scalar>
  GradientVar<Scalar, TWIST_SIZE, Eigen::Dynamic> geometricJacobian(int base_body_or_frame_ind, int end_effector_body_or_frame_ind, int expressed_in_body_or_frame_ind, int gradient_order, bool in_terms_of_qdot = false, std::vector<int>* v_indices = nullptr);

  template <typename Scalar>
  GradientVar<Scalar, TWIST_SIZE, 1> geometricJacobianDotTimesV(int base_body_or_frame_ind, int end_effector_body_or_frame_ind, int expressed_in_body_or_frame_ind, int gradient_order);

  template <typename Scalar>
  GradientVar<Scalar, TWIST_SIZE, 1> relativeTwist(int base_or_frame_ind, int body_or_frame_ind, int expressed_in_body_or_frame_ind, int gradient_order);

  template <typename Scalar>
  GradientVar<Scalar, TWIST_SIZE, 1> transformSpatialAcceleration(const GradientVar<Scalar, TWIST_SIZE, 1>& spatial_acceleration, int base_or_frame_ind, int body_or_frame_ind, int old_body_or_frame_ind, int new_body_or_frame_ind);

  template<typename Scalar>
  GradientVar<Scalar, SPACE_DIMENSION + 1, SPACE_DIMENSION + 1> relativeTransform(int base_or_frame_ind, int body_or_frame_ind, int gradient_order);

  template <typename DerivedA, typename DerivedB, typename DerivedC, typename DerivedD, typename DerivedE, typename DerivedF, typename DerivedG>
  void HandC(MatrixBase<DerivedG> const & q, MatrixBase<DerivedG> const & qd, MatrixBase<DerivedA> * const f_ext, MatrixBase<DerivedB> &H, MatrixBase<DerivedC> &C, MatrixBase<DerivedD> *dH=NULL, MatrixBase<DerivedE> *dC=NULL, MatrixBase<DerivedF> * const df_ext=NULL);

<<<<<<< HEAD
  DrakeCollision::ElementId addCollisionElement(std::unique_ptr<DrakeCollision::Geometry> geometry, const std::shared_ptr<RigidBody>& body, const Matrix4d& T_element_to_link, std::string group_name);
=======
  void computeContactJacobians(Map<VectorXi> const & idxA, Map<VectorXi> const & idxB, Map<Matrix3xd> const & xA, Map<Matrix3xd> const & xB, const bool compute_second_derivatives, MatrixXd & J, MatrixXd & dJ);

  void addCollisionElement(const int body_ind, const Matrix4d &T_elem_to_lnk, DrakeCollision::Shape shape, std::vector<double> params, std::string group_name = "default");
>>>>>>> c58cc549

  void updateCollisionElements(const std::shared_ptr<RigidBody>& body);

  bool collisionRaycast(const Matrix3Xd &origins, const Matrix3Xd &ray_endpoints, VectorXd &distances, bool use_margins=false);

  bool collisionDetect( VectorXd& phi,
                        MatrixXd& normal,
                        MatrixXd& xA,
                        MatrixXd& xB,
                        std::vector<int>& bodyA_idx,
                        std::vector<int>& bodyB_idx,
                        const std::vector<DrakeCollision::ElementId>& ids_to_check,
                        bool use_margins);

  bool collisionDetect( VectorXd& phi, MatrixXd& normal,
                        MatrixXd& xA, MatrixXd& xB,
                        std::vector<int>& bodyA_idx,
                        std::vector<int>& bodyB_idx,
                        const std::vector<int>& bodies_idx,
                        const std::set<std::string>& active_element_groups,
                        bool use_margins = true);

  bool collisionDetect( VectorXd& phi, MatrixXd& normal,
                        MatrixXd& xA, MatrixXd& xB,
                        std::vector<int>& bodyA_idx,
                        std::vector<int>& bodyB_idx,
                        const std::vector<int>& bodies_idx,
                        bool use_margins = true);

  bool collisionDetect( VectorXd& phi, MatrixXd& normal,
                        MatrixXd& xA, MatrixXd& xB,
                        std::vector<int>& bodyA_idx,
                        std::vector<int>& bodyB_idx,
                        const std::set<std::string>& active_element_groups,
                        bool use_margins = true);

  bool collisionDetect( VectorXd& phi, MatrixXd& normal,
                        MatrixXd& xA, MatrixXd& xB,
                        std::vector<int>& bodyA_idx,
                        std::vector<int>& bodyB_idx,
                        bool use_margins = true);


  bool allCollisions(std::vector<int>& bodyA_idx, std::vector<int>& bodyB_idx,
                     MatrixXd& ptsA, MatrixXd& ptsB,
                        bool use_margins = true);

  //bool closestDistanceAllBodies(VectorXd& distance, MatrixXd& Jd);

  int findLinkId(std::string linkname, int robot = -1);
  //@param robot   the index of the robot. robot = -1 means to look at all the robots

  std::string getBodyOrFrameName(int body_or_frame_id);
  //@param body_or_frame_id   the index of the body or the id of the frame.

  template <typename Scalar>
  GradientVar<Scalar, Eigen::Dynamic, 1> positionConstraints(int gradient_order);

public:
  std::vector<std::string> robot_name;

  int num_positions; // treated as nq now; TODO: rename to nq
  int num_velocities;
  VectorXd joint_limit_min;
  VectorXd joint_limit_max;

  // Rigid body objects
  int num_bodies;  // rigid body objects
  std::vector<std::shared_ptr<RigidBody> > bodies;

  // Rigid body frames
  int num_frames;
  std::vector<RigidBodyFrame,Eigen::aligned_allocator<RigidBodyFrame> > frames;

  // Rigid body actuators
  std::vector<RigidBodyActuator,Eigen::aligned_allocator<RigidBodyActuator> > actuators;

  // Rigid body loops
  std::vector<RigidBodyLoop,Eigen::aligned_allocator<RigidBodyLoop> > loops;

  // featherstone data structure
  int NB;  // featherstone bodies
  VectorXi pitch;
  VectorXi parent;
  VectorXi dofnum;
  VectorXd damping;
  VectorXd coulomb_friction;
  VectorXd coulomb_window;
  VectorXd static_friction;
  std::vector<MatrixXd> Xtree;
  std::vector<MatrixXd> I;
  Matrix<double,TWIST_SIZE,1> a_grav;
  MatrixXd B;  // the B matrix maps inputs into joint-space forces

  VectorXd cached_q, cached_v;  // these should be private

  bool use_new_kinsol;

private:
  void doKinematics(double* q, bool b_compute_second_derivatives=false, double* qd=NULL);
  
  //helper functions for contactConstraints
  void accumulateContactJacobian(const int bodyInd, MatrixXd const & bodyPoints, std::vector<int> const & cindA, std::vector<int> const & cindB, MatrixXd & J);
  void accumulateSecondOrderContactJacobian(const int bodyInd, MatrixXd const & bodyPoints, std::vector<int> const & cindA, std::vector<int> const & cindB, MatrixXd & dJ);

  int parseBodyOrFrameID(const int body_or_frame_id, Matrix4d* Tframe = nullptr);

  // variables for featherstone dynamics
  std::vector<VectorXd> S;
  std::vector<MatrixXd> Xup;
  std::vector<VectorXd> v;
  std::vector<VectorXd> avp;
  std::vector<VectorXd> fvp;
  std::vector<MatrixXd> IC;
  std::vector<Matrix<double, TWIST_SIZE, TWIST_SIZE>, Eigen::aligned_allocator< Matrix<double, TWIST_SIZE, TWIST_SIZE> > > I_world;
  std::vector<Matrix<double, TWIST_SIZE, TWIST_SIZE>, Eigen::aligned_allocator< Matrix<double, TWIST_SIZE, TWIST_SIZE> > > Ic_new;


  //Variables for gradient calculations
  MatrixXd dTdTmult;
  std::vector<MatrixXd> dXupdq;
  std::vector<std::vector<MatrixXd> > dIC;
    std::vector<Gradient<Matrix<double, TWIST_SIZE, TWIST_SIZE>, Eigen::Dynamic>::type> dI_world;
  std::vector<Gradient<Matrix<double, TWIST_SIZE, TWIST_SIZE>, Eigen::Dynamic>::type> dIc_new;

  std::vector<MatrixXd> dvdq;
  std::vector<MatrixXd> dvdqd;
  std::vector<MatrixXd> davpdq;
  std::vector<MatrixXd> davpdqd;
  std::vector<MatrixXd> dfvpdq;
  std::vector<MatrixXd> dfvpdqd;
  MatrixXd dvJdqd_mat;
  MatrixXd dcross;

  // preallocate for COM functions
  Vector3d bc;
  MatrixXd bJ;
  MatrixXd bdJ;

  // preallocate for CMM function
  MatrixXd Xg; // spatial centroidal projection matrix
  MatrixXd dXg;  // dXg_dq * qd
  std::vector<MatrixXd> Ic; // composite rigid body inertias
  std::vector<MatrixXd> dIc; // derivative of composite rigid body inertias
  std::vector<VectorXd> phi; // joint axis vectors
  std::vector<MatrixXd> Xworld; // spatial transforms from world to each body
  std::vector<MatrixXd> dXworld; // dXworld_dq * qd
  std::vector<MatrixXd> dXup; // dXup_dq * qd
  MatrixXd Xcom; // spatial transform from centroid to world
  MatrixXd Jcom;
  MatrixXd dXcom;
  MatrixXd Xi;
  MatrixXd dXidq;

  int num_contact_pts;
  bool initialized;
  bool kinematicsInit;
  int secondDerivativesCached;
  bool gradients_cached;
  bool velocity_kinematics_cached;
  bool jdotV_cached;
  int cached_inertia_gradients_order;

  // collision_model and collision_model_no_margins both maintain
  // a collection of the collision geometry in the RBM for use in
  // collision detection of different kinds. collision_model has
  // small margins applied to all collision geometry when that
  // geometry is added, to improve the numerical stability of
  // contact gradients taken using the model. collision_model_no_margins
  // does not apply these margins, such that it can be used for
  // precise raycasting, e.g. for simulating a laser scanner
  // These models are switched between with the use_margins flag
  // to collision-relevant methods of the RBM.
  std::unique_ptr< DrakeCollision::Model > collision_model;
  //std::shared_ptr< DrakeCollision::Model > collision_model_no_margins;
public:
  EIGEN_MAKE_ALIGNED_OPERATOR_NEW

// The following was required for building w/ DLLEXPORT_RBM on windows (due to the unique_ptrs).  See
// http://stackoverflow.com/questions/8716824/cannot-access-private-member-error-only-when-class-has-export-linkage
private:
  RigidBodyManipulator(const RigidBodyManipulator&) {}
  RigidBodyManipulator& operator=(const RigidBodyManipulator&) { return *this; }
};


#endif<|MERGE_RESOLUTION|>--- conflicted
+++ resolved
@@ -185,13 +185,9 @@
   template <typename DerivedA, typename DerivedB, typename DerivedC, typename DerivedD, typename DerivedE, typename DerivedF, typename DerivedG>
   void HandC(MatrixBase<DerivedG> const & q, MatrixBase<DerivedG> const & qd, MatrixBase<DerivedA> * const f_ext, MatrixBase<DerivedB> &H, MatrixBase<DerivedC> &C, MatrixBase<DerivedD> *dH=NULL, MatrixBase<DerivedE> *dC=NULL, MatrixBase<DerivedF> * const df_ext=NULL);
 
-<<<<<<< HEAD
+  void computeContactJacobians(Map<VectorXi> const & idxA, Map<VectorXi> const & idxB, Map<Matrix3xd> const & xA, Map<Matrix3xd> const & xB, const bool compute_second_derivatives, MatrixXd & J, MatrixXd & dJ);
+
   DrakeCollision::ElementId addCollisionElement(std::unique_ptr<DrakeCollision::Geometry> geometry, const std::shared_ptr<RigidBody>& body, const Matrix4d& T_element_to_link, std::string group_name);
-=======
-  void computeContactJacobians(Map<VectorXi> const & idxA, Map<VectorXi> const & idxB, Map<Matrix3xd> const & xA, Map<Matrix3xd> const & xB, const bool compute_second_derivatives, MatrixXd & J, MatrixXd & dJ);
-
-  void addCollisionElement(const int body_ind, const Matrix4d &T_elem_to_lnk, DrakeCollision::Shape shape, std::vector<double> params, std::string group_name = "default");
->>>>>>> c58cc549
 
   void updateCollisionElements(const std::shared_ptr<RigidBody>& body);
 
