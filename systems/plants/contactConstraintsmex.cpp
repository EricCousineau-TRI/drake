#include "mex.h"
#include <iostream>
#include "drakeUtil.h"
#include "RigidBodyManipulator.h"
#include "math.h"
#include <Eigen/Sparse>

using namespace Eigen;
using namespace std;

/*
 * MATLAB signature: [d, n, D, dn, dD] = contactConstraintsmex(model_ptr, normals, idxA, idxB, xA, xB)
 * 
 * Inputs:
 *  model_ptr = mex_model_ptr to the RBM
 *  normals = (3xm) contact normals (from B to A) for each of m possible contacts in world space
 *  idxA = 1-based body indexes of body A for m possible contacts
 *  idxB = 1-based body indexes of body B for m possible contacts
 *  xA = (3xm) matrix of contact positions in body A space
 *  xB = (3xm) matrix of contact positions in body B space 
 * Outputs:
 *  d = {k}(3xm) surface tangent basis vectors for the friction cone approximation in world space
 *     **NOTE** k represents the half-count for basis vectors. (e.g. k = 2 means 4 basis vectors)
 *   n = m x (num_dof) dphi/dq normal vectors in joint coordinates
 *   D = {2k} m x (num_dof) dD/dq surface tangent basis vectors in joint coordinates
 *   dn = m*num_dof x num_dof dn/dq second derivative of contact distances with respect to state
 *   dD = {2k} m*num_dof x numdof dD/dq second derivate of basis vectors with respect to state
 */

inline void buildSparseMatrix(Matrix3xd const & pts, SparseMatrix<double> & sparse)
{
  const int m = pts.cols();
  const int numNonZero = 3*m;

  sparse.resize(m, numNonZero);
  sparse.reserve(VectorXi::Constant(numNonZero, 1));

  int j = 0;
  for (int i = 0 ; i < m ; i++) {
    for (int k = 0 ; k < 3 ; k++) {
     sparse.insert(i, j) =  pts(j);
     j++;
   }
 }
}

//forms a mex cell array and computes the surface tangents in-place using maps
inline mxArray* getTangentsArray(RigidBodyManipulator * const model, Map<Matrix3xd> const & normals)
{
  const int numContactPairs = normals.cols();
  const mwSize cellDims[] = {1, BASIS_VECTOR_HALF_COUNT};
  mxArray* tangentCells = mxCreateCellArray(2, cellDims);
  
  vector< Map<Matrix3xd> > tangents;
  for (int k = 0 ; k < BASIS_VECTOR_HALF_COUNT ; k++) {
    mxArray *cell = mxCreateDoubleMatrix(3, numContactPairs, mxREAL );    
    tangents.push_back(Map<Matrix3xd>(mxGetPr(cell), 3, numContactPairs));
    mxSetCell(tangentCells, k, cell);
  }

  model->surfaceTangents(normals, tangents);

  return tangentCells;
}

void mexFunction( int nlhs, mxArray *plhs[],int nrhs, const mxArray *prhs[] ) {
  
  if (nrhs < 6) {
    mexErrMsgIdAndTxt("Drake:contactConstraintsmex:NotEnoughInputs","Usage: \n[d, n, D] = contactConstraintsmex(normal, model_ptr, idxA, idxB, xA, xB)\n[d, n, D, dn, dD] = contactConstraintsmex(normal, model_ptr, idxA, idxB, xA, xB)");
  }

  if (nrhs >= 4 && mxGetN(prhs[2]) != mxGetN(prhs[3])) {
    mexErrMsgIdAndTxt("Drake:contactConstraintsmex:InvalidBodyIndexes", "idxA and idxB must be the same size");
  }

  if (nrhs >= 6 && mxGetN(prhs[4]) != mxGetN(prhs[5])) {
    mexErrMsgIdAndTxt("Drake:contactConstraintsmex:InvalidBodyPoints", "xA and xB must be the same size");
  } 

  if (nrhs >= 6 && (mxGetM(prhs[4]) != 3 || mxGetM(prhs[5]) != 3)) {
    mexErrMsgIdAndTxt("Drake:contactConstraintsmex:InvalidBodyPointsDimension", "body points xA and xB must be 3 dimensional");
  }

  if (nrhs >= 5 && mxGetN(prhs[1]) != mxGetN(prhs[4])) {
    mexErrMsgIdAndTxt("Drake:contactConstraintsmex:InvalidBodyPointsDimension", "normals must match the number of contact points");
  }

  const int numContactPairs = mxGetN(prhs[1]);
  const Map<Matrix3xd> normals(mxGetPr(prhs[1]), 3, numContactPairs); //contact normals in world space
  const bool compute_second_derivatives = nlhs > 3;

<<<<<<< HEAD
  RigidBodyManipulator *model= (RigidBodyManipulator*) getDrakeMexPointer(prhs[0]);
=======
    const int numContactPairs = mxGetNumberOfElements(prhs[1]);
    const int nq = model->num_positions;
    const int nk = mxGetN(prhs[6]); //half the number of friction cone basis vectors
    const Map<VectorXi> idxA((int*)mxGetData(prhs[1]), numContactPairs); //collision pairs index of body A
    const Map<VectorXi> idxB((int*)mxGetData(prhs[2]), numContactPairs); //collision pairs index of body B
    const Map<Matrix3xd> xA(mxGetPr(prhs[3]), 3, numContactPairs); //contact point in body A space
    const Map<Matrix3xd> xB(mxGetPr(prhs[4]), 3, numContactPairs); //contact point in body B space
    const Map<Matrix3xd> normals(mxGetPr(prhs[5]), 3, numContactPairs); //contact normals in world space
    const bool compute_first_derivatives = nlhs > 0;
    const bool compute_second_derivatives = nlhs > 2;
    
    if(!compute_first_derivatives) {
      return;
    }

    MatrixXd J = MatrixXd::Zero(3*numContactPairs, nq);
    MatrixXd dJ = MatrixXd::Zero(3*numContactPairs, nq*nq);
    vector<int> bodyInds;
    
    getUniqueBodiesSorted(idxA, idxB, bodyInds);
>>>>>>> 73536e40

  if (model != NULL) {
    if (nlhs > 0) {
      plhs[0] = getTangentsArray(model, normals);
    }

    const Map<VectorXi> idxA((int*)mxGetData(prhs[2]), numContactPairs); //collision pairs index of body A
    const Map<VectorXi> idxB((int*)mxGetData(prhs[3]), numContactPairs); //collision pairs index of body B
    const Map<Matrix3xd> xA(mxGetPr(prhs[4]), 3, numContactPairs); //contact point in body A space
    const Map<Matrix3xd> xB(mxGetPr(prhs[5]), 3, numContactPairs); //contact point in body B space
    const int nq = model->num_dof;
    
    if (nlhs > 1) {
      MatrixXd J; 
      MatrixXd dJ;
      vector<int> bodyInds;
      SparseMatrix<double> sparseNormals;
      model->computeContactJacobians(idxA, idxB, xA, xB, compute_second_derivatives, J, dJ);      
      buildSparseMatrix(normals, sparseNormals);
      plhs[1] = mxCreateDoubleMatrix(numContactPairs, nq, mxREAL);
      Map<MatrixXd> n(mxGetPr(plhs[1]), numContactPairs, nq);
      n = sparseNormals * J; //dphi/dq
      if (nlhs > 2) {
        const mwSize cellDims[] = {1, 2*BASIS_VECTOR_HALF_COUNT};
        plhs[2] = mxCreateCellArray(2, cellDims);
        if (nlhs > 4) {
          plhs[4] = mxCreateCellArray(2, cellDims);
        }
        for (int k = 0 ; k < BASIS_VECTOR_HALF_COUNT ; k++) { //for each friction cone basis vector
          Map<Matrix3xd> dk(mxGetPr(mxGetCell(plhs[0], k)), 3, numContactPairs);
          SparseMatrix<double> sparseTangents;
          buildSparseMatrix(dk, sparseTangents);
          mxArray *D_cell = mxCreateDoubleMatrix(numContactPairs, nq, mxREAL);
          mxArray *D_cell_reflected = mxCreateDoubleMatrix(numContactPairs, nq, mxREAL);
          Map<MatrixXd> Dk(mxGetPr(D_cell), numContactPairs, nq);
          Map<MatrixXd> Dk_reflected(mxGetPr(D_cell_reflected), numContactPairs, nq);
          Dk = sparseTangents * J; //dd/dq
          Dk_reflected = -Dk;
          mxSetCell(plhs[2], k, D_cell);
          mxSetCell(plhs[2], k + BASIS_VECTOR_HALF_COUNT, D_cell_reflected);
          if (compute_second_derivatives) {
            if (nlhs > 4) {
              mxArray *dD_cell = mxCreateDoubleMatrix(numContactPairs * nq, nq, mxREAL);
              Map<MatrixXd> dD(mxGetPr(dD_cell), numContactPairs , nq * nq);
              dD = sparseTangents * dJ;
              mxSetCell(plhs[4], k, dD_cell);
              mxArray *dD_cell_reflected = mxCreateDoubleMatrix(numContactPairs * nq, nq, mxREAL);
              Map<MatrixXd> dD_reflected(mxGetPr(dD_cell_reflected), numContactPairs, nq*nq);
              dD_reflected = -dD;
              mxSetCell(plhs[4], k + BASIS_VECTOR_HALF_COUNT, dD_cell_reflected);
            }
          }
        }
      }
      
      if (nlhs > 3) {
       plhs[3] = mxCreateDoubleMatrix(numContactPairs * nq, nq, mxREAL);
       Map<MatrixXd> dn(mxGetPr(plhs[3]), numContactPairs, nq*nq);
       dn = sparseNormals * dJ;
     }
   }
 }
}

<|MERGE_RESOLUTION|>--- conflicted
+++ resolved
@@ -89,30 +89,7 @@
   const Map<Matrix3xd> normals(mxGetPr(prhs[1]), 3, numContactPairs); //contact normals in world space
   const bool compute_second_derivatives = nlhs > 3;
 
-<<<<<<< HEAD
   RigidBodyManipulator *model= (RigidBodyManipulator*) getDrakeMexPointer(prhs[0]);
-=======
-    const int numContactPairs = mxGetNumberOfElements(prhs[1]);
-    const int nq = model->num_positions;
-    const int nk = mxGetN(prhs[6]); //half the number of friction cone basis vectors
-    const Map<VectorXi> idxA((int*)mxGetData(prhs[1]), numContactPairs); //collision pairs index of body A
-    const Map<VectorXi> idxB((int*)mxGetData(prhs[2]), numContactPairs); //collision pairs index of body B
-    const Map<Matrix3xd> xA(mxGetPr(prhs[3]), 3, numContactPairs); //contact point in body A space
-    const Map<Matrix3xd> xB(mxGetPr(prhs[4]), 3, numContactPairs); //contact point in body B space
-    const Map<Matrix3xd> normals(mxGetPr(prhs[5]), 3, numContactPairs); //contact normals in world space
-    const bool compute_first_derivatives = nlhs > 0;
-    const bool compute_second_derivatives = nlhs > 2;
-    
-    if(!compute_first_derivatives) {
-      return;
-    }
-
-    MatrixXd J = MatrixXd::Zero(3*numContactPairs, nq);
-    MatrixXd dJ = MatrixXd::Zero(3*numContactPairs, nq*nq);
-    vector<int> bodyInds;
-    
-    getUniqueBodiesSorted(idxA, idxB, bodyInds);
->>>>>>> 73536e40
 
   if (model != NULL) {
     if (nlhs > 0) {
@@ -123,7 +100,7 @@
     const Map<VectorXi> idxB((int*)mxGetData(prhs[3]), numContactPairs); //collision pairs index of body B
     const Map<Matrix3xd> xA(mxGetPr(prhs[4]), 3, numContactPairs); //contact point in body A space
     const Map<Matrix3xd> xB(mxGetPr(prhs[5]), 3, numContactPairs); //contact point in body B space
-    const int nq = model->num_dof;
+    const int nq = model->num_positions;
     
     if (nlhs > 1) {
       MatrixXd J; 
