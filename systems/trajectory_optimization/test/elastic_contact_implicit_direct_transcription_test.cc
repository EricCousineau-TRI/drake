--- conflicted
+++ resolved
@@ -98,12 +98,8 @@
   const double elasticity = 0.5;
   ElasticContactImplicitDirectTranscription traj_opt(
       *tree, *empty_tree, num_time_samples,
-<<<<<<< HEAD
-      minimum_timestep, maximum_timestep, 3 * num_contacts,
+      minimum_timestep, maximum_timestep, num_contacts,
       comp_tol, elasticity);
-=======
-      minimum_timestep, maximum_timestep, 8, 0., 0.5);
->>>>>>> 933e7836
   traj_opt.SetSolverOption(
       solvers::SnoptSolver::id(), "Print file", "/tmp/snopt.out");
 
@@ -126,7 +122,6 @@
 
   // Add a constraint on velocity 0 of the initial posture.
   traj_opt.AddBoundingBoxConstraint(zdot_0_min, zdot_0_max,
-<<<<<<< HEAD
                                     traj_opt.GeneralizedVelocities()(iz, 0));
 
   double x_0 = -1;
@@ -137,20 +132,6 @@
     traj_opt.AddBoundingBoxConstraint(x_f, x_f,
                                       traj_opt.GeneralizedPositions()(ix, N - 1));
   }
-=======
-                                    traj_opt.GeneralizedVelocities()(1, 0));
-
-  unused(N);
-  // double x_0 = 0;
-  // double x_f = 10;
-  // traj_opt.AddBoundingBoxConstraint(x_0, x_0,
-  //                                   traj_opt.GeneralizedPositions()(0, 0));
-  // traj_opt.AddBoundingBoxConstraint(x_f, x_f,
-  //                                   traj_opt.GeneralizedPositions()(0, N - 1));
-
-  // traj_opt.AddBoundingBoxConstraint(-10, -10,
-  //                                   traj_opt.GeneralizedVelocities()(0, N - 1));
->>>>>>> 933e7836
 
   // Seed initial guess.
   for (int i = 0; i < N; ++i) {
