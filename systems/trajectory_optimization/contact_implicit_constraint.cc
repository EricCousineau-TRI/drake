--- conflicted
+++ resolved
@@ -100,7 +100,7 @@
     : Constraint(2*num_lambda + 1, tree.get_num_positions() +
                   2*tree.get_num_velocities() + num_lambda,
         Eigen::MatrixXd::Zero(2*num_lambda + 1, 1),
-        Eigen::MatrixXd::Constant(2*num_lambda + 1, 1, tol)), 
+        Eigen::MatrixXd::Constant(2*num_lambda + 1, 1, tol)),
       tree_(&tree),
       empty_tree_(&empty_tree),
       num_positions_{tree.get_num_positions()},
@@ -179,17 +179,11 @@
     const RigidBodyTree<double>& empty_tree,
     std::shared_ptr<plants::KinematicsCacheWithVHelper<AutoDiffXd>>
         kinematics_cache_with_v_helper, int num_lambda, double elasticity) // constraints: q; v+; v-; lambda
-<<<<<<< HEAD
     : solvers::Constraint(
           tree.get_num_velocities() + 1,
           num_lambda+2*tree.get_num_velocities() + tree.get_num_positions(),
           Eigen::MatrixXd::Zero(tree.get_num_velocities() + 1, 1),
           Eigen::MatrixXd::Zero(tree.get_num_velocities() + 1, 1)),
-=======
-    : solvers::Constraint(num_lambda + 1, num_lambda+2*tree.get_num_velocities() + tree.get_num_positions(),
-        Eigen::MatrixXd::Zero(num_lambda + 1, 1),
-        Eigen::MatrixXd::Zero(num_lambda + 1, 1)), 
->>>>>>> 933e7836
       tree_(&tree),
       empty_tree_(&empty_tree),
       num_positions_{tree.get_num_positions()},
