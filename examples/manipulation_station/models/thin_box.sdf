--- conflicted
+++ resolved
@@ -112,11 +112,7 @@
       </collision>
       <!-- Add collision spheres along the handle-->
       <collision name="handle_sphere_col_0">
-<<<<<<< HEAD
         <pose>-0.08 0.007 0.005 0 0 0</pose>
-=======
-        <pose>-0.080 0.007 0.005 0 0 0</pose>
->>>>>>> 101077e0
         <geometry>
           <sphere>
             <radius>2e-3</radius>
