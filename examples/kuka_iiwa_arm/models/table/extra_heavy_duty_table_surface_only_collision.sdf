<?xml version="1.0"?>
<sdf version="1.7">
  <model name="extra_heavy_duty_table_surface_only_collision">
    <!--
    This model is identical to the extra heavy duty table in nearly
    every respect except that the collision tags are present only for
    the surface link. This leads to a large speedup in simulations
    involving the table due to a decrease in number of collision
    checks needed.
    -->
    <link name="link">
      <inertial>
        <mass>53.5</mass>
        <!--
        The spatial inertia values given below were derived based on the
        equation for a cuboid:

        https://en.wikipedia.org/wiki/List_of_moments_of_inertia#List_of_3D_inertia_tensors.

        Obviously, the table is not a cuboid, meaning the inertia matrix is
        imperfect. Having an accurate spatial inertia specification may be
        important for us to know when / if a robot mounted on top of the
        table will cause the table to tip over. It will also be necessary to
        model what happens when a mobile robot bumps into the table.

        TODO(lucy-tri): Compute a more accurate spatial inertia of this table.
        -->
        <inertia>
          <ixx>5.177409</ixx>
          <ixy>0</ixy>
          <ixz>0</ixz>
          <iyy>4.843753753</iyy>
          <iyz>0</iyz>
          <izz>4.843753753</izz>
        </inertia>
      </inertial>
      <self_collide>0</self_collide>
      <kinematic>0</kinematic>
      <visual name="back_right_leg">
        <pose>-0.33 -0.35 0.381 0 0 0</pose>
        <geometry>
          <box>
            <size>0.05 0.05 0.762</size>
          </box>
        </geometry>
        <material>
          <script>
            <uri>file://media/materials/scripts/gazebo.material</uri>
            <name>Gazebo/Grey</name>
          </script>
          <ambient>0.3 0.3 0.3 1</ambient>
          <diffuse>0.7 0.7 0.7 1</diffuse>
          <specular>0.01 0.01 0.01 1</specular>
          <emissive>0 0 0 1</emissive>
          <shader type="vertex">
            <normal_map>__default__</normal_map>
          </shader>
        </material>
        <cast_shadows>1</cast_shadows>
        <transparency>0</transparency>
      </visual>
      <visual name="front_left_leg">
        <pose>0.33 0.35 0.381 0 0 0</pose>
        <geometry>
          <box>
            <size>0.05 0.05 0.762</size>
          </box>
        </geometry>
        <material>
          <script>
            <uri>file://media/materials/scripts/gazebo.material</uri>
            <name>Gazebo/Grey</name>
          </script>
          <ambient>0.3 0.3 0.3 1</ambient>
          <diffuse>0.7 0.7 0.7 1</diffuse>
          <specular>0.01 0.01 0.01 1</specular>
          <emissive>0 0 0 1</emissive>
          <shader type="vertex">
            <normal_map>__default__</normal_map>
          </shader>
        </material>
        <cast_shadows>1</cast_shadows>
        <transparency>0</transparency>
      </visual>
      <visual name="left_crossbar">
        <pose>0.33 0 0.13335 0 0 0</pose>
        <geometry>
          <box>
            <size>0.05 0.662 0.05</size>
          </box>
        </geometry>
        <material>
          <script>
            <uri>file://media/materials/scripts/gazebo.material</uri>
            <name>Gazebo/Grey</name>
          </script>
          <ambient>0.3 0.3 0.3 1</ambient>
          <diffuse>0.7 0.7 0.7 1</diffuse>
          <specular>0.01 0.01 0.01 1</specular>
          <emissive>0 0 0 1</emissive>
          <shader type="vertex">
            <normal_map>__default__</normal_map>
          </shader>
        </material>
        <cast_shadows>1</cast_shadows>
        <transparency>0</transparency>
      </visual>
      <visual name="right_crossbar">
        <pose>-0.33 0 0.13335 0 0 0</pose>
        <geometry>
          <box>
            <size>0.05 0.662 0.05</size>
          </box>
        </geometry>
        <material>
          <script>
            <uri>file://media/materials/scripts/gazebo.material</uri>
            <name>Gazebo/Grey</name>
          </script>
          <ambient>0.3 0.3 0.3 1</ambient>
          <diffuse>0.7 0.7 0.7 1</diffuse>
          <specular>0.01 0.01 0.01 1</specular>
          <emissive>0 0 0 1</emissive>
          <shader type="vertex">
            <normal_map>__default__</normal_map>
          </shader>
        </material>
        <cast_shadows>1</cast_shadows>
        <transparency>0</transparency>
      </visual>
      <visual name="back_left_leg">
        <pose>-0.33 0.35 0.381 0 0 0</pose>
        <geometry>
          <box>
            <size>0.05 0.05 0.762</size>
          </box>
        </geometry>
        <material>
          <script>
            <uri>file://media/materials/scripts/gazebo.material</uri>
            <name>Gazebo/Grey</name>
          </script>
          <ambient>0.3 0.3 0.3 1</ambient>
          <diffuse>0.7 0.7 0.7 1</diffuse>
          <specular>0.01 0.01 0.01 1</specular>
          <emissive>0 0 0 1</emissive>
          <shader type="vertex">
            <normal_map>__default__</normal_map>
          </shader>
        </material>
        <cast_shadows>1</cast_shadows>
        <transparency>0</transparency>
      </visual>
      <visual name="front_right_leg">
        <pose>0.33 -0.35 0.381 0 0 0</pose>
        <geometry>
          <box>
            <size>0.05 0.05 0.762</size>
          </box>
        </geometry>
        <material>
          <script>
            <uri>file://media/materials/scripts/gazebo.material</uri>
            <name>Gazebo/Grey</name>
          </script>
          <ambient>0.3 0.3 0.3 1</ambient>
          <diffuse>0.7 0.7 0.7 1</diffuse>
          <specular>0.01 0.01 0.01 1</specular>
          <emissive>0 0 0 1</emissive>
          <shader type="vertex">
            <normal_map>__default__</normal_map>
          </shader>
        </material>
        <cast_shadows>1</cast_shadows>
        <transparency>0</transparency>
      </visual>
      <visual name="back_crossbar">
        <pose>0 0.35 0.13335 0 0 0</pose>
        <geometry>
          <box>
            <size>0.6112 0.05 0.05</size>
          </box>
        </geometry>
        <material>
          <script>
            <uri>file://media/materials/scripts/gazebo.material</uri>
            <name>Gazebo/Grey</name>
          </script>
          <ambient>0.3 0.3 0.3 1</ambient>
          <diffuse>0.7 0.7 0.7 1</diffuse>
          <specular>0.01 0.01 0.01 1</specular>
          <emissive>0 0 0 1</emissive>
          <shader type="vertex">
            <normal_map>__default__</normal_map>
          </shader>
        </material>
        <cast_shadows>1</cast_shadows>
        <transparency>0</transparency>
      </visual>
      <visual name="front_crossbar">
        <pose>0 -0.35 0.13335 0 0 0</pose>
        <geometry>
          <box>
            <size>0.6112 0.05 0.05</size>
          </box>
        </geometry>
        <material>
          <script>
            <uri>file://media/materials/scripts/gazebo.material</uri>
            <name>Gazebo/Grey</name>
          </script>
          <ambient>0.3 0.3 0.3 1</ambient>
          <diffuse>0.7 0.7 0.7 1</diffuse>
          <specular>0.01 0.01 0.01 1</specular>
          <emissive>0 0 0 1</emissive>
          <shader type="vertex">
            <normal_map>__default__</normal_map>
          </shader>
        </material>
        <cast_shadows>1</cast_shadows>
        <transparency>0</transparency>
      </visual>
      <visual name="visual1">
        <pose>0 0 0.736 0 0 0</pose>
        <geometry>
          <box>
            <size>0.7112 0.762 0.057</size>
          </box>
        </geometry>
        <material>
          <script>
            <uri>file://media/materials/scripts/gazebo.material</uri>
            <name>Gazebo/Grey</name>
          </script>
          <ambient>0.3 0.3 0.3 1</ambient>
          <diffuse>0.7 0.7 0.7 1</diffuse>
          <specular>0.01 0.01 0.01 1</specular>
          <emissive>0 0 0 1</emissive>
          <shader type="vertex">
            <normal_map>__default__</normal_map>
          </shader>
        </material>
        <cast_shadows>1</cast_shadows>
        <transparency>0</transparency>
      </visual>
      <collision name="surface">
        <laser_retro>0</laser_retro>
        <max_contacts>10</max_contacts>
        <pose>0 0 0.736 0 0 0</pose>
        <geometry>
          <box>
            <size>0.7112 0.762 0.057</size>
          </box>
        </geometry>
        <surface>
          <friction>
            <ode>
              <mu>0.6</mu>
              <mu2>0.6</mu2>
              <fdir1>0 0 0</fdir1>
              <slip1>0</slip1>
              <slip2>0</slip2>
            </ode>
            <torsional>
              <coefficient>1</coefficient>
              <patch_radius>0</patch_radius>
              <surface_radius>0</surface_radius>
              <use_patch_radius>1</use_patch_radius>
              <ode>
                <slip>0</slip>
              </ode>
            </torsional>
          </friction>
          <bounce>
            <restitution_coefficient>0</restitution_coefficient>
            <threshold>1e+06</threshold>
          </bounce>
          <contact>
            <collide_without_contact>0</collide_without_contact>
            <collide_without_contact_bitmask>1</collide_without_contact_bitmask>
            <collide_bitmask>1</collide_bitmask>
            <ode>
              <soft_cfm>0</soft_cfm>
              <soft_erp>0.2</soft_erp>
              <kp>1e+13</kp>
              <kd>1</kd>
              <max_vel>0.01</max_vel>
              <min_depth>0</min_depth>
            </ode>
            <bullet>
              <split_impulse>1</split_impulse>
              <split_impulse_penetration_threshold>-0.01</split_impulse_penetration_threshold>
              <soft_cfm>0</soft_cfm>
              <soft_erp>0.2</soft_erp>
              <kp>1e+13</kp>
              <kd>1</kd>
            </bullet>
          </contact>
        </surface>
      </collision>
    </link>
    <frame name="top_center">
      <!--
      TODO(eric.cousineau): @frame='link' is redundant, but not having it
      causes RBT SDFormat parsing code to segfault. Remove this once RBT is
      removed.
      -->
<<<<<<< HEAD
      <pose relative_to="link">0 0 0.7645 0 0 0</pose>
=======
      <pose frame="link">0 0 0.7645 0 0 0</pose>
>>>>>>> 101077e0
    </frame>
    <!--
    N.B. This model used to have <static>true</static>, but this creates
    issues in reusability with the current implementation of MBP parsing
    (#12227).
    -->
    <allow_auto_disable>1</allow_auto_disable>
  </model>
</sdf><|MERGE_RESOLUTION|>--- conflicted
+++ resolved
@@ -305,11 +305,7 @@
       causes RBT SDFormat parsing code to segfault. Remove this once RBT is
       removed.
       -->
-<<<<<<< HEAD
       <pose relative_to="link">0 0 0.7645 0 0 0</pose>
-=======
-      <pose frame="link">0 0 0.7645 0 0 0</pose>
->>>>>>> 101077e0
     </frame>
     <!--
     N.B. This model used to have <static>true</static>, but this creates
