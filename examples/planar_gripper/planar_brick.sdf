<<<<<<< HEAD
<?xml version='1.0'?>
<sdf version='1.6'>
<model name='brick'>
  <link name='brick_base'>
=======
<?xml version="1.0"?>
<sdf version="1.7">
<model name="brick">
  <link name="brick_base">
>>>>>>> 37a638ca
  </link>
  <link name='brick_dummy_link1'>
    <inertial>
      <pose>0 0 0 0 0 0 </pose>
      <mass>1e-10</mass>
      <inertia>
        <ixx>1e-10</ixx>
        <ixy>0</ixy>
        <ixz>0</ixz>
        <iyy>1e-10</iyy>
        <iyz>0</iyz>
        <izz>1e-10</izz>
      </inertia>
    </inertial>
  </link>
  <joint name='brick_translate_y_joint' type='prismatic'>
    <child> brick_dummy_link1 </child>
    <parent> brick_base </parent>
    <axis>
      <xyz> 0 1 0 </xyz>
      <limit>
        <!-- Drake parses a zero effort joint as an un-actuated joint. -->
        <effort> 0 </effort>
      </limit>
    </axis>
  </joint>
  <link name='brick_dummy_link2'>
    <inertial>
      <pose>0 0 0 0 0 0 </pose>
      <mass>1e-10</mass>
      <inertia>
        <ixx>1e-10</ixx>
        <ixy>0</ixy>
        <ixz>0</ixz>
        <iyy>1e-10</iyy>
        <iyz>0</iyz>
        <izz>1e-10</izz>
      </inertia>
    </inertial>
  </link>
  <joint name='brick_translate_z_joint' type='prismatic'>
    <child> brick_dummy_link2 </child>
    <parent> brick_dummy_link1 </parent>
    <axis>
      <xyz> 0 0 1 </xyz>
      <limit>
        <!-- Drake parses a zero effort joint as an un-actuated joint. -->
        <effort> 0 </effort>
      </limit>
    </axis>
  </joint>
  <link name='brick_link'>
    <inertial>
      <pose>0 0 0 0 0 0 </pose>
      <mass>0.028</mass>
        <inertia>
          <ixx>1.17e-5</ixx>
          <ixy>0</ixy>
          <ixz>0</ixz>
          <iyy>1.9e-5</iyy>
          <iyz>0</iyz>
          <izz>1.9e-5</izz>
        </inertia>
    </inertial>
    <visual name='brick_visual_1'>
      <pose>0 0 0.025 0 0 0</pose>
      <geometry>
        <box>
          <size>0.07 0.1 0.05</size>
        </box>
      </geometry>
      <material>
        <diffuse>0 0.8 0 1.0</diffuse>
      </material>
    </visual>
    <visual name='brick_visual_2'>
      <pose>0 0 -0.025 0 0 0</pose>
      <geometry>
        <box>
          <size>0.07 0.1 0.05</size>
        </box>
      </geometry>
      <material>
        <diffuse>0 0 0.8 1.0</diffuse>
      </material>
    </visual>
    <collision name='box_collision'>
      <geometry>
        <box>
          <size>0.07 0.1 0.1</size>
        </box>
      </geometry>
    </collision>
    <collision name='sphere1_collision'>
      <pose>-0.035 0.05 0.05 0 0 0</pose>
      <geometry>
        <sphere>
          <radius>.0001</radius>
        </sphere>
      </geometry>
    </collision>
    <collision name='sphere2_collision'>
      <pose>-0.035 -0.05 0.05 0 0 0</pose>
      <geometry>
        <sphere>
          <radius>.0001</radius>
        </sphere>
      </geometry>
    </collision>
    <collision name='sphere3_collision'>
      <pose>-0.035 0.05 -0.05 0 0 0</pose>
      <geometry>
        <sphere>
          <radius>.0001</radius>
        </sphere>
      </geometry>
    </collision>
    <collision name='sphere4_collision'>
      <pose>-0.035 -0.05 -0.05 0 0 0</pose>
      <geometry>
        <sphere>
          <radius>.0001</radius>
        </sphere>
      </geometry>
    </collision>
   </link>
   <joint name='brick_revolute_x_joint' type='revolute'>
     <child> brick_link </child>
     <parent> brick_dummy_link2 </parent>
     <axis>
       <xyz> 1 0 0 </xyz>
       <limit>
         <!-- Drake parses a zero effort joint as an un-actuated joint. -->
         <effort> 0 </effort>
       </limit>
     </axis>
   </joint>
</model>
</sdf><|MERGE_RESOLUTION|>--- conflicted
+++ resolved
@@ -1,15 +1,7 @@
-<<<<<<< HEAD
-<?xml version='1.0'?>
-<sdf version='1.6'>
-<model name='brick'>
-  <link name='brick_base'>
-=======
 <?xml version="1.0"?>
 <sdf version="1.7">
 <model name="brick">
-  <link name="brick_base">
->>>>>>> 37a638ca
-  </link>
+  <link name="brick_base"/>
   <link name='brick_dummy_link1'>
     <inertial>
       <pose>0 0 0 0 0 0 </pose>
