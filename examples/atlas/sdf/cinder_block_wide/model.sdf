--- conflicted
+++ resolved
@@ -1,9 +1,5 @@
 <?xml version='1.0'?>
-<<<<<<< HEAD
-<sdf version='1.5'>
-=======
 <sdf version="1.7">
->>>>>>> 37a638ca
   <model name='cinder_block_wide'>
     <link name='link'>
       <inertial>
