--- conflicted
+++ resolved
@@ -107,10 +107,6 @@
   // Set at height z0 with random orientation.
   std::mt19937 generator(41);
   std::uniform_real_distribution<double> uniform(-1.0, 1.0);
-<<<<<<< HEAD
-  plant.SetDefaultContext(&plant_context);
-=======
->>>>>>> 76d9efe8
   Matrix3d R_WB = math::UniformlyRandomRotationMatrix(&generator).matrix();
   Isometry3d X_WB = Isometry3d::Identity();
   X_WB.linear() = R_WB;
