--- conflicted
+++ resolved
@@ -4,13 +4,8 @@
 
 Later edited by hand to:
 * rename the base link
-<<<<<<< HEAD
-* remove damping from the joints.
-* use pose frame semantics to reflect URDF pose values
-=======
 * remove damping from the joints
 * use pose frame semantics to reflect URDF pose values.
->>>>>>> d4672d9e
 -->
 <sdf version='1.7'>
   <model name='iiwa14'>
@@ -46,11 +41,7 @@
     </link>
 
     <link name='iiwa_link_1'>
-<<<<<<< HEAD
-      <pose relative_to="iiwa_joint_1"/>
-=======
       <pose relative_to="iiwa_joint_1">0 0 0 0 0 0</pose>
->>>>>>> d4672d9e
       <inertial>
         <pose>0 -0.03 0.12 0 -0 0</pose>
         <mass>5.76</mass>
@@ -101,11 +92,7 @@
     </joint>
     <!-- SDFormat 1.7 -->
     <link name='iiwa_link_2'>
-<<<<<<< HEAD
-      <pose relative_to="iiwa_joint_2"/>
-=======
       <pose relative_to="iiwa_joint_2">0 0 0 0 0 0</pose>
->>>>>>> d4672d9e
       <inertial>
         <pose>0.0003 0.059 0.042 0 -0 0</pose>
         <mass>6.35</mass>
@@ -147,13 +134,9 @@
       <self_collide>0</self_collide>
     </link>
     <joint name='iiwa_joint_2' type='revolute'>
-<<<<<<< HEAD
-      <pose relative_to="iiwa_link_1">0 0 0.2025 1.570796326794897 0 3.141592653589793</pose>
-=======
       <pose relative_to="iiwa_link_1">
         0 0 0.2025 1.570796326794897 0 3.141592653589793
       </pose>
->>>>>>> d4672d9e
       <child>iiwa_link_2</child>
       <parent>iiwa_link_1</parent>
       <axis>
@@ -173,11 +156,7 @@
       </axis>
     </joint>
     <link name='iiwa_link_3'>
-<<<<<<< HEAD
-      <pose relative_to="iiwa_joint_3"/>
-=======
       <pose relative_to="iiwa_joint_3">0 0 0 0 0 0</pose>
->>>>>>> d4672d9e
       <inertial>
         <pose>0 0.03 0.13 0 -0 0</pose>
         <mass>3.5</mass>
@@ -251,11 +230,7 @@
       </axis>
     </joint>
     <link name='iiwa_link_4'>
-<<<<<<< HEAD
-      <pose relative_to="iiwa_joint_4"/>
-=======
       <pose relative_to="iiwa_joint_4">0 0 0 0 0 0</pose>
->>>>>>> d4672d9e
       <inertial>
         <pose>0 0.067 0.034 0 -0 0</pose>
         <mass>3.5</mass>
@@ -317,11 +292,7 @@
       </axis>
     </joint>
     <link name='iiwa_link_5'>
-<<<<<<< HEAD
-      <pose relative_to="iiwa_joint_5"/>
-=======
       <pose relative_to="iiwa_joint_5">0 0 0 0 0 0</pose>
->>>>>>> d4672d9e
       <inertial>
         <pose>0.0001 0.021 0.076 0 -0 0</pose>
         <mass>3.5</mass>
@@ -395,11 +366,7 @@
       </axis>
     </joint>
     <link name='iiwa_link_6'>
-<<<<<<< HEAD
-      <pose relative_to="iiwa_joint_6"/>
-=======
       <pose relative_to="iiwa_joint_6">0 0 0 0 0 0</pose>
->>>>>>> d4672d9e
       <inertial>
         <pose>0 0.0006 0.0004 0 -0 0</pose>
         <mass>1.8</mass>
@@ -461,11 +428,7 @@
       </axis>
     </joint>
     <link name='iiwa_link_7'>
-<<<<<<< HEAD
-      <pose relative_to="iiwa_joint_7"/>
-=======
       <pose relative_to="iiwa_joint_7">0 0 0 0 0 0</pose>
->>>>>>> d4672d9e
       <inertial>
         <pose>0 0 0.02 0 -0 0</pose>
         <mass>1.2</mass>
@@ -495,13 +458,9 @@
       <self_collide>0</self_collide>
     </link>
     <joint name='iiwa_joint_7' type='revolute'>
-<<<<<<< HEAD
-      <pose relative_to="iiwa_link_6">0 0.081 0 -1.570796326794897 3.141592653589793 0</pose>
-=======
       <pose relative_to="iiwa_link_6">
         0 0.081 0 -1.570796326794897 3.141592653589793 0
       </pose>
->>>>>>> d4672d9e
       <child>iiwa_link_7</child>
       <parent>iiwa_link_6</parent>
       <axis>
