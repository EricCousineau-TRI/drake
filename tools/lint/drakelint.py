import os
import sys

from drake.tools.lint.formatter import IncludeFormatter


def _check_invalid_line_endings(filename):
    """Return 0 if all of the newlines in @p filename are Unix, and 1
    otherwise.
    """
    # Ask Python to read the file and determine the newlines convention.
    with open(filename, 'rU') as file:
        if not file:
            print("ERROR: unable to open " + filename)
            return 1
        file.read()
        if file.newlines is None:
            newlines = tuple()
        else:
            newlines = tuple(file.newlines)

    # Only allow Unix newlines.
    for newline in newlines:
        if newline != '\n':
            print("ERROR: non-Unix newline characters found")
            return 1

    return 0


def _check_includes(filename):
    """Return 0 if clang-format-includes is a no-op, and 1 otherwise."""
    tool = IncludeFormatter(filename)
    tool.format_includes()
    first_difference = tool.get_first_differing_original_index()
    if first_difference is not None:
        print("ERROR: " + filename + ":" + str(first_difference + 1) + ": " +
              "the #include ordering is incorrect")
        print("note: fix via bazel-bin/tools/lint/clang-format-includes " +
              filename)
        return 1
    return 0


def _check_shebang(filename):
    """Return 0 if the filename's executable bit is consistent with the
    presence of a shebang line and the shebang line is in the whitelist of
    acceptable shebang lines, and 1 otherwise.
    """
    is_executable = os.access(filename, os.X_OK)
    with open(filename, 'r') as file:
        shebang = file.readline().rstrip("\n")
        has_shebang = shebang.startswith("#!")
    if is_executable and not has_shebang:
        print("ERROR: {} is executable but lacks a shebang".format(filename))
        print("note: fix via chmod a-x '{}'".format(filename))
        return 1
    if has_shebang and not is_executable:
        print("ERROR: {} has a shebang but is not executable".format(filename))
        print("note: fix by removing the first line of the file")
        return 1
    shebang_whitelist = {
        "bash": "#!/bin/bash",
        "directorPython": "#!/usr/bin/env directorPython",
<<<<<<< HEAD
        "python": "#!/usr/bin/env python"
=======
        "python": "#!/usr/bin/env python2",
        "python3": "#!/usr/bin/env python3"
>>>>>>> 34bab4ec
    }
    if has_shebang and shebang not in shebang_whitelist.values():
        print(("ERROR: shebang '{}' in the file '{}' is not in the shebang "
              "whitelist").format(shebang, filename))
        for hint, replacement_shebang in shebang_whitelist.iteritems():
            if hint in shebang:
                print(("note: fix by replacing the shebang with "
                      "'{}'").format(replacement_shebang))
        return 1
    return 0


def main():
    """Run Drake lint checks on each path specified as a command-line argument.
    Exit 1 if any of the paths are invalid or any lint checks fail.
    Otherwise exit 0.
    """
    total_errors = 0
    for filename in sys.argv[1:]:
        print("drakelint.py: Linting " + filename)
        total_errors += _check_invalid_line_endings(filename)
        if not filename.endswith((".cc", ".cpp", ".h")):
            # TODO(jwnimmer-tri) We should enable this check for C++ files
            # also, but that runs into some struggle with genfiles.
            total_errors += _check_shebang(filename)
        if not filename.endswith(".py"):
            total_errors += _check_includes(filename)

    if total_errors == 0:
        sys.exit(0)
    else:
        sys.exit(1)


if __name__ == "__main__":
    main()<|MERGE_RESOLUTION|>--- conflicted
+++ resolved
@@ -62,12 +62,9 @@
     shebang_whitelist = {
         "bash": "#!/bin/bash",
         "directorPython": "#!/usr/bin/env directorPython",
-<<<<<<< HEAD
-        "python": "#!/usr/bin/env python"
-=======
-        "python": "#!/usr/bin/env python2",
-        "python3": "#!/usr/bin/env python3"
->>>>>>> 34bab4ec
+        "python": "#!/usr/bin/env python",
+        "python2": "#!/usr/bin/env python2",
+        "python3": "#!/usr/bin/env python3",
     }
     if has_shebang and shebang not in shebang_whitelist.values():
         print(("ERROR: shebang '{}' in the file '{}' is not in the shebang "
