--- conflicted
+++ resolved
@@ -3,30 +3,11 @@
 
 import io
 import os
-<<<<<<< HEAD
-import six
-=======
->>>>>>> 114ba738
 from six import text_type as unicode
 from six.moves import xrange
 from subprocess import Popen, PIPE, CalledProcessError
 
 import drake.tools.lint.clang_format as clang_format_lib
-
-if six.PY3:
-    _open = open
-
-    def open(filename, mode): return _open(filename, mode, encoding="utf8")
-
-    def encode(s): return s.encode("utf8")
-
-    def decode(b): return b.decode("utf8")
-
-else:
-
-    def encode(s): return bytes(s)
-
-    def decode(b): return str(b)
 
 
 class FormatterBase(object):
@@ -74,11 +55,7 @@
             assert isinstance(line, unicode), (type(line), line)
             assert line.endswith("\n"), line
         for line in self._working_lines:
-<<<<<<< HEAD
-            assert isinstance(line, (str, unicode)), (type(line), line)
-=======
             assert isinstance(line, unicode), (type(line), line)
->>>>>>> 114ba738
             assert line.endswith("\n"), line
 
     def is_same_as_original(self):
@@ -230,15 +207,9 @@
             "-assume-filename=%s" % self._filename] + \
             lines_args
         formatter = Popen(command, stdin=PIPE, stdout=PIPE)
-<<<<<<< HEAD
-        stdout, _ = formatter.communicate(input=(
-            encode("".join(self._working_lines))))
-        stdout = decode(stdout)
-=======
         text = "".join(self._working_lines)
         stdout, _ = formatter.communicate(input=text.encode("utf8"))
         stdout = stdout.decode("utf8")
->>>>>>> 114ba738
 
         # Handle errors, otherwise reset the working list.
         if formatter.returncode != 0:
