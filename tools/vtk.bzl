# -*- mode: python -*-
# vi: set ft=python :

"""
Makes selected VTK headers and precompiled shared libraries available to be
used as a C/C++ dependency. On Ubuntu Trusty and Xenial, a VTK archive is
downloaded and unpacked. On macOS and OS X, VTK must be installed using
Homebrew.

Example:
    WORKSPACE:
        load("//tools:vtk.bzl", "vtk_repository")
        vtk_repository(name = "foo")

    BUILD:
        cc_library(
            name = "foobar",
            deps = ["@foo//:vtkCommonCore"],
            srcs = ["bar.cc"],
        )

Argument:
    name: A unique name for this rule.
"""

VTK_MAJOR_MINOR_VERSION = "8.0"

def _vtk_cc_library(os_name, name, hdrs = None, visibility = None, deps = None,
                    header_only = False, linkopts = [],
                    use_catch_all = False):
    hdr_paths = []
    vtk_include = "include/vtk-{}".format(VTK_MAJOR_MINOR_VERSION)

    if hdrs:
        includes = [vtk_include]
        if not visibility:
            visibility = ["//visibility:public"]

        for hdr in hdrs:
            hdr_paths += ["{}/{}".format(includes[0], hdr)]
    else:
        includes = []

        if not visibility:
            visibility = ["//visibility:public"]

    if not deps:
        deps = []

    if use_catch_all:
        includes = [vtk_include]
        hdr_paths = """glob(["{}/**/*.h"])""".format(vtk_include)
        srcs = """glob(["lib/lib*.so.1"])"""
    else:
        srcs = []

        if os_name == "mac os x":
            srcs = ["empty.cc"]

            if not header_only:
                linkopts = linkopts + [
                    "-L/usr/local/opt/vtk@{}/lib".format(VTK_MAJOR_MINOR_VERSION),
                    "-l{}-{}".format(name, VTK_MAJOR_MINOR_VERSION),
                ]
        else:
            if not header_only:
                srcs = ["lib/lib{}-{}.so.1".format(name, VTK_MAJOR_MINOR_VERSION)]

    content = """
cc_library(
    name = "{}",
    srcs = {},
    hdrs = {},
    includes = {},
    linkopts = {},
    visibility = {},
    deps = {},
)
    """.format(name, srcs, hdr_paths, includes, linkopts, visibility, deps)

    return content

def _impl(repository_ctx):
    if repository_ctx.os.name == "mac os x":
        repository_ctx.symlink("/usr/local/opt/vtk@{}/include".format(
            VTK_MAJOR_MINOR_VERSION), "include")
        repository_ctx.file("empty.cc", executable = False)

    elif repository_ctx.os.name == "linux":
        sed = repository_ctx.which("sed")
        if sed == None:
            fail("Could NOT determine Linux distribution information" +
                 "('sed' is missing?!)", sed)
        result = repository_ctx.execute([
            sed,
            "-n",
            "/^\(NAME\|VERSION_ID\)=/{s/[^=]*=//;s/\"//g;p}",
            "/etc/os-release"])

        if result.return_code != 0:
            fail("Could NOT determine Linux distribution information",
                 attr = result.stderr)

        distro = [l.strip() for l in result.stdout.strip().split("\n")]
        distro = " ".join(distro)

        if distro == "Ubuntu 14.04":
            archive = "vtk-8.0.1-qt-4.8.6-trusty-x86_64.tar.gz"
            sha256 = "ba58f2fb23a42074ed8f5177f3bc6d4ef8c169a761969f83cfeae32af723b6f1"  # noqa
        elif distro == "Ubuntu 16.04":
            archive = "vtk-8.0.1-qt-5.5.1-xenial-x86_64.tar.gz"
            sha256 = "095a88c14c44b8f2655c5932f21ccbfeca840e5815f14b153bc5d5a102940527"  # noqa
        else:
            fail("Linux distribution is NOT supported", attr = distro)

        url = "https://d2mbb5ninhlpdu.cloudfront.net/vtk/{}".format(archive)
        root_path = repository_ctx.path("")

        repository_ctx.download_and_extract(url, root_path, sha256 = sha256)

    else:
        fail("Operating system is NOT supported",
             attr = repository_ctx.os.name)

    # Note that we only create library targets for enough of VTK to support
    # those used directly or indirectly by Drake.

    # TODO(jamiesnape): Create a script to help generate the targets.

    # To see what the VTK module dependencies are, you can inspect VTK's source
    # tree. For example, for vtkIOXML and vtkIOXMLParser:
    #   VTK/IO/XML/module.cmake
    #   VTK/IO/XMLParser/module.cmake

    file_content = _vtk_cc_library(
        repository_ctx.os.name,
        "vtkCommonColor",
        deps = [
            ":vtkCommonCore",
            ":vtkCommonDataModel",
        ],
    )

    file_content += _vtk_cc_library(
        repository_ctx.os.name,
        "vtkCommonComputationalGeometry",
        deps = [
            ":vtkCommonCore",
            ":vtkCommonDataModel",
        ],
    )

    file_content += _vtk_cc_library(
        repository_ctx.os.name,
        "vtkCommonCore",
        hdrs = [
            "vtkABI.h",
            "vtkAbstractArray.h",
            "vtkAOSDataArrayTemplate.h",
            "vtkAOSDataArrayTemplate.txx",
            "vtkArrayIterator.h",
            "vtkArrayIteratorTemplate.h",
            "vtkArrayIteratorTemplate.txx",
            "vtkAtomic.h",
            "vtkAtomicTypeConcepts.h",
            "vtkAtomicTypes.h",
            "vtkAutoInit.h",
            "vtkBuffer.h",
            "vtkCollection.h",
            "vtkCommand.h",
            "vtkCommonCoreModule.h",
            "vtkConfigure.h",
            "vtkDataArray.h",
            "vtkDebugLeaksManager.h",
            "vtkFloatArray.h",
            "vtkGenericDataArray.h",
            "vtkGenericDataArray.txx",
            "vtkGenericDataArrayLookupHelper.h",
            "vtkIdList.h",
            "vtkIdTypeArray.h",
            "vtkIndent.h",
            "vtkIntArray.h",
            "vtkIOStream.h",
            "vtkLookupTable.h",
            "vtkMath.h",
            "vtkMathConfigure.h",
            "vtkNew.h",
            "vtkObject.h",
            "vtkObjectBase.h",
            "vtkObjectFactory.h",
            "vtkOStreamWrapper.h",
            "vtkOStrStreamWrapper.h",
            "vtkPoints.h",
            "vtkSetGet.h",
            "vtkScalarsToColors.h",
            "vtkSmartPointer.h",
            "vtkSmartPointerBase.h",
            "vtkStdString.h",
            "vtkSystemIncludes.h",
            "vtkTimeStamp.h",
            "vtkType.h",
            "vtkTypeTraits.h",
            "vtkUnicodeString.h",
            "vtkUnsignedCharArray.h",
            "vtkVariant.h",
            "vtkVariantCast.h",
            "vtkVariantInlineOperators.h",
            "vtkVersion.h",
            "vtkVersionMacros.h",
            "vtkWeakPointerBase.h",
            "vtkWin32Header.h",
            "vtkWindow.h",
            "vtkWrappingHints.h",
        ],
        deps = [
            ":vtkkwiml",
            ":vtksys",
        ],
    )

    file_content += _vtk_cc_library(
        repository_ctx.os.name,
        "vtkCommonDataModel",
        hdrs = [
            "vtkAbstractCellLinks.h",
            "vtkCell.h",
            "vtkCellArray.h",
            "vtkCellData.h",
            "vtkCellLinks.h",
            "vtkCellType.h",
            "vtkCellTypes.h",
            "vtkCommonDataModelModule.h",
            "vtkDataObject.h",
            "vtkDataSet.h",
            "vtkDataSetAttributes.h",
            "vtkFieldData.h",
            "vtkImageData.h",
            "vtkPointSet.h",
            "vtkPolyData.h",
            "vtkRect.h",
            "vtkStructuredData.h",
            "vtkVector.h",
        ],
        deps = [
            ":vtkCommonCore",
            ":vtkCommonMath",
            ":vtkCommonMisc",
            ":vtkCommonSystem",
            ":vtkCommonTransforms",
        ],
    )

    file_content += _vtk_cc_library(
        repository_ctx.os.name,
        "vtkCommonExecutionModel",
        hdrs = [
            "vtkAlgorithm.h",
            "vtkCommonExecutionModelModule.h",
            "vtkImageAlgorithm.h",
            "vtkPolyDataAlgorithm.h",
        ],
        deps = [
            ":vtkCommonCore",
            ":vtkCommonDataModel",
            ":vtkCommonMisc",
        ],
    )

    file_content += _vtk_cc_library(
        repository_ctx.os.name,
        "vtkCommonMath",
        hdrs = [
            "vtkCommonMathModule.h",
            "vtkMatrix4x4.h",
            "vtkTuple.h",
        ],
        deps = [":vtkCommonCore"],
    )

    file_content += _vtk_cc_library(
        repository_ctx.os.name,
        "vtkCommonMisc",
        deps = [
            ":vtkCommonCore",
            ":vtkCommonMath",
        ],
    )

    file_content += _vtk_cc_library(
        repository_ctx.os.name,
        "vtkCommonSystem",
        deps = [":vtkCommonCore"],
    )

    file_content += _vtk_cc_library(
        repository_ctx.os.name,
        "vtkCommonTransforms",
        hdrs = [
            "vtkAbstractTransform.h",
            "vtkCommonTransformsModule.h",
            "vtkHomogeneousTransform.h",
            "vtkLinearTransform.h",
            "vtkTransform.h",
        ],
        deps = [
            ":vtkCommonCore",
            ":vtkCommonMath",
        ],
    )

    file_content += _vtk_cc_library(
        repository_ctx.os.name,
        "vtkDICOMParser",
        deps = [":vtksys"],
    )

    file_content += _vtk_cc_library(
        repository_ctx.os.name,
        "vtkFiltersCore",
        hdrs = [
            "vtkCleanPolyData.h",
            "vtkFiltersCoreModule.h",
        ],
        visibility = ["//visibility:private"],
        deps = [
            ":vtkCommonCore",
            ":vtkCommonDataModel",
            ":vtkCommonExecutionModel",
            ":vtkCommonMisc",
        ],
    )

    file_content += _vtk_cc_library(
        repository_ctx.os.name,
        "vtkFiltersGeometry",
        deps = [
            ":vtkCommonCore",
            ":vtkCommonDataModel",
            ":vtkCommonExecutionModel",
        ],
    )

    file_content += _vtk_cc_library(
        repository_ctx.os.name,
        "vtkFiltersGeneral",
        hdrs = [
            "vtkFiltersGeneralModule.h",
            "vtkTransformPolyDataFilter.h",
        ],
        deps = [
            ":vtkCommonComputationalGeometry",
            ":vtkCommonCore",
            ":vtkCommonDataModel",
            ":vtkCommonExecutionModel",
            ":vtkCommonMisc",
            ":vtkFiltersCore",
        ],
    )

    file_content += _vtk_cc_library(
        repository_ctx.os.name,
        "vtkFiltersSources",
        hdrs = [
            "vtkCubeSource.h",
            "vtkCylinderSource.h",
            "vtkFiltersSourcesModule.h",
            "vtkPlaneSource.h",
            "vtkSphereSource.h",
        ],
        deps = [
            ":vtkCommonDataModel",
            ":vtkCommonExecutionModel",
            ":vtkFiltersCore",
            ":vtkFiltersGeneral",
        ],
    )

    # Compilation failures with system version of LZ4 on Ubuntu 14.04.
    if repository_ctx.os.name == "linux" and distro == "Ubuntu 14.04":
        VTKLZ4 = ":vtklz4"
    else:
        VTKLZ4 = "@liblz4"

    file_content += _vtk_cc_library(
        repository_ctx.os.name,
        "vtkIOCore",
        hdrs = [
            "vtkAbstractPolyDataReader.h",
            "vtkIOCoreModule.h",
        ],
        deps = [
            ":vtkCommonCore",
            ":vtkCommonExecutionModel",
            VTKLZ4,
        ],
    )

    # See: VTK/IO/XMLParser/{*.h,module.cmake}
    file_content += _vtk_cc_library(
        repository_ctx.os.name,
        "vtkIOXMLParser",
        deps = [
            ":vtkCommonCore",
            ":vtkCommonDataModel",
            ":vtkIOCore",
            ":vtksys",
            "@expat",
        ],
    )

    # See: VTK/IO/XML/{*.h,module.cmake}
    file_content += _vtk_cc_library(
        repository_ctx.os.name,
        "vtkIOXML",
        hdrs = [
            "vtkIOXMLModule.h",
            "vtkXMLDataReader.h",
            "vtkXMLPolyDataReader.h",
            "vtkXMLReader.h",
            "vtkXMLUnstructuredDataReader.h",
        ],
        deps = [
            ":vtkCommonCore",
            ":vtkCommonDataModel",
            ":vtkCommonExecutionModel",
            ":vtkIOCore",
            ":vtkIOXMLParser",
            ":vtksys",
        ],
    )

    file_content += _vtk_cc_library(
        repository_ctx.os.name,
        "vtkIOGeometry",
        hdrs = [
            "vtkIOGeometryModule.h",
            "vtkOBJReader.h",
        ],
        deps = [
            ":vtkCommonDataModel",
            ":vtkCommonExecutionModel",
            ":vtkIOCore",
            ":vtkIOLegacy",
        ],
    )

    file_content += _vtk_cc_library(
        repository_ctx.os.name,
        "vtkIOImage",
        hdrs = [
            "vtkImageExport.h",
            "vtkImageReader2.h",
            "vtkIOImageModule.h",
            "vtkPNGReader.h",
        ],
        deps = [
            ":vtkCommonCore",
            ":vtkCommonExecutionModel",
            ":vtkDICOMParser",
            ":vtkmetaio",
            "@libpng",
            "@zlib",
        ],
    )

    file_content += _vtk_cc_library(
        repository_ctx.os.name,
        "vtkIOImport",
        hdrs = [
            "vtkImporter.h",
            "vtkIOImportModule.h",
            "vtkOBJImporter.h",
        ],
        deps = [
            ":vtkCommonCore",
            ":vtkCommonExecutionModel",
            ":vtkCommonMisc",
            ":vtkRenderingCore",
            ":vtksys",
        ],
    )

    file_content += _vtk_cc_library(
        repository_ctx.os.name,
        "vtkIOLegacy",
        deps = [
            ":vtkCommonCore",
            ":vtkCommonDataModel",
            ":vtkCommonExecutionModel",
            ":vtkIOCore",
        ],
    )

    file_content += _vtk_cc_library(
        repository_ctx.os.name,
        "vtkRenderingCore",
        hdrs = [
            "vtkAbstractMapper.h",
            "vtkAbstractMapper3D.h",
            "vtkActor.h",
            "vtkActorCollection.h",
            "vtkCamera.h",
            "vtkMapper.h",
            "vtkPolyDataMapper.h",
            "vtkProp.h",
            "vtkProp3D.h",
            "vtkPropCollection.h",
            "vtkProperty.h",
            "vtkRenderer.h",
            "vtkRenderingCoreModule.h",
            "vtkRenderWindow.h",
            "vtkTexture.h",
            "vtkViewport.h",
            "vtkVolume.h",
            "vtkVolumeCollection.h",
            "vtkWindowToImageFilter.h",
        ],
        deps = [
            ":vtkCommonColor",
            ":vtkCommonComputationalGeometry",
            ":vtkCommonCore",
            ":vtkCommonDataModel",
            ":vtkCommonExecutionModel",
            ":vtkCommonMath",
            ":vtkFiltersCore",
            ":vtkFiltersGeometry",
        ],
    )

    # Segmentation faults with system versions of GLEW on Ubuntu 14.04 and
    # 16.04.
    if repository_ctx.os.name == "linux":
        VTKGLEW = ":vtkglew"
    else:
        VTKGLEW = "@glew"

    file_content += _vtk_cc_library(
        repository_ctx.os.name,
        "vtkRenderingOpenGL2",
        visibility = ["//visibility:public"],
        deps = [
            ":vtkCommonCore",
            ":vtkCommonDataModel",
            ":vtkRenderingCore",
            VTKGLEW,
        ],
    )

<<<<<<< HEAD
    file_content += _vtk_cc_library(
        repository_ctx.os.name,
        "vtkFiltersModeling",
        deps = [
            ":vtkFiltersSources",
            ":vtkFiltersGeneral",
        ],
    )

    file_content += _vtk_cc_library(
        repository_ctx.os.name,
        "vtkRenderingLOD",
        hdrs = [
            "vtkLODActor.h",
            "vtkRenderingLODModule.h",
        ],
        deps = [
            
            ":vtkCommonCore",
            ":vtkCommonDataModel",
            ":vtkCommonExecutionModel",
            ":vtkCommonMath",
            ":vtkCommonSystem",
            ":vtkFiltersCore",
            ":vtkFiltersModeling",
            ":vtkRenderingCore",
        ],
    )

    if repository_ctx.os.name == "mac os x":
        file_content += """
cc_library(
    name = "vtkglew",
    srcs = ["empty.cc"],
    linkopts = [
        "-L/usr/local/opt/glew/lib",
        "-lGLEW",
    ],
    visibility = ["//visibility:private"],
)
        """
    else:
=======
    if repository_ctx.os.name == "linux":
>>>>>>> 7a67682d
        file_content += _vtk_cc_library(repository_ctx.os.name, "vtkglew")

    file_content += _vtk_cc_library(
        repository_ctx.os.name, "vtkkwiml",
        hdrs = [
            "vtk_kwiml.h",
            "vtkkwiml/abi.h",
            "vtkkwiml/int.h",
        ],
        visibility = ["//visibility:private"],
        header_only = True,
    )

    if repository_ctx.os.name == "linux" and distro == "Ubuntu 14.04":
        file_content += _vtk_cc_library(repository_ctx.os.name, "vtklz4")

    file_content += _vtk_cc_library(repository_ctx.os.name, "vtkmetaio",
                                    deps = ["@zlib"])

    file_content += _vtk_cc_library(repository_ctx.os.name, "vtksys")

    file_content += _vtk_cc_library(repository_ctx.os.name, "catch_all",
                                    use_catch_all = True)

    # Glob all files for the data dependency of drake-visualizer.
    file_content += """
filegroup(
    name = "vtk",
    srcs = glob(["**/*"], exclude=["BUILD", "WORKSPACE"]),
    visibility = ["//visibility:public"],
)
"""

    if repository_ctx.os.name == "mac os x":
        # Use Homebrew VTK.
        files_to_install = []
    else:
        # Install all files.
        files_to_install = [":vtk"]

    file_content += """
load("@drake//tools:install.bzl", "install_files")
install_files(
    name = "install",
    dest = ".",
    files = {},
    visibility = ["//visibility:public"],
)
""".format(files_to_install)

    repository_ctx.file("BUILD", content = file_content, executable = False)

vtk_repository = repository_rule(implementation = _impl)<|MERGE_RESOLUTION|>--- conflicted
+++ resolved
@@ -26,13 +26,12 @@
 VTK_MAJOR_MINOR_VERSION = "8.0"
 
 def _vtk_cc_library(os_name, name, hdrs = None, visibility = None, deps = None,
-                    header_only = False, linkopts = [],
-                    use_catch_all = False):
+                    header_only = False, linkopts = []):
     hdr_paths = []
-    vtk_include = "include/vtk-{}".format(VTK_MAJOR_MINOR_VERSION)
 
     if hdrs:
-        includes = [vtk_include]
+        includes = ["include/vtk-{}".format(VTK_MAJOR_MINOR_VERSION)]
+
         if not visibility:
             visibility = ["//visibility:public"]
 
@@ -42,29 +41,24 @@
         includes = []
 
         if not visibility:
-            visibility = ["//visibility:public"]
+            visibility = ["//visibility:private"]
 
     if not deps:
         deps = []
 
-    if use_catch_all:
-        includes = [vtk_include]
-        hdr_paths = """glob(["{}/**/*.h"])""".format(vtk_include)
-        srcs = """glob(["lib/lib*.so.1"])"""
+    srcs = []
+
+    if os_name == "mac os x":
+        srcs = ["empty.cc"]
+
+        if not header_only:
+            linkopts = linkopts + [
+                "-L/usr/local/opt/vtk@{}/lib".format(VTK_MAJOR_MINOR_VERSION),
+                "-l{}-{}".format(name, VTK_MAJOR_MINOR_VERSION),
+            ]
     else:
-        srcs = []
-
-        if os_name == "mac os x":
-            srcs = ["empty.cc"]
-
-            if not header_only:
-                linkopts = linkopts + [
-                    "-L/usr/local/opt/vtk@{}/lib".format(VTK_MAJOR_MINOR_VERSION),
-                    "-l{}-{}".format(name, VTK_MAJOR_MINOR_VERSION),
-                ]
-        else:
-            if not header_only:
-                srcs = ["lib/lib{}-{}.so.1".format(name, VTK_MAJOR_MINOR_VERSION)]
+        if not header_only:
+            srcs = ["lib/lib{}-{}.so.1".format(name, VTK_MAJOR_MINOR_VERSION)]
 
     content = """
 cc_library(
@@ -79,6 +73,24 @@
     """.format(name, srcs, hdr_paths, includes, linkopts, visibility, deps)
 
     return content
+
+def _vtk_cc_catchall(os_name, name):
+    hdr_paths = []
+    vtk_include = "include/vtk-{}".format(VTK_MAJOR_MINOR_VERSION)
+
+    includes = [vtk_include]
+    hdr_paths = """glob(["{}/**/*.h"])""".format(vtk_include)
+    srcs = """glob(["lib/lib*.so.1"])"""
+
+    content = """
+cc_library(
+    name = "{}",
+    srcs = {},
+    hdrs = {},
+    includes = {},
+    visibility = "//visibility:public",
+)
+    """.format(name, srcs, hdr_paths, includes, linkopts)
 
 def _impl(repository_ctx):
     if repository_ctx.os.name == "mac os x":
@@ -527,6 +539,35 @@
         ],
     )
 
+    file_content += _vtk_cc_library(
+        repository_ctx.os.name,
+        "vtkFiltersModeling",
+        deps = [
+            ":vtkFiltersSources",
+            ":vtkFiltersGeneral",
+        ],
+    )
+
+    file_content += _vtk_cc_library(
+        repository_ctx.os.name,
+        "vtkRenderingLOD",
+        hdrs = [
+            "vtkLODActor.h",
+            "vtkRenderingLODModule.h",
+        ],
+        deps = [
+            
+            ":vtkCommonCore",
+            ":vtkCommonDataModel",
+            ":vtkCommonExecutionModel",
+            ":vtkCommonMath",
+            ":vtkCommonSystem",
+            ":vtkFiltersCore",
+            ":vtkFiltersModeling",
+            ":vtkRenderingCore",
+        ],
+    )
+
     # Segmentation faults with system versions of GLEW on Ubuntu 14.04 and
     # 16.04.
     if repository_ctx.os.name == "linux":
@@ -546,52 +587,7 @@
         ],
     )
 
-<<<<<<< HEAD
-    file_content += _vtk_cc_library(
-        repository_ctx.os.name,
-        "vtkFiltersModeling",
-        deps = [
-            ":vtkFiltersSources",
-            ":vtkFiltersGeneral",
-        ],
-    )
-
-    file_content += _vtk_cc_library(
-        repository_ctx.os.name,
-        "vtkRenderingLOD",
-        hdrs = [
-            "vtkLODActor.h",
-            "vtkRenderingLODModule.h",
-        ],
-        deps = [
-            
-            ":vtkCommonCore",
-            ":vtkCommonDataModel",
-            ":vtkCommonExecutionModel",
-            ":vtkCommonMath",
-            ":vtkCommonSystem",
-            ":vtkFiltersCore",
-            ":vtkFiltersModeling",
-            ":vtkRenderingCore",
-        ],
-    )
-
-    if repository_ctx.os.name == "mac os x":
-        file_content += """
-cc_library(
-    name = "vtkglew",
-    srcs = ["empty.cc"],
-    linkopts = [
-        "-L/usr/local/opt/glew/lib",
-        "-lGLEW",
-    ],
-    visibility = ["//visibility:private"],
-)
-        """
-    else:
-=======
     if repository_ctx.os.name == "linux":
->>>>>>> 7a67682d
         file_content += _vtk_cc_library(repository_ctx.os.name, "vtkglew")
 
     file_content += _vtk_cc_library(
@@ -613,8 +609,7 @@
 
     file_content += _vtk_cc_library(repository_ctx.os.name, "vtksys")
 
-    file_content += _vtk_cc_library(repository_ctx.os.name, "catch_all",
-                                    use_catch_all = True)
+    file_content += _vtk_cc_catchall(repository_ctx.os.name, "catch_all")
 
     # Glob all files for the data dependency of drake-visualizer.
     file_content += """
