#!/usr/bin/env python2
from __future__ import print_function

import argparse
import collections
import filecmp
import itertools
import os
import re
import shutil
import stat
import sys
from subprocess import check_output, check_call

# Stores subdirectories that have already been created.
subdirs = set()
# Stored from command-line.
prefix = None
# Mapping used to (a) check for unique shared library names and (b) provide a
# mapping from library name to paths for RPath fixes (where (a) is essential).
# Structure: Map[ basename (Str) => full_path ]
libraries_to_fix_rpath = {}
# These are binaries (or Python shared libraries) that require RPath fixes (and
# thus depend on `libraries_to_fix_rpath`), but by definition are not depended
# upon by other components, and thus need not be unique.
# Structure: List[ Tuple(basename, full_path) ]
binaries_to_fix_rpath = []
# Files that are not libraries, but may still require fixing.
# Structure: List[Str]
potential_binaries_to_fix_rpath = []
# Stores result of `--list` argument.
list_only = False
# Used for matching against libraries and extracting useful components.
# N.B. On linux, dynamic libraries may have their version number as a suffix
# (e.g. my_lib.so.x.y.z).
dylib_match = re.compile(r"(.*\.so)(\.\d+)*$|(.*\.dylib)$")


def is_relative_link(filepath):
    """Find if a file is a relative link.

    Bazel paths are assumed to always be absolute. If path is not absolute,
    the file is a link we want to keep.

    If the given `filepath` is not a link, the function returns `None`. If the
    given `filepath` is a link, the result will depend if the link is absolute
    or relative. The function is called recursively. If the result is not a
    link, `None` is returned. If the link is relative, the relative link is
    returned.
    """
    if os.path.islink(filepath):
        link = os.readlink(filepath)
        if not os.path.isabs(link):
            return link
        else:
            return is_relative_link(link)
    else:
        return None


def find_binary_executables():
    """Finds installed files that are binary executables to fix them up later.

    Takes `potential_binaries_to_fix_rpath` as input list, and updates
    `binaries_to_fix_rpath` with executables that need to be fixed up.
    """
    if not potential_binaries_to_fix_rpath:
        return
    # Checking file type with command `file` is the safest way to find
    # executables. Files without an extension are likely to be executables, but
    # it is not always the case.
<<<<<<< HEAD
    file_output = check_output(["file"] + potential_binaries).decode("utf8")
=======
    file_output = check_output(["file"] + potential_binaries_to_fix_rpath)
>>>>>>> 114ba738
    # On Linux, executables can be ELF shared objects.
    executable_match = re.compile(
        r"(.*):.*(ELF.*executable|shared object.*|Mach-O.*executable.*)")
    for line in file_output.splitlines():
        re_result = executable_match.match(line)
        if re_result is not None:
            dst_full = re_result.group(1)
            basename = os.path.basename(dst_full)
            binaries_to_fix_rpath.append((basename, dst_full))


def may_be_binary(dst_full):
    # Try to minimize the amount of work that `find_binary_executables` must do.
    extensions = [".h", ".py", ".obj", ".cmake", ".1", ".hpp", ".txt"]
    for extension in extensions:
        if dst_full.endswith(extension):
            return False
    return True


def needs_install(src, dst):
    # Get canonical destination.
    dst_full = os.path.join(prefix, dst)

    # Check if destination exists.
    if not os.path.exists(dst_full):
        # Destination doesn't exist -> installation needed.
        return True

    # Check if files are different.
    if filecmp.cmp(src, dst_full, shallow=False):
        # Files are the same -> no installation needed.
        return False

    # File needs to be installed.
    return True


def copy_or_link(src, dst):
    """Copy file if it is not a relative link or recreate the symlink in `dst`.

    Copy the input file to the destination if it is not a relative link. If the
    file is a relative link, create a similar link in the destination folder.
    """
    relative_link = is_relative_link(src)
    if relative_link:
        os.symlink(relative_link, dst)
    else:
        shutil.copy2(src,dst)


def install(src, dst):
    global subdirs

    # In list-only mode, just display the filename, don't do any real work.
    if list_only:
        print(dst)
        return

    # Ensure destination subdirectory exists, creating it if necessary.
    subdir = os.path.dirname(dst)
    if subdir not in subdirs:
        subdir_full = os.path.join(prefix, subdir)
        if not os.path.exists(subdir_full):
            os.makedirs(subdir_full)
        subdirs.add(subdir)

    dst_full = os.path.join(prefix, dst)
    # Install file, if not up to date.
    if needs_install(src, dst):
        print("-- Installing: {}".format(dst_full))
        if os.path.exists(dst_full):
            os.remove(dst_full)
        copy_or_link(src, dst_full)
    else:
        # TODO(eric.cousineau): Unclear how RPath-patched file can be deemed
        # "up-to-date" by comparison?
        print("-- Up-to-date: {}".format(dst_full))
        # No need to check patching.
        return
    basename = os.path.basename(dst)
    if re.match(dylib_match, basename):  # It is a library.
        if dst.startswith("lib/python") and not basename.startswith("lib"):
            # Assume this is a Python C extension.
            binaries_to_fix_rpath.append((basename, dst_full))
        else:
            # Check that dependency is only referenced once
            # in the library dictionary. If it is referenced multiple times,
            # we do not know which one to use, and fail fast.
            if basename in libraries_to_fix_rpath:
                sys.stderr.write(
                    "Multiple installation rules found for {}."
                    .format(basename))
                sys.exit(1)
            libraries_to_fix_rpath[basename] = dst_full
    elif may_be_binary(dst_full):  # May be an executable.
        potential_binaries_to_fix_rpath.append(dst_full)


def fix_rpaths_and_strip():
    # Add binary executables to list of files to be fixed up:
    find_binary_executables()
    # Only fix files that are installed now.
    fix_items = itertools.chain(
        libraries_to_fix_rpath.iteritems(), binaries_to_fix_rpath)
    for basename, dst_full in fix_items:
        if os.path.islink(dst_full):
            # Skip files that are links. However, they need to be in the
            # dictionary to fixup other library and executable paths.
            continue
        # Enable write permissions to allow modification.
        os.chmod(dst_full, stat.S_IRUSR | stat.S_IWUSR | stat.S_IXUSR |
                 stat.S_IRGRP | stat.S_IXGRP | stat.S_IROTH | stat.S_IXOTH)
        if sys.platform == "darwin":
            # From the manual for BSD `strip`: for dynamic shared libraries,
            # the maximum level of stripping is usually -x (to remove all
            # non-global symbols).
            check_call(['strip', '-x', dst_full])
            macos_fix_rpaths(basename, dst_full)
        else:
            # Strip before running `patchelf`. Trying to strip after patching
            # the files is likely going to create the following error:
            # 'Not enough room for program headers, try linking with -N'
            check_call(['strip', dst_full])
            linux_fix_rpaths(dst_full)


def macos_fix_rpaths(basename, dst_full):
    # Update file (library, executable) ID (remove relative path).
    check_call(
        ['install_name_tool', "-id", "@rpath/" + basename, dst_full]
        )
    # Check if file dependencies are specified with relative paths.
    file_output = check_output(["otool", "-L", dst_full]).decode("utf8")
    for line in file_output.splitlines():
        # keep only file path, remove version information.
        relative_path = line.split(' (')[0].strip()
        # If path is relative, it needs to be replaced by absolute path.
        if "@loader_path" not in relative_path:
            continue
        dep_basename = os.path.basename(relative_path)
        # Look for the absolute path in the dictionary of fixup files to
        # find library paths.
        if dep_basename not in libraries_to_fix_rpath:
            continue
        lib_dirname = os.path.dirname(dst_full)
        diff_path = os.path.relpath(libraries_to_fix_rpath[dep_basename],
                                    lib_dirname)
        check_call(
            ['install_name_tool',
             "-change", relative_path,
             os.path.join('@loader_path', diff_path),
             dst_full]
            )
    # Remove RPATH values that contain @loader_path. These are from the build
    # tree and are irrelevant in the install tree. RPATH is not necessary as
    # relative or absolute path to each library is already known.
    file_output = check_output(["otool", "-l", dst_full]).decode("utf8")
    for line in file_output.splitlines():
        split_line = line.strip().split(' ')
        if len(split_line) >= 2 \
                and split_line[0] == 'path' \
                and split_line[1].startswith('@loader_path'):
            check_call(
                ['install_name_tool', "-delete_rpath", split_line[1], dst_full]
            )


def linux_fix_rpaths(dst_full):
    # A conservative subset of the ld.so search path. These paths are added
    # to /etc/ld.so.conf by default or after the prerequisites install script
    # has been run. Query on a given system using `ldconfig -v`.
    ld_so_search_paths = [
        '/lib',
        '/lib/libblas',
        '/lib/liblapack',
        '/lib/x86_64-linux-gnu',
        '/lib32',
        '/libx32',
        '/usr/lib',
        '/usr/lib/x86_64-linux-gnu',
        '/usr/lib/x86_64-linux-gnu/libfakeroot',
        '/usr/lib/x86_64-linux-gnu/mesa-egl',
        '/usr/lib/x86_64-linux-gnu/mesa',
        '/usr/lib/x86_64-linux-gnu/pulseaudio',
        '/usr/lib32',
        '/usr/libx32',
        '/usr/local/lib',
    ]
    file_output = check_output(["ldd", dst_full]).decode("utf8")
    rpath = []
    for line in file_output.splitlines():
        ldd_result = line.strip().split(' => ')
        if len(ldd_result) < 2:
            continue
        # Library in install prefix.
        if ldd_result[1] == 'not found' or ldd_result[1].startswith(prefix):
            re_result = re.match(dylib_match, ldd_result[0])
            # Look for the absolute path in the dictionary of libraries using
            # the library name without its possible version number.
            soname, _, _ = re_result.groups()
            if soname not in libraries_to_fix_rpath:
                continue
            lib_dirname = os.path.dirname(dst_full)
            diff_path = os.path.dirname(
                os.path.relpath(libraries_to_fix_rpath[soname], lib_dirname)
            )
            rpath.append('$ORIGIN' + '/' + diff_path)
        # System library not in ld.so search path.
        else:
            # Remove (hexadecimal) address from output leaving (at most) the
            # path to the library.
            ldd_regex = r"(.*\.so(?:\.\d+)*) \(0x[0-9a-f]+\)$"
            re_result = re.match(ldd_regex, ldd_result[1])
            if re_result:
                lib_dirname = os.path.dirname(
                    os.path.realpath(re_result.group(1))
                )
                if lib_dirname not in ld_so_search_paths:
                    rpath.append(lib_dirname + '/')

    # Ensure that system libraries get loaded instead of those bundled with
    # MATLAB that are added to the LD_LIBRARY_PATH.
    rpath.append('/usr/lib/x86_64-linux-gnu/')

    # The above may have duplicated some items into the list.  Uniquify it
    # here, preserving order.  Note that we do not just use a set() above,
    # since order matters.
    rpath = collections.OrderedDict.fromkeys(rpath).keys()

    # Replace build tree RPATH with computed install tree RPATH. Build tree
    # RPATH are automatically removed by this call. RPATH will contain the
    # necessary absolute and relative paths to find the libraries that are
    # needed. RPATH will typically be set to `$ORIGIN` or `$ORIGIN/../../..`,
    # possibly concatenated with directories under /opt.
    str_rpath = ":".join(x for x in rpath)
    check_output(
        ["patchelf",
         "--force-rpath",  # We need to override LD_LIBRARY_PATH.
         "--set-rpath", str_rpath,
         dst_full]
    )


def create_java_launcher(filename, classpath, jvm_flags, main_class):
    # In list-only mode, just display the filename, don't do any real work.
    if list_only:
        print(filename)
        return

    filename = os.path.join(prefix, filename)
    print("-- Generating: {}".format(filename))

     # Make sure install directory exists.
    filepath = os.path.dirname(filename)
    if not os.path.exists(filepath):
        os.makedirs(filepath)
    # Converting classpath to string
    strclasspath = '"{}"'.format('" "'.join(classpath))
    # Write launcher.
    if os.path.exists(filename):
        os.chmod(filename, stat.S_IWUSR)
    with open(filename, 'w') as launcher_file:
        content = """#!/bin/bash
# autogenerated - do not edit.
set -euo pipefail

# This file is installed to <prefix>/bin.
readonly prefix=$(python -c 'import os;\
    print(os.path.realpath(os.path.join(\"'\"$0\"'\", os.pardir, os.pardir)))')

for jar_file in {}; do
  if [ -f "$jar_file" ]; then
    export CLASSPATH="${{CLASSPATH:+$CLASSPATH:}}$jar_file"
  fi
done

java {} {} "$@"
""".format(strclasspath, jvm_flags, main_class)
        launcher_file.write(content)
    os.chmod(filename, stat.S_IRUSR | stat.S_IRGRP | stat.S_IROTH |
             stat.S_IXUSR | stat.S_IXGRP | stat.S_IXOTH)


def main(args):
    global prefix
    global list_only

    # Set up options.
    parser = argparse.ArgumentParser()
    parser.add_argument('prefix', type=str, help='Install prefix')
    parser.add_argument(
        '--list', action='store_true', default=False,
        help='print the list of installed files; do not install anything')
    args = parser.parse_args(args)

    # Get install prefix.
    prefix = args.prefix
    list_only = args.list

    # Transform install prefix if DESTDIR is set.
    # https://www.gnu.org/prep/standards/html_node/DESTDIR.html
    destdir = os.environ.get('DESTDIR')
    if destdir:
        prefix = destdir + prefix

    # Because Bazel executes us in a strange working directory and not the
    # working directory of the user's shell, enforce that the install
    # location is an absolute path so that the user is not surprised.
    if not os.path.isabs(prefix):
        sys.stderr.write(
            "Install prefix must be an absolute path (got {})\n"
            .format(prefix))
        sys.exit(1)

    # Match the output of the CMake install step.
    print("Install the project...")

    # Execute the install actions.
    <<actions>>

    # Libraries paths may need to be updated in libraries and executables.
    fix_rpaths_and_strip()


if __name__ == "__main__":
    main(sys.argv[1:])<|MERGE_RESOLUTION|>--- conflicted
+++ resolved
@@ -1,5 +1,4 @@
 #!/usr/bin/env python2
-from __future__ import print_function
 
 import argparse
 import collections
@@ -69,11 +68,7 @@
     # Checking file type with command `file` is the safest way to find
     # executables. Files without an extension are likely to be executables, but
     # it is not always the case.
-<<<<<<< HEAD
-    file_output = check_output(["file"] + potential_binaries).decode("utf8")
-=======
     file_output = check_output(["file"] + potential_binaries_to_fix_rpath)
->>>>>>> 114ba738
     # On Linux, executables can be ELF shared objects.
     executable_match = re.compile(
         r"(.*):.*(ELF.*executable|shared object.*|Mach-O.*executable.*)")
@@ -207,7 +202,7 @@
         ['install_name_tool', "-id", "@rpath/" + basename, dst_full]
         )
     # Check if file dependencies are specified with relative paths.
-    file_output = check_output(["otool", "-L", dst_full]).decode("utf8")
+    file_output = check_output(["otool", "-L", dst_full])
     for line in file_output.splitlines():
         # keep only file path, remove version information.
         relative_path = line.split(' (')[0].strip()
@@ -231,7 +226,7 @@
     # Remove RPATH values that contain @loader_path. These are from the build
     # tree and are irrelevant in the install tree. RPATH is not necessary as
     # relative or absolute path to each library is already known.
-    file_output = check_output(["otool", "-l", dst_full]).decode("utf8")
+    file_output = check_output(["otool", "-l", dst_full])
     for line in file_output.splitlines():
         split_line = line.strip().split(' ')
         if len(split_line) >= 2 \
@@ -263,7 +258,7 @@
         '/usr/libx32',
         '/usr/local/lib',
     ]
-    file_output = check_output(["ldd", dst_full]).decode("utf8")
+    file_output = check_output(["ldd", dst_full])
     rpath = []
     for line in file_output.splitlines():
         ldd_result = line.strip().split(' => ')
