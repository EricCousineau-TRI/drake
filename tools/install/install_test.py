--- conflicted
+++ resolved
@@ -28,11 +28,4 @@
         for cmd in lines:
             cmd = cmd.strip()
             print("+ {}".format(cmd))
-<<<<<<< HEAD
-            args = [os.path.join(os.getcwd(), cmd)]
-            if cmd.endswith('.py'):
-                args.insert(0, sys.executable)
-            install_test_helper.check_call(args)
-=======
-            install_test_helper.check_call([os.path.join(os.getcwd(), cmd)])
->>>>>>> 114ba738
+            install_test_helper.check_call([os.path.join(os.getcwd(), cmd)])