--- conflicted
+++ resolved
@@ -8,11 +8,7 @@
     "join_paths",
     "output_path",
 )
-<<<<<<< HEAD
-load("@python//:python.bzl", "PY_SITE_PACKAGES_RELPATH")
-=======
 load("@python//:version.bzl", "PY_SITE_PACKAGES_RELPATH")
->>>>>>> dee531fb
 
 InstallInfo = provider()
 
