--- conflicted
+++ resolved
@@ -36,17 +36,12 @@
 kind("cc_library", visible("//tools/install/libdrake:libdrake.so", "//..."))
     except(attr("testonly", "1", "//..."))
     except("//:*")
-<<<<<<< HEAD
-    except("//bindings/...")
-    except("//examples/...")
-=======
     except("//bindings/pydrake/...")
     except(
       "//examples/..." except(
         "//examples/manipulation_station/..."
       )
     )
->>>>>>> 4726e497
     except("//lcmtypes/...")
     except("//tools/install/libdrake:*")
     except(attr(tags, "exclude_from_libdrake", //...))
