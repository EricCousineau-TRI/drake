# -*- python -*-

package(default_visibility = ["//visibility:private"])

load(
    "@drake//tools/install:install.bzl",
    "cmake_config",
    "install",
    "install_cmake_config",
)
load(
    "@drake//tools/skylark:drake_cc.bzl",
    "drake_transitive_installed_hdrs_filegroup",
)
load("//tools/lint:lint.bzl", "add_lint_tests")
load(":build_components.bzl", "LIBDRAKE_COMPONENTS")
load("//tools:drake.bzl", "drake_cc_binary")
<<<<<<< HEAD
load("@python//:python.bzl", "PY_VERSION_MAJOR_MINOR")
=======
load("@python//:version.bzl", "PY_VERSION")
>>>>>>> dee531fb

genrule(
    name = "drake_cps_generate",
    srcs = ["drake.cps.in"],
    outs = ["drake.cps"],
<<<<<<< HEAD
    cmd = "cat \"$<\" | sed 's#@PY_VERSION_MAJOR_MINOR@#{}#g' > \"$@\"".format(
        PY_VERSION_MAJOR_MINOR,
=======
    cmd = "cat \"$<\" | sed 's#@PY_VERSION@#{}#g' > \"$@\"".format(
        PY_VERSION,
>>>>>>> dee531fb
    ),
    visibility = ["//visibility:private"],
)

# TODO(eric.cousineau): Try to make the CMake target `drake-marker` private,
# such that no downstream users can use it?
cmake_config(
    cps_file_name = "drake.cps",
    package = "drake",
)

install_cmake_config(
    package = "drake",
    versioned = 0,
)

# The Drake binary package. libdrake.so contains all the symbols from all the
# LIBDRAKE_COMPONENTS and all the Drake externals. We use linkstatic=1 so
# that the binary package will not contain any references to shared libraries
# inside the build tree.
drake_cc_binary(
    name = "libdrake.so",
    linkshared = 1,
    linkstatic = 1,
    deps = LIBDRAKE_COMPONENTS,
)

# Gather all of libdrake.so's dependent headers, excluding headers that are
# stored in the attic.  (Those will be used only after some path mangling.)
drake_transitive_installed_hdrs_filegroup(
    name = "libdrake_headers_no_attic",
    never_startswith = "attic/",
    deps = LIBDRAKE_COMPONENTS,
)

# Install libdrake.so along with all transitive headers in the same workspace
# (i.e. in Drake itself; not externals).
install(
    name = "install",
    install_tests = [
        "test/snopt_visibility_test.py",
    ],
    targets = ["libdrake.so"],
    hdrs = [":libdrake_headers_no_attic"],
    hdr_dest = "include/drake",
    allowed_externals = ["//:LICENSE.TXT"],  # Root for our #include paths.
    visibility = ["//:__pkg__"],
    deps = [
        ":install_attic_headers",
        ":install_cmake_config",
    ],
)

# Gather the headers that are stored in the attic.
drake_transitive_installed_hdrs_filegroup(
    name = "libdrake_headers_only_attic",
    only_startswith = "attic/",
    deps = LIBDRAKE_COMPONENTS,
)

# Install headers that are stored in the attic by stripping off the "attic/"
# component of the pathname.
install(
    name = "install_attic_headers",
    hdrs = [":libdrake_headers_only_attic"],
    hdr_dest = "include/drake",
    hdr_strip_prefix = ["attic"],
    allowed_externals = ["//:LICENSE.TXT"],
)

# Depend on Gurobi's shared library iff Gurobi is enabled.
cc_library(
    name = "gurobi_deps",
    deps = select({
        "//tools:with_gurobi": ["@gurobi//:gurobi_c"],
        "//conditions:default": [],
    }),
)

# Depend on Mosek's shared library iff Mosek is enabled.
cc_library(
    name = "mosek_deps",
    deps = select({
        "//tools:with_mosek": ["@mosek"],
        "//conditions:default": [],
    }),
)

# Depend on the subset of VTK's shared libraries that Drake uses.
cc_library(
    name = "vtk_deps",
    deps = [
        # TODO(jwnimmer-tri) This duplicates the list of VTK libraries needed
        # by //sensors.  We should find a way for ":drake_shared_library" to be
        # declared without having to repeat this list here.
        "@vtk//:vtkCommonCore",
        "@vtk//:vtkCommonDataModel",
        "@vtk//:vtkCommonTransforms",
        "@vtk//:vtkFiltersGeneral",
        "@vtk//:vtkFiltersSources",
        "@vtk//:vtkIOGeometry",
        "@vtk//:vtkIOImage",
        "@vtk//:vtkRenderingCore",
        "@vtk//:vtkRenderingOSPRay",
        "@vtk//:vtkRenderingOpenGL2",
    ],
)

# Provide a cc_library target that provides libdrake.so, its headers, its
# header-only dependencies, and its required *.so's that are WORKSPACE
# downloads (such as VTK, Gurobi, etc). This is aliased by
# `//:drake_shared_library`, which is what downstream users will consume if
# they wish to link to `libdrake.so`.
#
# TODO(jwnimmer-tri) Ideally, Bazel should be able to handle the depended-on
# *.so files for us, without us having to know up-front here which dependencies
# are coming from the WORKSPACE in the form of *.so.
#
# TODO(jwnimmer-tri) Ideally, drake_cc_library's installed_headers support
# would capture a list of headerfile dependencies, so that we don't need to
# write out the "list of libraries directly mentioned in Drake headers" below.
cc_library(
    name = "drake_shared_library",
    srcs = [":libdrake.so"],
    hdrs = [":libdrake_headers_no_attic"],
    # N.B. To pull in transitive `data` dependencies, we must list
    # `libdrake.so` as a data target.
    data = [":libdrake.so"],
    include_prefix = "drake",
    strip_include_prefix = "/",
    visibility = ["//:__pkg__"],
    deps = [
        ":libdrake_headers_only_attic_cc_library",
        # The list of depended-on *.so files.
        ":gurobi_deps",
        ":mosek_deps",
        ":vtk_deps",
        "//common:drake_marker_shared_library",
        "@dreal",
        "@ignition_math",
        "@ignition_rndf",
        "@lcm",
        "@libprotobuf",
        "@osqp",
        "@scs//:scsdir",
        "@tinyxml2",
    ] + [
        # The list of depended-on header-only libraries that libdrake's header
        # files depend on.
        "//lcmtypes:lcmtypes_cc",
        "@eigen",
        "@fmt",
        "@lcmtypes_bot2_core//:lcmtypes_bot2_core",
        "@lcmtypes_robotlocomotion//:lcmtypes_robotlocomotion",
        "@optitrack_driver//lcmtypes:optitrack_lcmtypes",
        "@spdlog",
        "@stx",
    ],
)

# Include headers that are stored in the attic by stripping off the "attic/"
# component of the pathname.
cc_library(
    name = "libdrake_headers_only_attic_cc_library",
    hdrs = [":libdrake_headers_only_attic"],
    include_prefix = "drake",
    strip_include_prefix = "/attic",
)

add_lint_tests(
    python_lint_extra_srcs = ["build_components_refresh.py"],
)<|MERGE_RESOLUTION|>--- conflicted
+++ resolved
@@ -15,23 +15,14 @@
 load("//tools/lint:lint.bzl", "add_lint_tests")
 load(":build_components.bzl", "LIBDRAKE_COMPONENTS")
 load("//tools:drake.bzl", "drake_cc_binary")
-<<<<<<< HEAD
-load("@python//:python.bzl", "PY_VERSION_MAJOR_MINOR")
-=======
 load("@python//:version.bzl", "PY_VERSION")
->>>>>>> dee531fb
 
 genrule(
     name = "drake_cps_generate",
     srcs = ["drake.cps.in"],
     outs = ["drake.cps"],
-<<<<<<< HEAD
-    cmd = "cat \"$<\" | sed 's#@PY_VERSION_MAJOR_MINOR@#{}#g' > \"$@\"".format(
-        PY_VERSION_MAJOR_MINOR,
-=======
     cmd = "cat \"$<\" | sed 's#@PY_VERSION@#{}#g' > \"$@\"".format(
         PY_VERSION,
->>>>>>> dee531fb
     ),
     visibility = ["//visibility:private"],
 )
