# -*- python -*-

package(default_visibility = ["//visibility:public"])

load("//tools/lint:lint.bzl", "add_lint_tests")
load(
    "@drake//tools/skylark:drake_py.bzl",
    "drake_py_test",
    "drake_py_unittest",
)

py_library(
    name = "cpsutils",
    srcs = ["cpsutils.py"],
    deps = ["@pycps//:cps"],
)

py_library(
    name = "install_test_helper",
    testonly = 1,
    srcs = ["install_test_helper.py"],
    data = ["//:install"],
    imports = ["."],
    visibility = ["//visibility:public"],
)

exports_files(
    [
        "install.py.in",
        "install_test.py",
    ],
)

# Runs `install_test_helper` unit tests.
drake_py_unittest(
    name = "install_test_helper_test",
    deps = [":install_test_helper"],
)

drake_py_unittest(
    name = "install_meta_test",
<<<<<<< HEAD
    data = ["//tools/install/dummy:dummy_install"],
=======
    data = ["//tools/install/dummy:install"],
>>>>>>> bc2dbc1c
)

add_lint_tests()<|MERGE_RESOLUTION|>--- conflicted
+++ resolved
@@ -39,11 +39,7 @@
 
 drake_py_unittest(
     name = "install_meta_test",
-<<<<<<< HEAD
-    data = ["//tools/install/dummy:dummy_install"],
-=======
     data = ["//tools/install/dummy:install"],
->>>>>>> bc2dbc1c
 )
 
 add_lint_tests()