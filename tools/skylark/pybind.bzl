# -*- python -*-

# @see bazelbuild/bazel#3493 for needing `@drake//` when loading `install`.
load("@drake//tools/install:install.bzl", "install")
load(
    "//tools:drake.bzl",
    "drake_cc_binary",
    "drake_cc_googletest",
)
load(
    "//tools/skylark:drake_py.bzl",
    "drake_py_library",
    "drake_py_test",
)

_PY_VERSION = "2.7"

def pybind_py_library(
        name,
        cc_srcs = [],
        cc_deps = [],
        cc_so_name = None,
        cc_binary_rule = native.cc_binary,
        py_srcs = [],
        py_deps = [],
        py_imports = [],
        py_library_rule = native.py_library,
        visibility = None,
        testonly = None):
    """Declares a pybind11 Python library with C++ and Python portions.

    @param cc_srcs
        C++ source files.
    @param cc_deps (optional)
        C++ dependencies.
        At present, these should be libraries that will not cause ODR
        conflicts (generally, header-only).
    @param cc_so_name (optional)
        Shared object name. By default, this is `${name}`, so that the C++
        code can be then imported in a more controlled fashion in Python.
        If overridden, this could be the public interface exposed to the user.
    @param py_srcs (optional)
        Python sources.
    @param py_deps (optional)
        Python dependencies.
    @param py_imports (optional)
        Additional Python import directories.
    @return struct(cc_so_target = ..., py_target = ...)
    """
    py_name = name
    if not cc_so_name:
        cc_so_name = name

    # TODO(eric.cousineau): See if we can keep non-`*.so` target name, but
    # output a *.so, so that the target name is similar to what is provided.
    cc_so_target = cc_so_name + ".so"

    # Add C++ shared library.
    cc_binary_rule(
        name = cc_so_target,
        srcs = cc_srcs,
        # This is how you tell Bazel to create a shared library.
        linkshared = 1,
        linkstatic = 1,
        # Always link to pybind11.
        deps = [
            "@pybind11",
        ] + cc_deps,
        testonly = testonly,
        visibility = visibility,
    )

    # Add Python library.
    py_library_rule(
        name = py_name,
        data = [cc_so_target],
        srcs = py_srcs,
        deps = py_deps,
        imports = py_imports,
        testonly = testonly,
        visibility = visibility,
    )
    return struct(
        cc_so_target = cc_so_target,
        py_target = py_name,
    )

# TODO(eric.cousineau): Consider making a `PybindProvider`, to sort
# out dependencies, sources, etc, and simplify installation
# dependencies.

# TODO(eric.cousineau): Rename `drake_pybind_library` to
# `drake_pybind_py_library`.

def drake_pybind_library(
        name,
        cc_srcs = [],
        cc_deps = [],
        cc_so_name = None,
        package_info = None,
        py_srcs = [],
        py_deps = [],
        py_imports = [],
        add_install = True,
        visibility = None,
        testonly = None):
    """Declares a pybind11 library with C++ and Python portions.

    For parameters `cc_srcs`, `py_srcs`, `py_deps`, `py_imports`, please refer
    to `pybind_py_library`.

    @param cc_deps (optional)
        C++ dependencies.
        At present, these should be libraries that will not cause ODR
        conflicts (generally, header-only).
        By default, this includes `pydrake_pybind` and
        `//:drake_shared_library`.
    @param cc_so_name (optional)
        Shared object name. By default, this is `_${name}`, so that the C++
        code can be then imported in a more controlled fashion in Python.
        If overridden, this could be the public interface exposed to the user.
    @param package_info
        This should be the result of `get_pybind_package_info` called from the
        current package. This dictates how `PYTHONPATH` is configured, and
        where the modules will be installed.
    @param add_install (optional)
        Add install targets.
    """
    if package_info == None:
        fail("`package_info` must be supplied.")
    if not cc_so_name:
        cc_so_name = "_" + name
    install_name = name + "_install"
    targets = pybind_py_library(
        name = name,
        cc_so_name = cc_so_name,
        cc_srcs = cc_srcs,
        cc_deps = cc_deps + [
            "//:drake_shared_library",
            "//bindings/pydrake:documentation_pybind",
            "//bindings/pydrake:pydrake_pybind",
        ],
        cc_binary_rule = drake_cc_binary,
        py_srcs = py_srcs,
        py_deps = py_deps,
        py_imports = package_info.py_imports + py_imports,
        py_library_rule = drake_py_library,
        testonly = testonly,
        visibility = visibility,
    )

    # Add installation target for C++ and Python bits.
    if add_install:
        install(
            name = install_name,
            targets = [
                targets.cc_so_target,
                targets.py_target,
            ],
            py_dest = package_info.py_dest,
            library_dest = package_info.py_dest,
            visibility = visibility,
        )

def get_drake_py_installs(targets):
    """Gets install targets for Python targets / packages that have a sibling
    install target.

    @note This does not check the targets for correctness.
    """
    return [_get_install(target) for target in targets]

def _get_install(target):
    # Gets the install target for a Python target that has a sibling install
    # target.
    if ":" in target:
        # Append suffix to target.
        return target + "_install"
    else:
        # Assume that the package has an ":install" target.
        return target + ":install"

def get_pybind_package_info(base_package, sub_package = None):
    """Gets a package's path relative to a base package, and the sub-package
    name (for installation).

    @param base_package
        Base package, which should be on `PYTHONPATH`.
    @param sub_package
        Package of interest. If `None`, will resolve to the calling package.
    @return struct(
        py_imports,  # Directories to add to `PYTHONPATH` with `py_library`.
        py_dest)  # Installation directory for use with `install()`.
    """

    # Use relative package path, as `py_library` does not like absolute package
    # paths.
    package_info = _get_package_info(base_package, sub_package)
    return struct(
        py_imports = [package_info.base_path_rel],
        py_dest = "lib/python{}/site-packages/{}".format(
            _PY_VERSION,
            package_info.sub_path_rel,
        ),
    )

def _get_package_info(base_package, sub_package = None):
    # TODO(eric.cousineau): Move this to `python.bzl` or somewhere more
    # general?
    base_package = base_package.lstrip("//")
    if sub_package == None:
        sub_package = native.package_name()
    else:
        sub_package = sub_package.lstrip("//")
    base_package_pre = base_package + "/"
    if not sub_package.startswith(base_package_pre):
        fail("Invalid sub_package '{}' (not a child of '{}')".format(
            # (forced line break)
            sub_package,
            base_package,
        ))
    sub_path_rel = sub_package[len(base_package_pre):]

    # Count the number of pieces.
    num_pieces = len(sub_path_rel.split("/"))

    # Make the number of parent directories.
    base_path_rel = "/".join([".."] * num_pieces)
    return struct(
        # Base package's path relative to sub-package's path.
        base_path_rel = base_path_rel,
        # Sub-package's path relative to base package's path.
        sub_path_rel = sub_path_rel,
    )

def drake_pybind_cc_googletest(
        name,
        cc_srcs = [],
        py_deps = [],
        cc_deps = [],
        args = [],
        visibility = None,
        tags = []):
    """Defines a C++ test (using `pybind`) which has access to Python
    libraries. """
    cc_name = name + "_cc"
    if not cc_srcs:
        cc_srcs = ["test/{}.cc".format(name)]
    drake_cc_googletest(
        name = cc_name,
        srcs = cc_srcs,
        deps = cc_deps + [
            "//:drake_shared_library",
            "//bindings/pydrake:pydrake_pybind",
            "@pybind11",
            "@python//:python_direct_link",
        ],
        # Add 'manual', because we only want to run it with Python present.
        tags = ["manual"],
        visibility = visibility,
    )

    py_name = name + "_py"

    # Expose as library, to make it easier to expose Bazel environment for
    # external tools.
    drake_py_library(
        name = py_name,
        deps = py_deps,
        testonly = 1,
        visibility = visibility,
    )

    # Use this Python test as the glue for Bazel to expose the appropriate
    # environment for the C++ binary.
    py_main = "//tools/skylark:py_env_runner.py"
    drake_py_test(
        name = name,
        srcs = [py_main],
        main = py_main,
        data = [cc_name],
        args = ["$(location {})".format(cc_name)] + args,
        deps = [py_name],
        tags = tags,
        visibility = visibility,
        # The C++ test isn't going to `import unittest`, but test dependencies
        # such as numpy(!!) do so unconditionally.  We should allow that.
        allow_import_unittest = True,
    )

def _generate_pybind_documentation_header_impl(ctx):
    compile_flags = []
    transitive_headers = []
    package_headers = []
    for target in ctx.attr.targets:
        if hasattr(target, "cc"):
<<<<<<< HEAD
=======
            # Note that target.cc.compile_flags does not include copts added
            # to the target or on the command line (including via rc file).
>>>>>>> bd1abf7f
            compile_flags += [
                compile_flag.replace(" ", "")
                for compile_flag in target.cc.compile_flags
            ]
            transitive_headers += target.cc.transitive_headers.to_list()
<<<<<<< HEAD
=======

            # Find all headers provided by the drake_cc_package_library,
            # i.e., the set of transitively-available headers that exist in
            # the same Bazel package as the target.
>>>>>>> bd1abf7f
            package_headers += [
                transitive_header
                for transitive_header in target.cc.transitive_headers
                if (target.label.package == transitive_header.owner.package and
                    target.label.workspace_root == transitive_header.owner.workspace_root)  # noqa
            ]

<<<<<<< HEAD
    for deps in ctx.attr.deps:
        if hasattr(deps, "cc"):
            compile_flags += [
                compile_flag.replace(" ", "")
                for compile_flag in deps.cc.compile_flags
            ]
            transitive_headers += deps.cc.transitive_headers.to_list()

=======
>>>>>>> bd1abf7f
    mkdoc = ctx.file._mkdoc

    args = ctx.actions.args()
    args.add_all(compile_flags, uniquify = True)
    args.add("-quiet")

<<<<<<< HEAD
    # Replace with ctx.fragments.cpp.cxxopts in Bazel 0.17.1.
    args.add("-std=c++14")
    args.add("-Wno-#warnings")
    args.add("-Wno-pragma-once-outside-header")
=======
    # Replace with ctx.fragments.cpp.cxxopts in Bazel 0.17+.
    args.add("-std=c++14")
    args.add("-w")
>>>>>>> bd1abf7f
    args.add_all(package_headers, uniquify = True)

    ctx.actions.run_shell(
        outputs = [ctx.outputs.out],
        inputs = transitive_headers,
        tools = [mkdoc],
        arguments = [args],
        command = "{} $@ > {}".format(mkdoc.path, ctx.outputs.out.path),
    )

<<<<<<< HEAD
=======
# Generates a header that defines variables containing a representation of the
# contents of Doxygen comments for each class, function, etc. in the
# transitive headers of the given targets.
>>>>>>> bd1abf7f
generate_pybind_documentation_header = rule(
    attrs = {
        "targets": attr.label_list(
            allow_files = True,
            mandatory = True,
        ),
        "_mkdoc": attr.label(
            default = Label("//tools/workspace/pybind11:mkdoc"),
            allow_single_file = True,
            cfg = "host",
            executable = True,
        ),
        "out": attr.output(mandatory = True),
<<<<<<< HEAD
        "deps": attr.label_list(),
=======
>>>>>>> bd1abf7f
    },
    fragments = ["cpp"],
    implementation = _generate_pybind_documentation_header_impl,
    output_to_genfiles = True,
)<|MERGE_RESOLUTION|>--- conflicted
+++ resolved
@@ -294,23 +294,17 @@
     package_headers = []
     for target in ctx.attr.targets:
         if hasattr(target, "cc"):
-<<<<<<< HEAD
-=======
             # Note that target.cc.compile_flags does not include copts added
             # to the target or on the command line (including via rc file).
->>>>>>> bd1abf7f
             compile_flags += [
                 compile_flag.replace(" ", "")
                 for compile_flag in target.cc.compile_flags
             ]
             transitive_headers += target.cc.transitive_headers.to_list()
-<<<<<<< HEAD
-=======
 
             # Find all headers provided by the drake_cc_package_library,
             # i.e., the set of transitively-available headers that exist in
             # the same Bazel package as the target.
->>>>>>> bd1abf7f
             package_headers += [
                 transitive_header
                 for transitive_header in target.cc.transitive_headers
@@ -318,33 +312,15 @@
                     target.label.workspace_root == transitive_header.owner.workspace_root)  # noqa
             ]
 
-<<<<<<< HEAD
-    for deps in ctx.attr.deps:
-        if hasattr(deps, "cc"):
-            compile_flags += [
-                compile_flag.replace(" ", "")
-                for compile_flag in deps.cc.compile_flags
-            ]
-            transitive_headers += deps.cc.transitive_headers.to_list()
-
-=======
->>>>>>> bd1abf7f
     mkdoc = ctx.file._mkdoc
 
     args = ctx.actions.args()
     args.add_all(compile_flags, uniquify = True)
     args.add("-quiet")
 
-<<<<<<< HEAD
-    # Replace with ctx.fragments.cpp.cxxopts in Bazel 0.17.1.
-    args.add("-std=c++14")
-    args.add("-Wno-#warnings")
-    args.add("-Wno-pragma-once-outside-header")
-=======
     # Replace with ctx.fragments.cpp.cxxopts in Bazel 0.17+.
     args.add("-std=c++14")
     args.add("-w")
->>>>>>> bd1abf7f
     args.add_all(package_headers, uniquify = True)
 
     ctx.actions.run_shell(
@@ -355,12 +331,9 @@
         command = "{} $@ > {}".format(mkdoc.path, ctx.outputs.out.path),
     )
 
-<<<<<<< HEAD
-=======
 # Generates a header that defines variables containing a representation of the
 # contents of Doxygen comments for each class, function, etc. in the
 # transitive headers of the given targets.
->>>>>>> bd1abf7f
 generate_pybind_documentation_header = rule(
     attrs = {
         "targets": attr.label_list(
@@ -374,10 +347,6 @@
             executable = True,
         ),
         "out": attr.output(mandatory = True),
-<<<<<<< HEAD
-        "deps": attr.label_list(),
-=======
->>>>>>> bd1abf7f
     },
     fragments = ["cpp"],
     implementation = _generate_pybind_documentation_header_impl,
