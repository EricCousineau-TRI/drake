# -*- python -*-

load("@drake//tools/install:check_licenses.bzl", "check_licenses")
load("@drake//tools/install:install.bzl", "install")
load(
    "@drake//tools/skylark:drake_py.bzl",
    "drake_py_binary",
)
load("//tools/lint:lint.bzl", "add_lint_tests")

py_library(
    name = "module_py",
    srcs = ["__init__.py"],
    visibility = [":__subpackages__"],
    deps = ["//tools:module_py"],
)

drake_py_binary(
    name = "cmake_configure_file",
    srcs = ["cmake_configure_file.py"],
    visibility = ["//visibility:public"],
)

_DRAKE_EXTERNAL_PACKAGE_INSTALLS = ["@%s//:install" % p for p in [
    "bullet",
    "ccd",
    "drake_visualizer",
    "eigen",
    "fcl",
    "fmt",
    "ignition_math",
    "ignition_rndf",
    "json",
    "lcm",
    "lcmtypes_bot2_core",
    "lcmtypes_robotlocomotion",
<<<<<<< HEAD
=======
    "meshcat",
    "meshcat_python",
>>>>>>> 74cab57e
    "numpy_py",
    "octomap",
    "osqp",
    "pybind11",
    "qdldl",
    "scs",
    "sdformat",
    "spdlog",
    "spruce",
    "stx",
    "tinydir",
    "tinyobjloader",
    "u_msgpack_python",
    "vtk",
]] + ["//tools/workspace/%s:install" % p for p in [
    "dreal",
    "net_sf_jchart2d",
    "find_protobuf_cmake",
    "optitrack_driver",
]] + select({
    "//tools:with_gurobi": ["@gurobi//:install"],
    "//conditions:default": [],
}) + select({
    "//tools:with_mosek": ["@mosek//:install"],
    "//conditions:default": [],
})

install(
    name = "install_external_packages",
    visibility = ["//:__pkg__"],
    deps = _DRAKE_EXTERNAL_PACKAGE_INSTALLS,
)

check_licenses(_DRAKE_EXTERNAL_PACKAGE_INSTALLS)

add_lint_tests()<|MERGE_RESOLUTION|>--- conflicted
+++ resolved
@@ -34,11 +34,8 @@
     "lcm",
     "lcmtypes_bot2_core",
     "lcmtypes_robotlocomotion",
-<<<<<<< HEAD
-=======
     "meshcat",
     "meshcat_python",
->>>>>>> 74cab57e
     "numpy_py",
     "octomap",
     "osqp",
