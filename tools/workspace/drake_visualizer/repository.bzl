--- conflicted
+++ resolved
@@ -95,10 +95,6 @@
 py_library(
     name = "drake_visualizer_python_deps",
     deps = [
-<<<<<<< HEAD
-        "@lcm//:lcm-python2",
-=======
->>>>>>> 4726e497
         "@lcmtypes_bot2_core//:lcmtypes_bot2_core_py",
         # TODO(eric.cousineau): Expose VTK Python libraries here for Linux.
         "@lcmtypes_robotlocomotion//:lcmtypes_robotlocomotion_py",
