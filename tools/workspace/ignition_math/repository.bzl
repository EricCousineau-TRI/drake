# -*- python -*-

load("//tools/workspace:bitbucket.bzl", "bitbucket_archive")

def ignition_math_repository(
        name,
        mirrors = None):
    # When updating this commit, also remember to adjust the PROJECT_*
    # constants in ./package.BUILD.bazel to match the new version number.
<<<<<<< HEAD
    commit = "cc964ebb48f8"  # ign-math6 DNM non-default!
=======
    commit = "11bba67b3176"  # tag/ignition-math6_6.4.0
>>>>>>> bbe40f68
    bitbucket_archive(
        name = name,
        repository = "ignitionrobotics/ign-math",
        commit = commit,
<<<<<<< HEAD
        sha256 = "2a94901a7217768fd467ea60f22d8efcabd87b6be4bb7f7d198cf7c906cfe4b1",  # noqa
=======
        sha256 = "5b9835f07771946dbc051c4677928bf578a874464d8ada1d6b4d6fa5881e5427",  # noqa
>>>>>>> bbe40f68
        strip_prefix = "ignitionrobotics-ign-math-%s" % (commit),
        build_file = "@drake//tools/workspace/ignition_math:package.BUILD.bazel",  # noqa
        mirrors = mirrors,
    )<|MERGE_RESOLUTION|>--- conflicted
+++ resolved
@@ -7,20 +7,12 @@
         mirrors = None):
     # When updating this commit, also remember to adjust the PROJECT_*
     # constants in ./package.BUILD.bazel to match the new version number.
-<<<<<<< HEAD
-    commit = "cc964ebb48f8"  # ign-math6 DNM non-default!
-=======
     commit = "11bba67b3176"  # tag/ignition-math6_6.4.0
->>>>>>> bbe40f68
     bitbucket_archive(
         name = name,
         repository = "ignitionrobotics/ign-math",
         commit = commit,
-<<<<<<< HEAD
-        sha256 = "2a94901a7217768fd467ea60f22d8efcabd87b6be4bb7f7d198cf7c906cfe4b1",  # noqa
-=======
         sha256 = "5b9835f07771946dbc051c4677928bf578a874464d8ada1d6b4d6fa5881e5427",  # noqa
->>>>>>> bbe40f68
         strip_prefix = "ignitionrobotics-ign-math-%s" % (commit),
         build_file = "@drake//tools/workspace/ignition_math:package.BUILD.bazel",  # noqa
         mirrors = mirrors,
