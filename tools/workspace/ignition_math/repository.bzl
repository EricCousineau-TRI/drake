--- conflicted
+++ resolved
@@ -10,13 +10,8 @@
     github_archive(
         name = name,
         repository = "ignitionrobotics/ign-math",
-<<<<<<< HEAD
-        commit = "ignition-math6_6.8.0-pre2",
-        sha256 = "1670453b35ab382b130cdafaf3927f14f60743bdb7811ae7b2ee82ac97d16fc3",  # noqa
-=======
         commit = "ignition-math6_6.8.0",
         sha256 = "07c4fa9eeaa51fe2b4ee2855ea69bb16571d7e6c315b8b0726fc4383b64303a1",  # noqa
->>>>>>> 61ff899c
         build_file = "@drake//tools/workspace/ignition_math:package.BUILD.bazel",  # noqa
         mirrors = mirrors,
     )