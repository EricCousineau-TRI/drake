# -*- python -*-
load(
    "@drake//tools/skylark:drake_java.bzl",
    "drake_java_binary",
)
load("@drake//tools/workspace:generate_file.bzl", "generate_file")
load(
    "@drake//tools/workspace:generate_export_header.bzl",
    "generate_export_header",
)
load(
    "@drake//tools/install:install.bzl",
    "cmake_config",
    "install",
    "install_cmake_config",
    "install_files",
)
load("@drake//tools/lint:python_lint.bzl", "python_lint")
load(
    "@drake//tools/workspace/python:py2_py3.bzl",
    "py2_py3",
    "py_select",
)

licenses([
    "notice",  # BSD-3-Clause
    "restricted",  # LGPL-2.1 AND LGPL-2.1+
])

package(default_visibility = ["//visibility:public"])

config_setting(
    name = "linux",
    values = {"cpu": "k8"},
    visibility = ["//visibility:private"],
)

# Generate header to provide ABI export symbols for LCM.
generate_export_header(
    out = "lcm/lcm_export.h",
    lib = "lcm",
    static_define = "LCM_STATIC",
)

# These options are used when building all LCM C/C++ code.
# They do not flow downstream to LCM-using libraries.
LCM_COPTS = [
    "-Wno-all",
    "-Wno-deprecated-declarations",
    "-Wno-format-zero-length",
    "-std=gnu11",
    "-fvisibility=hidden",
]

LCM_PUBLIC_HEADERS = [
    # Public (installed) headers
    "lcm/eventlog.h",
    "lcm/lcm.h",
    "lcm/lcm-cpp.hpp",
    "lcm/lcm-cpp-impl.hpp",
    "lcm/lcm_coretypes.h",
    "lcm/lcm_export.h",  # N.B. This is from generate_export_header above.
    "lcm/lcm_version.h",
]

# The paths within the LCM source archive that make #include statements work.
LCM_PUBLIC_HEADER_INCLUDES = [
    ".",
    # TODO(jwnimmer-tri): The 'lcm' is needed so we can generate lcm_export.h
    # with the correct path and still include it like '#include "lcm_export.h"'
    # from other LCM headers. However, this "pollutes" the include paths of
    # everyone using LCM. Can we do better?
    "lcm",
]

# We only build a shared-library flavor of liblcm.so, because its LGPL-licensed
# and thus should never be linked statically.  Building C++ shared libraries
# in Bazel is not well-supported, but for C code is relatively trivial.  This
# rule creates the runtime artifact -- a loadable shared library with its deps
# linked dynamically.  The `name = "lcm"` rule below provides the compile-time
# artifact that combines the shared library with its headers.
cc_binary(
    name = "libdrake_lcm.so",
    srcs = [
        # Sources
        "lcm/eventlog.c",
        "lcm/lcm.c",
        "lcm/lcm_file.c",
        "lcm/lcm_memq.c",
        "lcm/lcm_mpudpm.c",
        "lcm/lcm_tcpq.c",
        "lcm/lcm_udpm.c",
        "lcm/lcmtypes/channel_port_map_update_t.c",
        "lcm/lcmtypes/channel_to_port_t.c",
        "lcm/ringbuffer.c",
        "lcm/udpm_util.c",
        # Private headers
        "lcm/dbg.h",
        "lcm/ioutils.h",
        "lcm/lcm_internal.h",
        "lcm/lcmtypes/channel_port_map_update_t.h",
        "lcm/lcmtypes/channel_to_port_t.h",
        "lcm/ringbuffer.h",
        "lcm/udpm_util.h",
    ] + LCM_PUBLIC_HEADERS,
    copts = LCM_COPTS,
    includes = LCM_PUBLIC_HEADER_INCLUDES,
    linkopts = select({
        ":linux": [
            "-pthread",  # For lcm_(mp)udpm.c.
            "-Wl,-soname,libdrake_lcm.so",
        ],
        "@//conditions:default": [],
    }),
    linkshared = 1,
    visibility = ["@drake_visualizer//:__pkg__"],
    deps = ["@glib"],
)

# This is the compile-time target for liblcm.  See above for details.
cc_library(
    name = "lcm",
    srcs = ["libdrake_lcm.so"],
    hdrs = LCM_PUBLIC_HEADERS,
    includes = LCM_PUBLIC_HEADER_INCLUDES,
)

cc_binary(
    name = "lcm-logger",
    srcs = [
        "lcm-logger/glib_util.c",
        "lcm-logger/glib_util.h",
        "lcm-logger/lcm_logger.c",
    ],
    copts = LCM_COPTS,
    deps = [
        ":lcm",
        "@glib",
    ],
)

cc_binary(
    name = "lcm-logplayer",
    srcs = [
        "lcm-logger/lcm_logplayer.c",
    ],
    copts = LCM_COPTS,
    deps = [":lcm"],
)

cc_binary(
    name = "lcm-gen",
    srcs = [
        "lcmgen/emit_c.c",
        "lcmgen/emit_cpp.c",
        "lcmgen/emit_csharp.c",
        "lcmgen/emit_go.c",
        "lcmgen/emit_java.c",
        "lcmgen/emit_lua.c",
        "lcmgen/emit_python.c",
        "lcmgen/getopt.c",
        "lcmgen/getopt.h",
        "lcmgen/lcmgen.c",
        "lcmgen/lcmgen.h",
        "lcmgen/main.c",
        "lcmgen/tokenize.c",
        "lcmgen/tokenize.h",
    ],
    copts = LCM_COPTS,
    includes = ["."],
    deps = [
        ":lcm",
        "@glib",
    ],
)

py2_py3(
    rule = cc_binary,
    name = "_lcm.@PYTHON_EXT_SUFFIX@",
    deps = py_select(
        py2 = [
            ":lcm",
            "@python2//:python",
        ],
        py3 = [
            ":lcm",
            # N.B. This will only run when @python refers to Python3.
            "@python//:python",
        ],
    ),
    srcs = [
        "lcm-python/module.c",
        "lcm-python/pyeventlog.c",
        "lcm-python/pylcm.c",
        "lcm-python/pylcm.h",
        "lcm-python/pylcm_subscription.c",
        "lcm-python/pylcm_subscription.h",
        "lcm/dbg.h",
    ],
    copts = LCM_COPTS,
    linkshared = 1,
    linkstatic = 1,
    visibility = ["//visibility:private"],
)

# Downstream users of lcm-python expect to say "import lcm".  However, in the
# sandbox the python package is located at lcm/lcm-python/lcm/__init__.py to
# match the source tree structure of LCM; without any special help the import
# would fail.
#
# Normally we'd add `imports = ["lcm-python"]` to establish a PYTHONPATH at the
# correct subdirectory, and that almost works.  However, because the external
# is named "lcm", Bazel's auto-generated empty "lcm/__init__.py" at the root of
# the sandbox is found first, and prevents the lcm-python subdirectory from
# ever being found.
#
# To repair this, we provide our own init file at the root of the sandbox that
# overrides the Bazel empty default.  Its implementation just delegates to the
# lcm-python init file.  (Note that this __init__.py shim is neither used nor
# present in the installed copy of Drake; once Drake is installed, the paths
# are standard and there is no aliasing confusion.)
#
# Relatedly, within the upstream __init__.py there is a `from ._lcm import`
# statement that loads the compiled C code for LCM python support.  Even though
# the `./_lcm.so` (the glue) resolves correctly in the sandbox, it needs to
# then load the main library `liblcm.so` to operate.  That happens via its
# RUNPATH, but because the RUNPATH is relative, when the lcm module is loaded
# from the wrong sys.path entry, the RUNPATH no longer works.  To work around
# that, we pre-load the shared library before calling the upstream __init__,
# using python ctypes with the realpath to the shared library.
generate_file(
    name = "__init__.py",
    content = """
<<<<<<< HEAD
from ctypes.dll import LoadLibrary
=======
import ctypes
>>>>>>> 57109658
from os.path import realpath
from sysconfig import get_config_var

import six

_ext = get_config_var("EXT_SUFFIX") or get_config_var("SO")
<<<<<<< HEAD
LoadLibrary(realpath(__path__[0] + '/_lcm' + _ext))
=======
ctypes.cdll.LoadLibrary(realpath(__path__[0] + '/_lcm' + _ext))
>>>>>>> 57109658
_filename = __path__[0] + \"/lcm-python/lcm/__init__.py\"

if six.PY2:
    execfile(_filename)
else:
    with open(_filename) as f:
        _code = compile(f.read(), _filename, 'exec')
        exec(_code)
""",
    visibility = ["//visibility:private"],
)

py2_py3(
    rule = py_library,
    name = py_select(
        py2 = "lcm-python2-upstream",
        py3 = "lcm-python3-upstream",
    ),
    data = ["_lcm.@PYTHON_EXT_SUFFIX@"],
    srcs = ["lcm-python/lcm/__init__.py"],  # Actual code from upstream.
    visibility = ["//visibility:private"],
)

py2_py3(
    rule = py_library,
    alias = "lcm-python",
    name = py_select(py2 = "lcm-python2", py3 = "lcm-python3"),
    deps = py_select(
        py2 = [":lcm-python2-upstream"],
        py3 = [":lcm-python3-upstream"],
    ),
    srcs = ["__init__.py"],  # Shim, from the genrule above.
)

java_library(
    name = "lcm-java",
    srcs = glob(["lcm-java/lcm/**/*.java"]),
    javacopts = [
        # Suppressed until lcm-proj/lcm#159 is fixed.
        "-XepDisableAllChecks",
    ],
    runtime_deps = [
        "@com_jidesoft_jide_oss//jar",
        "@commons_io//jar",
        "@org_apache_xmlgraphics_commons//jar",
    ],
    deps = ["@net_sf_jchart2d//jar"],
)

drake_java_binary(
    name = "lcm-logplayer-gui",
    main_class = "lcm.logging.LogPlayer",
    runtime_deps = [":lcm-java"],
)

drake_java_binary(
    name = "lcm-spy",
    jvm_flags = [
        # These flags are copied from the lcm/lcm-java/lcm-spy.sh.in.
        "-Djava.net.preferIPv4Stack=true",
        "-ea",
    ],
    main_class = "lcm.spy.Spy",
    runtime_deps = [
        ":lcm-java",
    ],
)

CMAKE_PACKAGE = "lcm"

cmake_config(
    package = CMAKE_PACKAGE,
    script = "@drake//tools/workspace/lcm:package-create-cps.py",
    version_file = "lcm/lcm_version.h",
)

# Creates rule :install_cmake_config.
install_cmake_config(package = CMAKE_PACKAGE)

install_files(
    name = "install_extra_cmake",
    dest = "lib/cmake/lcm",
    files = ["lcm-cmake/lcmUtilities.cmake"],
    strip_prefix = ["**/"],
)

py2_py3(
    rule = install,
    alias = "install_python",
    name = py_select(py2 = "install_python2", py3 = "install_python3"),
    targets = py_select(
        py2 = [
            "_lcm.@PYTHON_EXT_SUFFIX@",
            "lcm-python2-upstream",
        ],
        py3 = [
            "_lcm.@PYTHON_EXT_SUFFIX@",
            "lcm-python3-upstream",
        ],
    ),
    library_dest = "@PYTHON_SITE_PACKAGES@/lcm",
    # Re-declare for `py2_py3` to intercept.
    py_dest = "@PYTHON_SITE_PACKAGES@",
    py_strip_prefix = ["lcm-python"],
)

install(
    name = "install",
    install_tests = [
        "@drake//tools/workspace/lcm:test/lcm-gen_install_test.py",
    ],
    targets = [
        ":lcm-gen",
        ":lcm-java",
        ":lcm-logger",
        ":lcm-logplayer",
        ":lcm-logplayer-gui",
        ":lcm-logplayer-gui-launcher",
        ":lcm-spy",
        ":lcm-spy-launcher",
        ":libdrake_lcm.so",
    ],
    py_strip_prefix = ["lcm-python"],
    hdrs = LCM_PUBLIC_HEADERS,
    hdr_dest = "include/" + CMAKE_PACKAGE,
    docs = [
        "AUTHORS",
        "COPYING",
        "NEWS",
    ],
    rename = {
        "share/java/liblcm-java.jar": "lcm.jar",
        "bin/lcm-logplayer-gui-launcher.sh": "lcm-logplayer-gui",
        "bin/lcm-spy-launcher.sh": "lcm-spy",
    },
    deps = [
        ":install_cmake_config",
        ":install_extra_cmake",
        # Using an alias enables us to install correctly for both Python2 and
        # Python3.
        ":install_python",
        ":install_python2",
    ],
)

python_lint(extra_srcs = [":test/lcm-gen_install_test.py"])<|MERGE_RESOLUTION|>--- conflicted
+++ resolved
@@ -231,22 +231,14 @@
 generate_file(
     name = "__init__.py",
     content = """
-<<<<<<< HEAD
-from ctypes.dll import LoadLibrary
-=======
 import ctypes
->>>>>>> 57109658
 from os.path import realpath
 from sysconfig import get_config_var
 
 import six
 
 _ext = get_config_var("EXT_SUFFIX") or get_config_var("SO")
-<<<<<<< HEAD
-LoadLibrary(realpath(__path__[0] + '/_lcm' + _ext))
-=======
 ctypes.cdll.LoadLibrary(realpath(__path__[0] + '/_lcm' + _ext))
->>>>>>> 57109658
 _filename = __path__[0] + \"/lcm-python/lcm/__init__.py\"
 
 if six.PY2:
