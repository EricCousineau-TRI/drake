# -*- python -*-

load("@drake//tools/workspace:github.bzl", "github_archive")

def pycps_repository(
        name,
        mirrors = None):
    github_archive(
        name = name,
        # PR DRAFT: Update this once upstream PR lands.
        repository = "mwoehlke/pycps",
<<<<<<< HEAD
        commit = "cd77b4cec588253ea22bb2a262e0cc6b9400d5e7",
        sha256 = "d3c6002ccc11b6cb01626098a11c91ceca719920e39bac6bc0eeece225bf67cc",  # noqa
=======
        commit = "d14257769e0110f542c7d3a0f6b0d2c80d59ff52",
        sha256 = "3f36d5f2a7084749d4e602197c428816a5f28f39c13b6e01de78d8999bfc470e",  # noqa
>>>>>>> 4a9123f0
        build_file = "@drake//tools/workspace/pycps:package.BUILD.bazel",
        mirrors = mirrors,
    )<|MERGE_RESOLUTION|>--- conflicted
+++ resolved
@@ -7,15 +7,9 @@
         mirrors = None):
     github_archive(
         name = name,
-        # PR DRAFT: Update this once upstream PR lands.
         repository = "mwoehlke/pycps",
-<<<<<<< HEAD
-        commit = "cd77b4cec588253ea22bb2a262e0cc6b9400d5e7",
-        sha256 = "d3c6002ccc11b6cb01626098a11c91ceca719920e39bac6bc0eeece225bf67cc",  # noqa
-=======
         commit = "d14257769e0110f542c7d3a0f6b0d2c80d59ff52",
         sha256 = "3f36d5f2a7084749d4e602197c428816a5f28f39c13b6e01de78d8999bfc470e",  # noqa
->>>>>>> 4a9123f0
         build_file = "@drake//tools/workspace/pycps:package.BUILD.bazel",
         mirrors = mirrors,
     )