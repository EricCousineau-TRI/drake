--- conflicted
+++ resolved
@@ -63,25 +63,7 @@
     # does in `python_configure.bzl` (https://git.io/fx4Pp).
     # N.B. Unfortunately, it does not seem possible to get Bazel's Python
     # interpreter during a repository rule, thus we can only catch mismatch
-<<<<<<< HEAD
     # issues via `//tools/workspace/python:py/python_bin_test`.
-    if os_result.is_macos:
-        version_supported_major, _ = versions_supported[0].split(".")
-
-        # N.B. On Mac, `which python{major}.{minor}` may refer to the system
-        # Python, not Homebrew Python.
-        python_default = "python{}".format(version_supported_major)
-    else:
-        python_default = "python{}".format(versions_supported[0])
-    python_from_env = repository_ctx.os.environ.get(
-        "DRAKE_PYTHON_BIN_PATH",
-        python_default,
-    )
-    python_path = which(repository_ctx, python_from_env)
-    if python_path == None:
-        fail("Executable does not exist: {}".format(python_from_env))
-=======
-    # issues vi `//tools/workspace/python:py/python_bin_test`.
     # TODO(eric.cousineau): Make this an error once `.bazelrc` stops using
     # `try-import` for configuration.
     python_path = repository_ctx.os.environ.get("DRAKE_PYTHON_BIN_PATH")
@@ -102,7 +84,6 @@
              "absolute path.")
     if which(repository_ctx, python_path) == None:
         fail("Executable does not exist: {}".format(python_path))
->>>>>>> 4a1a8d7a
     python = str(python_path)
     version = execute_or_fail(
         repository_ctx,
@@ -112,21 +93,6 @@
     version_major, _ = version.split(".")
 
     # Perform sanity checks on supplied Python binary.
-<<<<<<< HEAD
-    if os_result.is_macos:
-        expected_dir = "/usr/local/bin/"
-    else:
-        expected_dir = execute_or_fail(
-            repository_ctx,
-            [python, "-c", "import sys; print(sys.prefix)"],
-        ).stdout.strip() + "/bin/"
-    if not python.startswith(expected_dir):
-        print((
-            "\n\nWARNING: '{}' is not in its expected directory, '{}'" +
-            "\n  This may cause configuration errors.\n\n"
-        ).format(python, expected_dir))
-=======
->>>>>>> 4a1a8d7a
     implementation = execute_or_fail(
         repository_ctx,
         [
@@ -145,18 +111,12 @@
     # `virtualenv` installation.
     python_config = "{}-config".format(python)
 
-<<<<<<< HEAD
-    # Check if file exists.
-    if which(repository_ctx, python_config) == None:
-        fail("Executable does not exist: {}".format(python_config))
-=======
     # Check if neighboring config binary exists.
     if which(repository_ctx, python_config) == None:
         fail((
             "Cannot find neighboring config executable: {}\n" +
             "  For interpreter: {}"
         ).format(python_config, python_path))
->>>>>>> 4a1a8d7a
 
     # Warn if we do not the correct platform support.
     if version not in versions_supported:
