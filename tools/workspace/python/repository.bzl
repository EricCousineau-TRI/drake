--- conflicted
+++ resolved
@@ -58,18 +58,6 @@
         os_key = os_result.distribution + ":" + os_result.ubuntu_release
     versions_supported = _VERSION_SUPPORT_MATRIX[os_key]
 
-<<<<<<< HEAD
-    # Bazel does not easily expose its --python_path to repository rules (e.g.
-    # the environment is unaffected). We must use a workaround as Tensorflow
-    # does in `python_configure.bzl` (https://git.io/fx4Pp).
-    # N.B. Unfortunately, it does not seem possible to get Bazel's Python
-    # interpreter during a repository rule, thus we can only catch mismatch
-    # issues via `//tools/workspace/python:py/python_bin_test`.
-    # TODO(eric.cousineau): Make this an error once `.bazelrc` stops using
-    # `try-import` for configuration.
-    python_path = repository_ctx.os.environ.get("DRAKE_PYTHON_BIN_PATH")
-    if python_path == None:
-=======
     # Bazel does not easily expose its --python_path to repository rules
     # (analysis phase). We must use a workaround as Tensorflow does in
     # `python_configure.bzl` (https://git.io/fx4Pp). We check for consistency
@@ -78,7 +66,6 @@
     if python_path == None:
         # TODO(eric.cousineau): Make this an error once `.bazelrc` stops using
         # `try-import` for configuration.
->>>>>>> e1f93895
         if os_result.is_macos:
             python_path = "/usr/local/bin/python{}".format(
                 versions_supported[0],
