# -*- python -*-

load("@drake//tools/workspace:github.bzl", "github_archive")

def styleguide_repository(
        name,
        mirrors = None):
    github_archive(
        name = name,
        repository = "RobotLocomotion/styleguide",
<<<<<<< HEAD
        # PR DRAFT: Change to upstream once PR is merged.
        commit = "ebd4c6915d52409700477cdbb57592c2abb567d8",
        sha256 = "45cd4deb5035e2910ca7f8205b358e2b93e03f9c0e5624711f2be534de118b8b",  # noqa
=======
        commit = "43c23baba4d9f8734ae8419b45fc81fee99b3c4e",
        sha256 = "ad9d12161d8a5bb974ed537da4031559107d11f033451666be432211fa007f4c",  # noqa
>>>>>>> 114ba738
        build_file = "@drake//tools/workspace/styleguide:package.BUILD.bazel",
        mirrors = mirrors,
    )<|MERGE_RESOLUTION|>--- conflicted
+++ resolved
@@ -8,14 +8,8 @@
     github_archive(
         name = name,
         repository = "RobotLocomotion/styleguide",
-<<<<<<< HEAD
-        # PR DRAFT: Change to upstream once PR is merged.
-        commit = "ebd4c6915d52409700477cdbb57592c2abb567d8",
-        sha256 = "45cd4deb5035e2910ca7f8205b358e2b93e03f9c0e5624711f2be534de118b8b",  # noqa
-=======
         commit = "43c23baba4d9f8734ae8419b45fc81fee99b3c4e",
         sha256 = "ad9d12161d8a5bb974ed537da4031559107d11f033451666be432211fa007f4c",  # noqa
->>>>>>> 114ba738
         build_file = "@drake//tools/workspace/styleguide:package.BUILD.bazel",
         mirrors = mirrors,
     )