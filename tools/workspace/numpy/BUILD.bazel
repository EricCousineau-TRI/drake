--- conflicted
+++ resolved
@@ -3,20 +3,11 @@
 load("//tools/lint:lint.bzl", "add_lint_tests")
 load(
     "//tools/skylark:drake_py.bzl",
-<<<<<<< HEAD
-    "drake_py_test",
-)
-
-drake_py_test(
-    name = "numpy_test",
-    allow_import_unittest = True,
-=======
     "drake_py_unittest",
 )
 
 drake_py_unittest(
     name = "numpy_test",
->>>>>>> 74cab57e
     deps = ["@numpy_py"],
 )
 
