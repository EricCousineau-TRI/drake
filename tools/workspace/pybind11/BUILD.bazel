--- conflicted
+++ resolved
@@ -22,11 +22,7 @@
 drake_runfiles_binary(
     name = "mkdoc",
     target = ":run_mkdoc_with_python3",
-<<<<<<< HEAD
-    visibility = ["//bindings:__subpackages__"],
-=======
     visibility = ["//visibility:public"],
->>>>>>> bd1abf7f
 )
 
 add_lint_tests()