# -*- python -*-

load("//tools/workspace:generate_file.bzl", "generate_file")
load("@drake//tools/workspace:github.bzl", "github_archive")

# Using the `drake` branch of this repository.
_REPOSITORY = "RobotLocomotion/pybind11"

<<<<<<< HEAD
_COMMIT = "906b5f2743eb71c758d1c239cef27fda01239039"

_SHA256 = "ebd73ff96008faf45ea7d05a27f6e5aecf64ed11e6451649cfe85c95705c6948"  # noqa
=======
_COMMIT = "f2bd883d3f2f47d7b3049af6fbe48585b6417204"

_SHA256 = "b0ea83610bf0b76c25c73568a8bd9ee59d45f8c028b7cd501dca794cced9b49e"
>>>>>>> 72d2063b

def pybind11_repository(
        name,
        mirrors = None):
    github_archive(
        name = name,
        repository = _REPOSITORY,
        commit = _COMMIT,
        sha256 = _SHA256,
        build_file = "@drake//tools/workspace/pybind11:package.BUILD.bazel",
        # local_repository_override = "/home/eacousineau/proj/tri/repo/repro/externals/pybind11",  # noqa
        mirrors = mirrors,
    )

def generate_pybind11_version_py_file(name):
    vars = dict(
        repository = repr(_REPOSITORY),
        commit = repr(_COMMIT),
        sha256 = repr(_SHA256),
    )
    generate_file(
        name = name,
        content = '''
"""
Provides information on the external fork of `pybind11` used by `pydrake`.
"""

repository = {repository}
commit = {commit}
sha256 = {sha256}
'''.format(**vars),
    )<|MERGE_RESOLUTION|>--- conflicted
+++ resolved
@@ -6,15 +6,9 @@
 # Using the `drake` branch of this repository.
 _REPOSITORY = "RobotLocomotion/pybind11"
 
-<<<<<<< HEAD
 _COMMIT = "906b5f2743eb71c758d1c239cef27fda01239039"
 
 _SHA256 = "ebd73ff96008faf45ea7d05a27f6e5aecf64ed11e6451649cfe85c95705c6948"  # noqa
-=======
-_COMMIT = "f2bd883d3f2f47d7b3049af6fbe48585b6417204"
-
-_SHA256 = "b0ea83610bf0b76c25c73568a8bd9ee59d45f8c028b7cd501dca794cced9b49e"
->>>>>>> 72d2063b
 
 def pybind11_repository(
         name,
@@ -25,7 +19,7 @@
         commit = _COMMIT,
         sha256 = _SHA256,
         build_file = "@drake//tools/workspace/pybind11:package.BUILD.bazel",
-        # local_repository_override = "/home/eacousineau/proj/tri/repo/repro/externals/pybind11",  # noqa
+        # local_repository_override = "/home/eacousineau/proj/tri/repo/externals/pybind11",  # noqa
         mirrors = mirrors,
     )
 
